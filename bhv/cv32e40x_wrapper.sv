--- conflicted
+++ resolved
@@ -424,16 +424,13 @@
          .single_step_allowed_i    ( core_i.controller_i.controller_fsm_i.single_step_allowed             ),
          .nmi_pending_i            ( core_i.controller_i.controller_fsm_i.nmi_pending_q                   ),
          .nmi_is_store_i           ( core_i.controller_i.controller_fsm_i.nmi_is_store_q                  ),
-<<<<<<< HEAD
          .clic_nmi_pending_i       ( core_i.controller_i.controller_fsm_i.pending_clic_nmi                ),
          .clic_nmi_is_store_i      ( 1'b0               /* CLIC NMI can only be due to a load*/           ),
-=======
          .pending_debug_i          ( core_i.controller_i.controller_fsm_i.pending_debug                   ),
          .debug_mode_q_i           ( core_i.controller_i.controller_fsm_i.debug_mode_q                    ),
          .irq_i                    ( core_i.irq_i & IRQ_MASK                                              ),
          .irq_wu_ctrl_i            ( core_i.irq_wu_ctrl                                                   ),
          .irq_id_ctrl_i            ( core_i.irq_id_ctrl                                                   ),
->>>>>>> db374663
          // CSRs
          .csr_jvt_n_i              ( core_i.cs_registers_i.jvt_n                                          ),
          .csr_jvt_q_i              ( core_i.cs_registers_i.jvt_q                                          ),
