--- conflicted
+++ resolved
@@ -202,12 +202,9 @@
                 .ctrl_pending_debug               (core_i.controller_i.controller_fsm_i.pending_debug),
                 .ctrl_debug_allowed               (core_i.controller_i.controller_fsm_i.debug_allowed),
                 .id_stage_multi_cycle_id_stall    (core_i.id_stage_i.multi_cycle_id_stall),
-<<<<<<< HEAD
-                .id_stage_id_valid                (core_i.id_stage_i.id_valid),
+
+                .id_stage_id_valid                (core_i.id_stage_i.id_valid_o),
                 .irq_ack                          (core_i.irq_ack),
-=======
-                .id_stage_id_valid                (core_i.id_stage_i.id_valid_o),
->>>>>>> 5cd7acfa
                 .*);
 
 bind cv32e40x_sleep_unit:
