--- conflicted
+++ resolved
@@ -491,12 +491,8 @@
          .csr_mhpmcounter_we_i     ( core_i.cs_registers_i.mhpmcounter_we                                 ),
          .csr_mvendorid_i          ( {MVENDORID_BANK, MVENDORID_OFFSET}                                   ),
          .csr_marchid_i            ( MARCHID                                                              ),
-<<<<<<< HEAD
          .csr_mhartid_i            ( core_i.cs_registers_i.mhartid_i                                      ),
          .csr_mimpid_i             ( core_i.cs_registers_i.mimpid_i                                       ),
-
-=======
-         .csr_mhartid_i            ( core_i.cs_registers_i.hart_id_i                                      ),
          // TODO Tie relevant signals below to RTL
          .csr_mstatush_n_i         ( '0                                                                   ),
          .csr_mstatush_q_i         ( '0                                                                   ),
@@ -504,7 +500,6 @@
          .csr_tcontrol_n_i         ( '0                                                                   ),
          .csr_tcontrol_q_i         ( '0                                                                   ),
          .csr_tcontrol_we_i        ( '0                                                                   ),
->>>>>>> e0f7db02
          .csr_mcounteren_n_i       ( '0                                    /* Not supported in cv32e40x*/ ),
          .csr_mcounteren_q_i       ( '0                                    /* Not supported in cv32e40x*/ ),
          .csr_mcounteren_we_i      ( '0                                    /* Not supported in cv32e40x*/ ),
