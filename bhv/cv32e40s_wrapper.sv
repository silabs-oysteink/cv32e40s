// Copyright 2018 ETH Zurich and University of Bologna.
// Copyright and related rights are licensed under the Solderpad Hardware
// License, Version 0.51 (the "License"); you may not use this file except in
// compliance with the License.  You may obtain a copy of the License at
// http://solderpad.org/licenses/SHL-0.51. Unless required by applicable law
// or agreed to in writing, software, hardware and materials distributed under
// this License is distributed on an "AS IS" BASIS, WITHOUT WARRANTIES OR
// CONDITIONS OF ANY KIND, either express or implied. See the License for the
// specific language governing permissions and limitations under the License.

// Wrapper for a cv32e40s, containing cv32e40s and RVFI
// Contributors: Davide Schiavone <davide@openhwgroup.org>
//               Halfdan Bechmann <halfdan.behcmann@silabs.com>

`ifndef COREV_ASSERT_OFF
  `include "cv32e40s_alignment_buffer_sva.sv"
  `include "cv32e40s_controller_fsm_sva.sv"
  `include "cv32e40s_core_sva.sv"
  `include "cv32e40s_cs_registers_sva.sv"
  `include "cv32e40s_decoder_sva.sv"
  `include "cv32e40s_div_sva.sv"
  `include "cv32e40s_dummy_instr_sva.sv"
  `include "cv32e40s_if_stage_sva.sv"
  `include "cv32e40s_id_stage_sva.sv"
  `include "cv32e40s_ex_stage_sva.sv"
  `include "cv32e40s_wb_stage_sva.sv"
  `include "cv32e40s_load_store_unit_sva.sv"
  `include "cv32e40s_write_buffer_sva.sv"
  `include "cv32e40s_lsu_response_filter_sva.sv"
  `include "cv32e40s_mpu_sva.sv"
  `include "cv32e40s_mult_sva.sv"
  `include "cv32e40s_prefetcher_sva.sv"
  `include "cv32e40s_prefetch_unit_sva.sv"
  `include "cv32e40s_sleep_unit_sva.sv"
  `include "cv32e40s_rvfi_sva.sv"
`endif

`include "cv32e40s_wrapper.vh"
`include "cv32e40s_core_log.sv"
`include "cv32e40s_dbg_helper.sv"

`ifdef RISCV_FORMAL
  `include "rvfi_macros.vh"
`endif

module cv32e40s_wrapper
  import cv32e40s_pkg::*;
#(
<<<<<<< HEAD
  parameter              LIB                          = 0,
  parameter bit          A_EXT                        = 0,
  parameter b_ext_e      B_EXT                        = B_NONE,
  parameter m_ext_e      M_EXT                        = M,
  parameter bit          X_EXT                        = 0,
  parameter int          X_NUM_RS                     = 2,
  parameter int          X_ID_WIDTH                   = 4,
  parameter int          X_MEM_WIDTH                  = 32,
  parameter int          X_RFR_WIDTH                  = 32,
  parameter int          X_RFW_WIDTH                  = 32,
  parameter logic [31:0] X_MISA                       = 32'h00000000,
  parameter logic [1:0]  X_ECS_XS                     = 2'b00,
  parameter int          NUM_MHPMCOUNTERS             = 1,
  parameter int          PMP_GRANULARITY              = 0,
  parameter int          PMP_NUM_REGIONS              = 0,
  parameter bit          SMCLIC                       = 0,
  parameter int          PMA_NUM_REGIONS              = 0,
=======
  parameter              LIB                                 = 0,
  parameter bit          A_EXT                               = 0,
  parameter b_ext_e      B_EXT                               = B_NONE,
  parameter m_ext_e      M_EXT                               = M,
  parameter bit          X_EXT                               = 0,
  parameter int          X_NUM_RS                            = 2,
  parameter int          X_ID_WIDTH                          = 4,
  parameter int          X_MEM_WIDTH                         = 32,
  parameter int          X_RFR_WIDTH                         = 32,
  parameter int          X_RFW_WIDTH                         = 32,
  parameter logic [31:0] X_MISA                              = 32'h00000000,
  parameter logic [1:0]  X_ECS_XS                            = 2'b00,
  parameter int          NUM_MHPMCOUNTERS                    = 1,
  parameter int          PMP_GRANULARITY                     = 0,
  parameter int          PMP_NUM_REGIONS                     = 0,
  parameter pmpncfg_t    PMP_PMPNCFG_RV[PMP_NUM_REGIONS-1:0] = '{default:PMPNCFG_DEFAULT},
  parameter [31:0]       PMP_PMPADDR_RV[PMP_NUM_REGIONS-1:0] = '{default:32'h0},
  parameter mseccfg_t    PMP_MSECCFG_RV                      = MSECCFG_DEFAULT,
  parameter int          PMA_NUM_REGIONS                     = 0,
>>>>>>> 87bea821
  parameter pma_region_t PMA_CFG[PMA_NUM_REGIONS-1:0] = '{default:PMA_R_DEFAULT}
)
(
  // Clock and Reset
  input  logic        clk_i,
  input  logic        rst_ni,

  input  logic        scan_cg_en_i,                     // Enable all clock gates for testing

  // Core ID, Cluster ID, debug mode halt address and boot address are considered more or less static
  input  logic [31:0] boot_addr_i,
  input  logic [31:0] mtvec_addr_i,
  input  logic [31:0] dm_halt_addr_i,
  input  logic [31:0] hart_id_i,
  input  logic [31:0] dm_exception_addr_i,
  input logic [31:0]  nmi_addr_i,

  // Instruction memory interface
  output logic        instr_req_o,
  input  logic        instr_gnt_i,
  input  logic        instr_rvalid_i,
  output logic [31:0] instr_addr_o,
  output logic [1:0]  instr_memtype_o,
  output logic [2:0]  instr_prot_o,
  input  logic [31:0] instr_rdata_i,
  input  logic        instr_err_i,

  // Data memory interface
  output logic        data_req_o,
  input  logic        data_gnt_i,
  input  logic        data_rvalid_i,
  output logic        data_we_o,
  output logic [3:0]  data_be_o,
  output logic [31:0] data_addr_o,
  output logic [1:0]  data_memtype_o,
  output logic [2:0]  data_prot_o,
  output logic [31:0] data_wdata_o,
  input  logic [31:0] data_rdata_i,
  input  logic        data_err_i,
  output logic [5:0]  data_atop_o,
  input  logic        data_exokay_i,

  // Interrupt inputs
  input  logic [31:0] irq_i,                    // CLINT interrupts + CLINT extension interrupts

  // Fencei flush handshake
  output logic        fencei_flush_req_o,
  input logic         fencei_flush_ack_i,

  // Security Alerts
  output logic        alert_minor_o,
  output logic        alert_major_o,

  // Debug Interface
  input  logic        debug_req_i,
  output logic        debug_havereset_o,
  output logic        debug_running_o,
  output logic        debug_halted_o,

  // CPU Control Signals
  input  logic        fetch_enable_i,
  output logic        core_sleep_o

`ifdef RISCV_FORMAL
  ,`RVFI_OUTPUTS
`endif
);


  // eXtension interface
  if_xif xif();

  // Tie off cpu xif inputs. CV32E40S does not support xif
  assign xif.compressed_ready = '0;
  assign xif.compressed_resp  = '0;
  assign xif.issue_ready      = '0;
  assign xif.issue_resp       = '0;
  assign xif.mem_valid        = '0;
  assign xif.mem_req          = '0;
  assign xif.result_valid     = '0;
  assign xif.result           = '0;
  
  
`ifndef COREV_ASSERT_OFF

  // RTL Assertions

  bind cv32e40s_if_stage:
    core_i.if_stage_i cv32e40s_if_stage_sva if_stage_sva
    (
      .m_c_obi_instr_if (core_i.m_c_obi_instr_if), // SVA monitor modport cannot connect to a master modport
      .*
    );

  generate
    if (SECURE) begin
      bind cv32e40s_dummy_instr :
        core_i.if_stage_i.gen_dummy_instr.dummy_instr_i cv32e40s_dummy_instr_sva
      dummy_instr_sva
    (
      .*
    );
    end
  endgenerate

  bind cv32e40s_id_stage:
    core_i.id_stage_i cv32e40s_id_stage_sva id_stage_sva
    (
      .*
    );

  bind cv32e40s_ex_stage:
    core_i.ex_stage_i cv32e40s_ex_stage_sva #(.X_EXT(X_EXT)) ex_stage_sva
    (
      .*
    );

  bind cv32e40s_wb_stage:
    core_i.wb_stage_i cv32e40s_wb_stage_sva wb_stage_sva
    (
      .*
    );

  bind cv32e40s_id_stage:
    core_i.id_stage_i
    cv32e40s_dbg_helper
      dbg_help_i(.is_compressed (if_id_pipe_i.instr_meta.compressed),
                 .rf_re         (core_i.rf_re_id                   ),
                 .rf_raddr      (core_i.rf_raddr_id                ),
                 .rf_we         (core_i.id_stage_i.rf_we           ),
                 .rf_waddr      (core_i.id_stage_i.rf_waddr        ),
                 .illegal_insn  (core_i.id_stage_i.illegal_insn    ),
                 .*);

  generate
    if(M_EXT != M_NONE) begin: mul_sva
      bind cv32e40s_mult:
        core_i.ex_stage_i.mul.mult_i cv32e40s_mult_sva mult_sva (.*);
    end
  endgenerate

  bind cv32e40s_controller_fsm:
    core_i.controller_i.controller_fsm_i
      cv32e40s_controller_fsm_sva
        #(.X_EXT(X_EXT))
        controller_fsm_sva   (
                              .lsu_outstanding_cnt (core_i.load_store_unit_i.cnt_q),
                              .rf_we_wb_i          (core_i.wb_stage_i.rf_we_wb_o  ),
                              .csr_we_i            (core_i.cs_registers_i.csr_we_int  ),
                              .mstatus_i           (core_i.mstatus),
                              .priv_lvl_i          (core_i.priv_lvl),
                              .priv_lvl_n          (core_i.cs_registers_i.priv_lvl_n),
                              .sys_en_id_i         (core_i.id_stage_i.sys_en),
                              .sys_wfi_insn_id_i   (core_i.id_stage_i.sys_wfi_insn),
                              .sys_mret_insn_id_i  (core_i.id_stage_i.sys_mret_insn),
                              .id_valid_i          (core_i.id_stage_i.id_valid_o),
                              .csr_illegal_i       (core_i.cs_registers_i.csr_illegal_o),
                              .xif_commit_kill     (core_i.xif_commit_if.commit.commit_kill),
                              .xif_commit_valid    (core_i.xif_commit_if.commit_valid),
                              .*);
  bind cv32e40s_cs_registers:        core_i.cs_registers_i              cv32e40s_cs_registers_sva cs_registers_sva (.*);

  bind cv32e40s_load_store_unit:
    core_i.load_store_unit_i cv32e40s_load_store_unit_sva #(.DEPTH (DEPTH)) load_store_unit_sva (
      // The SVA's monitor modport can't connect to a master modport, so it is connected to the interface instance directly:
      .m_c_obi_data_if(core_i.m_c_obi_data_if),
      .ex_wb_pipe_i   (core_i.ex_wb_pipe),
      .*);

  bind cv32e40s_prefetch_unit:
    core_i.if_stage_i.prefetch_unit_i cv32e40s_prefetch_unit_sva prefetch_unit_sva (.*);

  generate
    if(M_EXT == M) begin: div_sva
      bind cv32e40s_div:
        core_i.ex_stage_i.div.div_i cv32e40s_div_sva div_sva (.*);
    end
  endgenerate

  bind cv32e40s_alignment_buffer:
    core_i.if_stage_i.prefetch_unit_i.alignment_buffer_i
      cv32e40s_alignment_buffer_sva
        alignment_buffer_sva (.*);

  bind cv32e40s_prefetcher:
    core_i.if_stage_i.prefetch_unit_i.prefetcher_i
      cv32e40s_prefetcher_sva
        prefetcher_sva (.*);

  bind cv32e40s_core:
    core_i cv32e40s_core_sva
      #(.A_EXT(A_EXT),
        .PMA_NUM_REGIONS(PMA_NUM_REGIONS))
      core_sva (// probed cs_registers signals
                .cs_registers_mie_q               (core_i.cs_registers_i.mie_q),
                .cs_registers_mepc_n              (core_i.cs_registers_i.mepc_n),
                .cs_registers_mcause_q            (core_i.cs_registers_i.mcause_q),
                .cs_registers_mstatus_q           (core_i.cs_registers_i.mstatus_q),
                .cs_registers_csr_cause_i         (core_i.cs_registers_i.ctrl_fsm_i.csr_cause),
                .branch_taken_in_ex               (core_i.controller_i.controller_fsm_i.branch_taken_ex),
                .exc_cause                        (core_i.controller_i.controller_fsm_i.exc_cause),
                // probed controller signals
                .ctrl_fsm_ns  (core_i.controller_i.controller_fsm_i.ctrl_fsm_ns),
                .ctrl_debug_mode_n                (core_i.controller_i.controller_fsm_i.debug_mode_n),
                .ctrl_pending_debug               (core_i.controller_i.controller_fsm_i.pending_debug),
                .ctrl_debug_allowed               (core_i.controller_i.controller_fsm_i.debug_allowed),
                .id_stage_multi_cycle_id_stall    (core_i.id_stage_i.multi_cycle_id_stall),
                .id_stage_id_valid                (core_i.id_stage_i.id_valid_o),
                .priv_lvl_if                      (core_i.if_stage_i.prefetch_priv_lvl),
                .priv_lvl_if_q                    (core_i.if_stage_i.prefetch_unit_i.alignment_buffer_i.instr_priv_lvl_q),
                .irq_ack                          (core_i.irq_ack),
                .*);

  bind cv32e40s_sleep_unit:
    core_i.sleep_unit_i cv32e40s_sleep_unit_sva
      sleep_unit_sva (// probed id_stage_i.controller_i signals
                      .ctrl_fsm_cs (core_i.controller_i.controller_fsm_i.ctrl_fsm_cs),
                      .ctrl_fsm_ns (core_i.controller_i.controller_fsm_i.ctrl_fsm_ns),
                      .*);

  bind cv32e40s_decoder: core_i.id_stage_i.decoder_i cv32e40s_decoder_sva #(.A_EXT(A_EXT))
    decoder_sva(.clk   (core_i.id_stage_i.clk),
                .rst_n (core_i.id_stage_i.rst_n),
                .*);

  // MPU assertions
  bind cv32e40s_mpu:
    core_i.if_stage_i.mpu_i
    cv32e40s_mpu_sva
      #(.PMA_NUM_REGIONS                        (PMA_NUM_REGIONS),
        .PMA_CFG                                (PMA_CFG),
        .IS_INSTR_SIDE                          (1))
  mpu_if_sva(.pma_addr                          (pma_i.trans_addr_i),
             .pma_cfg                           (pma_i.pma_cfg),
             .obi_memtype                       (core_i.instr_memtype_o),
             .obi_addr                          (core_i.instr_addr_o),
             .obi_req                           (core_i.instr_req_o),
             .obi_gnt                           (core_i.instr_gnt_i),
             .write_buffer_state                (cv32e40s_pkg::WBUF_EMPTY),
             .write_buffer_valid_o              ('0),
             .write_buffer_txn_bufferable       ('0),
             .write_buffer_txn_cacheable        ('0),
             .*);

  bind cv32e40s_mpu:
    core_i.load_store_unit_i.mpu_i
    cv32e40s_mpu_sva
      #(.PMA_NUM_REGIONS(PMA_NUM_REGIONS),
        .PMA_CFG(PMA_CFG),
        .IS_INSTR_SIDE(0))
  mpu_lsu_sva(.pma_addr(pma_i.trans_addr_i),
             .pma_cfg (pma_i.pma_cfg),
             .obi_memtype                       (core_i.data_memtype_o),
             .obi_addr                          (core_i.data_addr_o),
             .obi_req                           (core_i.data_req_o),
             .obi_gnt                           (core_i.data_gnt_i),
             .write_buffer_state                (core_i.load_store_unit_i.write_buffer_i.state),
             .write_buffer_valid_o              (core_i.load_store_unit_i.write_buffer_i.valid_o),
             .write_buffer_txn_bufferable       (core_i.load_store_unit_i.write_buffer_i.trans_o.memtype[0]),
             .write_buffer_txn_cacheable        (core_i.load_store_unit_i.write_buffer_i.trans_o.memtype[1]),
             .*);

  bind cv32e40s_lsu_response_filter :
    core_i.load_store_unit_i.response_filter_i
    cv32e40s_lsu_response_filter_sva #(.DEPTH(DEPTH))
      lsu_response_filter_sva (.*);

  bind cv32e40s_write_buffer:
    core_i.load_store_unit_i.write_buffer_i
    cv32e40s_write_buffer_sva
             #(.PMA_NUM_REGIONS(PMA_NUM_REGIONS),
               .PMA_CFG(PMA_CFG))
      write_buffer_sva(.*);

  bind cv32e40s_rvfi:
    rvfi_i
    cv32e40s_rvfi_sva
      rvfi_sva(.irq_ack(core_i.irq_ack),
               .dbg_ack(core_i.dbg_ack),
               .ebreak_in_wb_i(core_i.controller_i.controller_fsm_i.ebreak_in_wb),
               .nmi_addr_i(core_i.nmi_addr_i),
               .*);

`endif //  `ifndef COREV_ASSERT_OFF

    cv32e40s_core_log
     #(
          .NUM_MHPMCOUNTERS      ( NUM_MHPMCOUNTERS      ))
    core_log_i(
          .clk_i              ( core_i.id_stage_i.clk              ),
          .ex_wb_pipe_i       ( core_i.ex_wb_pipe                  ),
          .hart_id_i          ( core_i.hart_id_i                   )

      );

    cv32e40s_rvfi
      rvfi_i
        (.clk_i                    ( clk_i                                                                ),
         .rst_ni                   ( rst_ni                                                               ),

         .if_valid_i               ( core_i.if_stage_i.if_valid_o                                         ),
         .id_valid_i               ( core_i.id_stage_i.id_valid_o                                         ),
         .id_ready_i               ( core_i.id_stage_i.id_ready_o                                         ),

         .wb_valid_i               ( core_i.wb_stage_i.wb_valid_o                                         ),
         .wb_ready_i               ( core_i.wb_stage_i.wb_ready_o                                         ),
         .instr_rdata_wb_i         ( core_i.wb_stage_i.ex_wb_pipe_i.instr.bus_resp.rdata                  ),
         .ebreak_in_wb_i           ( core_i.controller_i.controller_fsm_i.ebreak_in_wb                    ),

         .rs1_addr_id_i            ( core_i.register_file_wrapper_i.raddr_i[0]                            ),
         .rs2_addr_id_i            ( core_i.register_file_wrapper_i.raddr_i[1]                            ),
         .operand_a_fw_id_i        ( core_i.id_stage_i.operand_a_fw                                       ),
         .operand_b_fw_id_i        ( core_i.id_stage_i.operand_b_fw                                       ),

         .is_dummy_instr_wb_i      ( core_i.wb_stage_i.ex_wb_pipe_i.instr_meta.dummy                      ),

         .pc_if_i                  ( core_i.if_stage_i.pc_if_o                                            ),
         .pc_id_i                  ( core_i.id_stage_i.if_id_pipe_i.pc                                    ),
         .pc_wb_i                  ( core_i.wb_stage_i.ex_wb_pipe_i.pc                                    ),
         .sys_en_id_i              ( core_i.id_stage_i.sys_en_o                                           ),
         .sys_mret_insn_id_i       ( core_i.id_stage_i.sys_mret_insn_o                                    ),
         .jump_in_id_i             ( core_i.controller_i.controller_fsm_i.jump_in_id                      ),
         .jump_target_id_i         ( core_i.id_stage_i.jmp_target_o                                       ),
         .is_compressed_id_i       ( core_i.id_stage_i.if_id_pipe_i.instr_meta.compressed                 ),

         .lsu_en_id_i              ( core_i.id_stage_i.lsu_en                                             ),
         .lsu_size_id_i            ( core_i.id_stage_i.lsu_size                                           ),
         .lsu_we_id_i              ( core_i.id_stage_i.lsu_we                                             ),

         .branch_in_ex_i           ( core_i.controller_i.controller_fsm_i.branch_in_ex                    ),
         .lsu_en_ex_i              ( core_i.ex_stage_i.id_ex_pipe_i.lsu_en                                ),

         .instr_pmp_err_if_i       ( 1'b0                          /* PMP not implemented in cv32e40x */  ), // TODO:HB connect
         .lsu_pmp_err_ex_i         ( 1'b0                          /* PMP not implemented in cv32e40x */  ), // TODO:HB connect
         .lsu_pma_err_atomic_ex_i  ( core_i.load_store_unit_i.mpu_i.pma_i.atomic_access_i && // Todo: Consider making this a signal in the pma
                                    !core_i.load_store_unit_i.mpu_i.pma_i.pma_cfg_atomic                 ),

         .ex_ready_i               ( core_i.ex_stage_i.ex_ready_o                                         ),
         .ex_valid_i               ( core_i.ex_stage_i.ex_valid_o                                         ),

         .branch_target_ex_i       ( core_i.if_stage_i.branch_target_ex_i                                 ),

         .data_addr_ex_i           ( core_i.data_addr_o                                                   ),
         .data_wdata_ex_i          ( core_i.data_wdata_o                                                  ),
         .lsu_split_q_ex_i         ( core_i.load_store_unit_i.split_q                                     ),

         .rf_re_id_i               ( core_i.id_stage_i.rf_re_o                                            ),
         .rf_we_wb_i               ( core_i.wb_stage_i.rf_we_wb_o                                         ),
         .rf_addr_wb_i             ( core_i.wb_stage_i.rf_waddr_wb_o                                      ),
         .rf_wdata_wb_i            ( core_i.wb_stage_i.rf_wdata_wb_o                                      ),
         .lsu_rdata_wb_i           ( core_i.load_store_unit_i.lsu_rdata_1_o                               ),

         .branch_addr_n_i          ( core_i.if_stage_i.branch_addr_n                                      ),

         .priv_lvl_i               ( core_i.priv_lvl                                                      ),
         .ctrl_fsm_i               ( core_i.ctrl_fsm                                                      ),
         .pending_single_step_i    ( core_i.controller_i.controller_fsm_i.pending_single_step             ),
         .single_step_allowed_i    ( core_i.controller_i.controller_fsm_i.single_step_allowed             ),
         .nmi_pending_i            ( core_i.controller_i.controller_fsm_i.nmi_pending_q                   ),
         .nmi_is_store_i           ( core_i.controller_i.controller_fsm_i.nmi_is_store_q                  ),
         // CSRs
         .csr_jvt_n_i              ( core_i.cs_registers_i.jvt_n                                          ),
         .csr_jvt_q_i              ( core_i.cs_registers_i.jvt_q                                          ),
         .csr_jvt_we_i             ( core_i.cs_registers_i.jvt_we                                         ),
         .csr_mstatus_n_i          ( core_i.cs_registers_i.mstatus_n                                      ),
         .csr_mstatus_q_i          ( core_i.cs_registers_i.mstatus_q                                      ),
         .csr_mstatus_we_i         ( core_i.cs_registers_i.mstatus_we                                     ),
         .csr_misa_n_i             ( core_i.cs_registers_i.MISA_VALUE                                     ), // WARL
         .csr_misa_q_i             ( core_i.cs_registers_i.MISA_VALUE                                     ),
         .csr_misa_we_i            ( core_i.cs_registers_i.csr_we_int &&
                                     (core_i.cs_registers_i.csr_waddr == CSR_MISA)                        ),
         .csr_mie_q_i              ( core_i.cs_registers_i.mie_q                                          ),
         .csr_mie_n_i              ( core_i.cs_registers_i.mie_n                                          ),
         .csr_mie_we_i             ( core_i.cs_registers_i.mie_we                                         ),
         .csr_mtvec_n_i            ( core_i.cs_registers_i.mtvec_n                                        ),
         .csr_mtvec_q_i            ( core_i.cs_registers_i.mtvec_q                                        ),
         .csr_mtvec_we_i           ( core_i.cs_registers_i.mtvec_we                                       ),
         .csr_mtvt_n_i             ( core_i.cs_registers_i.mtvt_n                                         ),
         .csr_mtvt_q_i             ( core_i.cs_registers_i.mtvt_q                                         ),
         .csr_mtvt_we_i            ( core_i.cs_registers_i.mtvt_we                                        ),
         .csr_mcountinhibit_q_i    ( core_i.cs_registers_i.mcountinhibit_q                                ),
         .csr_mcountinhibit_n_i    ( core_i.cs_registers_i.mcountinhibit_n                                ),
         .csr_mcountinhibit_we_i   ( core_i.cs_registers_i.mcountinhibit_we                               ),
         .csr_mhpmevent_q_i        ( core_i.cs_registers_i.mhpmevent_q                                    ),
         .csr_mhpmevent_n_i        ( core_i.cs_registers_i.mhpmevent_n                                    ),
         .csr_mhpmevent_we_i       ( {31'h0, core_i.cs_registers_i.mhpmevent_we} << // todo:ok: Add write enable for each register
                                     core_i.cs_registers_i.csr_waddr[4:0] ),
         .csr_mscratch_q_i         ( core_i.cs_registers_i.mscratch_q                                     ),
         .csr_mscratch_n_i         ( core_i.cs_registers_i.mscratch_n                                     ),
         .csr_mscratch_we_i        ( core_i.cs_registers_i.mscratch_we                                    ),
         .csr_mepc_q_i             ( core_i.cs_registers_i.mepc_q                                         ),
         .csr_mepc_n_i             ( core_i.cs_registers_i.mepc_n                                         ),
         .csr_mepc_we_i            ( core_i.cs_registers_i.mepc_we                                        ),
         .csr_mcause_q_i           ( core_i.cs_registers_i.mcause_q                                       ),
         .csr_mcause_n_i           ( core_i.cs_registers_i.mcause_n                                       ),
         .csr_mcause_we_i          ( core_i.cs_registers_i.mcause_we                                      ),
         .csr_mip_n_i              ( core_i.cs_registers_i.mip_i                                          ),
         .csr_mip_q_i              ( core_i.cs_registers_i.mip_i                                          ),
         .csr_mip_we_i             ( core_i.cs_registers_i.csr_we_int &&
                                     (core_i.cs_registers_i.csr_waddr == CSR_MIP)                         ),
         .csr_mnxti_n_i            ( core_i.cs_registers_i.mnxti_n                                        ),
         .csr_mnxti_q_i            ( core_i.cs_registers_i.mnxti_q                                        ),
         .csr_mnxti_we_i           ( core_i.cs_registers_i.mnxti_we                                       ),
         .csr_mintstatus_n_i       ( core_i.cs_registers_i.mintstatus_n                                   ),
         .csr_mintstatus_q_i       ( core_i.cs_registers_i.mintstatus_q                                   ),
         .csr_mintstatus_we_i      ( core_i.cs_registers_i.mintstatus_we                                  ),
         .csr_mintthresh_n_i       ( core_i.cs_registers_i.mintthresh_n                                   ),
         .csr_mintthresh_q_i       ( core_i.cs_registers_i.mintthresh_q                                   ),
         .csr_mintthresh_we_i      ( core_i.cs_registers_i.mintthresh_we                                  ),
         .csr_mscratchcsw_n_i      ( core_i.cs_registers_i.mscratchcsw_n                                  ),
         .csr_mscratchcsw_q_i      ( core_i.cs_registers_i.mscratchcsw_q                                  ),
         .csr_mscratchcsw_we_i     ( core_i.cs_registers_i.mscratchcsw_we                                 ),
         .csr_mscratchcswl_n_i     ( core_i.cs_registers_i.mscratchcswl_n                                 ),
         .csr_mscratchcswl_q_i     ( core_i.cs_registers_i.mscratchcswl_q                                 ),
         .csr_mscratchcswl_we_i    ( core_i.cs_registers_i.mscratchcswl_we                                ),
         .csr_mclicbase_n_i        ( core_i.cs_registers_i.mclicbase_n                                    ),
         .csr_mclicbase_q_i        ( core_i.cs_registers_i.mclicbase_q                                    ),
         .csr_mclicbase_we_i       ( core_i.cs_registers_i.mclicbase_we                                   ),
         .csr_tdata1_n_i           ( core_i.cs_registers_i.tmatch_control_n                               ), // todo:ok:rename in RTL to use official CSR names from priv spec
         .csr_tdata1_q_i           ( core_i.cs_registers_i.tmatch_control_q                               ),
         .csr_tdata1_we_i          ( core_i.cs_registers_i.tmatch_control_we                              ),
         .csr_tdata2_n_i           ( core_i.cs_registers_i.tmatch_value_n                                 ), // todo:ok:rename in RTL to use official CSR names from priv spec
         .csr_tdata2_q_i           ( core_i.cs_registers_i.tmatch_value_q                                 ),
         .csr_tdata2_we_i          ( core_i.cs_registers_i.tmatch_value_we                                ),
         .csr_tinfo_n_i            ( {16'h0, core_i.cs_registers_i.tinfo_types}                           ),
         .csr_tinfo_q_i            ( {16'h0, core_i.cs_registers_i.tinfo_types}                           ),
         .csr_tinfo_we_i           ( core_i.cs_registers_i.csr_we_int &&
                                     (core_i.cs_registers_i.csr_waddr == CSR_TINFO)                       ),
         .csr_dcsr_q_i             ( core_i.cs_registers_i.dcsr_rdata                                     ),
         .csr_dcsr_n_i             ( core_i.cs_registers_i.dcsr_n                                         ),
         .csr_dcsr_we_i            ( core_i.cs_registers_i.dcsr_we                                        ),
         .csr_dpc_q_i              ( core_i.cs_registers_i.dpc_q                                          ),
         .csr_dpc_n_i              ( core_i.cs_registers_i.dpc_n                                          ),
         .csr_dpc_we_i             ( core_i.cs_registers_i.dpc_we                                         ),
         .csr_dscratch0_q_i        ( core_i.cs_registers_i.dscratch0_q                                    ),
         .csr_dscratch0_n_i        ( core_i.cs_registers_i.dscratch0_n                                    ),
         .csr_dscratch0_we_i       ( core_i.cs_registers_i.dscratch0_we                                   ),
         .csr_dscratch1_q_i        ( core_i.cs_registers_i.dscratch1_q                                    ),
         .csr_dscratch1_n_i        ( core_i.cs_registers_i.dscratch1_n                                    ),
         .csr_dscratch1_we_i       ( core_i.cs_registers_i.dscratch1_we                                   ),
         .csr_mhpmcounter_n_i      ( core_i.cs_registers_i.mhpmcounter_n                                  ),
         .csr_mhpmcounter_q_i      ( core_i.cs_registers_i.mhpmcounter_q                                  ),
         .csr_mhpmcounter_we_i     ( core_i.cs_registers_i.mhpmcounter_we                                 ),
         .csr_mvendorid_i          ( {MVENDORID_BANK, MVENDORID_OFFSET}                                   ),
         .csr_marchid_i            ( MARCHID                                                              ),
         .csr_mhartid_i            ( core_i.cs_registers_i.hart_id_i                                      ),

         .csr_mcounteren_n_i       ( core_i.cs_registers_i.mcounteren_n                                   ),
         .csr_mcounteren_q_i       ( core_i.cs_registers_i.mcounteren_q                                   ),
         .csr_mcounteren_we_i      ( core_i.cs_registers_i.mcounteren_we                                  ),

         .csr_pmpncfg_n_i          ( core_i.cs_registers_i.pmpncfg_n                                      ),
         .csr_pmpncfg_q_i          ( core_i.cs_registers_i.pmpncfg_q                                      ),
         .csr_pmpncfg_we_i         ( core_i.cs_registers_i.pmpncfg_we                                     ),
         .csr_pmpaddr_n_i          ( core_i.cs_registers_i.pmp_addr_n                                     ),
         // Using rdata for pmp address to include read logic
         .csr_pmpaddr_q_i          ( core_i.cs_registers_i.pmp_addr_rdata                                 ),
         .csr_pmpaddr_we_i         ( core_i.cs_registers_i.pmp_addr_we                                    ),
         .csr_mseccfg_n_i          ( core_i.cs_registers_i.pmp_mseccfg_n                                  ),
         .csr_mseccfg_q_i          ( core_i.cs_registers_i.pmp_mseccfg_q                                  ),
         .csr_mseccfg_we_i         ( core_i.cs_registers_i.pmp_mseccfg_we                                 ),
         .csr_mseccfgh_n_i         ( '0                                                                   ),
         .csr_mseccfgh_q_i         ( '0                                                                   ),
         .csr_mseccfgh_we_i        ( '0                                                                   )

`ifdef RISCV_FORMAL
         ,`RVFI_CONN
`else
         ,`RVFI_TIEOFF
`endif
         );


    // instantiate the core
    cv32e40s_core
        #(
          .LIB                   ( LIB                   ),
          .A_EXT                 ( A_EXT                 ),
          .B_EXT                 ( B_EXT                 ),
          .M_EXT                 ( M_EXT                 ),
          .PMP_GRANULARITY       ( PMP_GRANULARITY       ),
          .PMP_NUM_REGIONS       ( PMP_NUM_REGIONS       ),
          .PMP_PMPNCFG_RV        ( PMP_PMPNCFG_RV        ),
          .PMP_PMPADDR_RV        ( PMP_PMPADDR_RV        ),
          .PMP_MSECCFG_RV        ( PMP_MSECCFG_RV        ),
          .X_EXT                 ( X_EXT                 ),
          .X_NUM_RS              ( X_NUM_RS              ),
          .X_ID_WIDTH            ( X_ID_WIDTH            ),
          .X_MEM_WIDTH           ( X_MEM_WIDTH           ),
          .X_RFR_WIDTH           ( X_RFR_WIDTH           ),
          .X_RFW_WIDTH           ( X_RFW_WIDTH           ),
          .X_MISA                ( X_MISA                ),
          .X_ECS_XS              ( X_ECS_XS              ),
          .NUM_MHPMCOUNTERS      ( NUM_MHPMCOUNTERS      ),
          .SMCLIC                ( SMCLIC                ),
          .PMA_NUM_REGIONS       ( PMA_NUM_REGIONS       ),
          .PMA_CFG               ( PMA_CFG               ))
    core_i (.xif_compressed_if(xif.cpu_compressed),
            .xif_issue_if(xif.cpu_issue),
            .xif_commit_if(xif.cpu_commit),
            .xif_mem_if(xif.cpu_mem),
            .xif_mem_result_if(xif.cpu_mem_result),
            .xif_result_if(xif.cpu_result),
            .*);

endmodule<|MERGE_RESOLUTION|>--- conflicted
+++ resolved
@@ -46,7 +46,6 @@
 module cv32e40s_wrapper
   import cv32e40s_pkg::*;
 #(
-<<<<<<< HEAD
   parameter              LIB                          = 0,
   parameter bit          A_EXT                        = 0,
   parameter b_ext_e      B_EXT                        = B_NONE,
@@ -63,28 +62,10 @@
   parameter int          PMP_GRANULARITY              = 0,
   parameter int          PMP_NUM_REGIONS              = 0,
   parameter bit          SMCLIC                       = 0,
-  parameter int          PMA_NUM_REGIONS              = 0,
-=======
-  parameter              LIB                                 = 0,
-  parameter bit          A_EXT                               = 0,
-  parameter b_ext_e      B_EXT                               = B_NONE,
-  parameter m_ext_e      M_EXT                               = M,
-  parameter bit          X_EXT                               = 0,
-  parameter int          X_NUM_RS                            = 2,
-  parameter int          X_ID_WIDTH                          = 4,
-  parameter int          X_MEM_WIDTH                         = 32,
-  parameter int          X_RFR_WIDTH                         = 32,
-  parameter int          X_RFW_WIDTH                         = 32,
-  parameter logic [31:0] X_MISA                              = 32'h00000000,
-  parameter logic [1:0]  X_ECS_XS                            = 2'b00,
-  parameter int          NUM_MHPMCOUNTERS                    = 1,
-  parameter int          PMP_GRANULARITY                     = 0,
-  parameter int          PMP_NUM_REGIONS                     = 0,
   parameter pmpncfg_t    PMP_PMPNCFG_RV[PMP_NUM_REGIONS-1:0] = '{default:PMPNCFG_DEFAULT},
   parameter [31:0]       PMP_PMPADDR_RV[PMP_NUM_REGIONS-1:0] = '{default:32'h0},
   parameter mseccfg_t    PMP_MSECCFG_RV                      = MSECCFG_DEFAULT,
-  parameter int          PMA_NUM_REGIONS                     = 0,
->>>>>>> 87bea821
+  parameter int          PMA_NUM_REGIONS              = 0,
   parameter pma_region_t PMA_CFG[PMA_NUM_REGIONS-1:0] = '{default:PMA_R_DEFAULT}
 )
 (
@@ -184,9 +165,9 @@
       bind cv32e40s_dummy_instr :
         core_i.if_stage_i.gen_dummy_instr.dummy_instr_i cv32e40s_dummy_instr_sva
       dummy_instr_sva
-    (
-      .*
-    );
+        (
+         .*
+         );
     end
   endgenerate
 
@@ -369,7 +350,7 @@
                .*);
 
 `endif //  `ifndef COREV_ASSERT_OFF
-
+  
     cv32e40s_core_log
      #(
           .NUM_MHPMCOUNTERS      ( NUM_MHPMCOUNTERS      ))
