// Copyright (c) 2020 OpenHW Group
//
// Licensed under the Solderpad Hardware Licence, Version 2.0 (the "License");
// you may not use this file except in compliance with the License.
// You may obtain a copy of the License at
//
// https://solderpad.org/licenses/
//
// Unless required by applicable law or agreed to in writing, software
// distributed under the License is distributed on an "AS IS" BASIS,
// WITHOUT WARRANTIES OR CONDITIONS OF ANY KIND, either express or implied.
// See the License for the specific language governing permissions and
// limitations under the License.
//
// SPDX-License-Identifier: Apache-2.0 WITH SHL-2.0

// CV32E40X RVFI interface
// Contributors: Davide Schiavone <davide@openhwgroup.org>
//               Halfdan Bechmann <halfdan.bechmann@silabs.com>

module cv32e40x_rvfi
  import cv32e40x_pkg::*;
  import cv32e40x_rvfi_pkg::*;
  #(
    parameter bit SMCLIC = 0
  )
  (
   input logic                                clk_i,
   input logic                                rst_ni,

   //// IF Probes ////
   input logic                                if_valid_i,
   input logic [31:0]                         pc_if_i,
   input logic                                instr_pmp_err_if_i,

   //// ID probes ////
   input logic [31:0]                         pc_id_i,
   input logic                                id_valid_i,
   input logic                                id_ready_i,
   input logic [ 1:0]                         rf_re_id_i,
   input logic                                sys_en_id_i,
   input logic                                sys_mret_insn_id_i,
   input logic                                jump_in_id_i,
   input logic [31:0]                         jump_target_id_i,
   input logic                                is_compressed_id_i,
   // LSU
   input logic                                lsu_en_id_i,
   input logic                                lsu_we_id_i,
   input logic [1:0]                          lsu_size_id_i,
   // Register reads
   input logic [4:0]                          rs1_addr_id_i,
   input logic [4:0]                          rs2_addr_id_i,
   input logic [31:0]                         operand_a_fw_id_i,
   input logic [31:0]                         operand_b_fw_id_i,

   //// EX probes ////
   input logic                                branch_in_ex_i,
   input logic                                branch_decision_ex_i,
   input logic                                dret_in_ex_i,
   // LSU
   input logic                                lsu_en_ex_i,
   input logic                                lsu_pmp_err_ex_i,
   input logic                                lsu_pma_err_atomic_ex_i,

   input logic                                ex_ready_i,
   input logic                                ex_valid_i,

   input logic [31:0]                         branch_target_ex_i,

   input logic [31:0]                         data_addr_ex_i,
   input logic [31:0]                         data_wdata_ex_i,
   input logic                                lsu_split_q_ex_i,

   //// WB probes ////
   input logic [31:0]                         pc_wb_i,
   input logic                                wb_ready_i,
   input logic                                wb_valid_i,
   input logic                                ebreak_in_wb_i,
   input logic [31:0]                         instr_rdata_wb_i,
   input logic                                csr_en_wb_i,
   input logic                                sys_wfi_insn_wb_i,
   // Register writes
   input logic                                rf_we_wb_i,
   input logic [4:0]                          rf_addr_wb_i,
   input logic [31:0]                         rf_wdata_wb_i,
   // LSU
   input logic [31:0]                         lsu_rdata_wb_i,
   // PC //
   input logic [31:0]                         branch_addr_n_i,

   input                                      privlvl_t priv_lvl_i,

   // Controller FSM probes
   input ctrl_fsm_t                           ctrl_fsm_i,
   input ctrl_state_e                         ctrl_fsm_cs_i,
   input ctrl_state_e                         ctrl_fsm_ns_i,
   input logic                                pending_single_step_i,
   input logic                                single_step_allowed_i,
<<<<<<< HEAD
   input logic                                nmi_pending_i,          // regular NMI pending
   input logic                                nmi_is_store_i,         // regular NMI type
   input logic                                clic_nmi_pending_i,     // NMI due to CLIC vector load is pending
   input logic                                clic_nmi_is_store_i,    // NMI type due to CLIC vector load
=======
   input logic                                nmi_pending_i,
   input logic                                nmi_is_store_i,
   input logic                                pending_debug_i,
   input logic                                debug_mode_q_i,

   // Interrupt Controller probes
   input logic [31:0]                         irq_i,
   input logic                                irq_wu_ctrl_i,
   input logic [4:0]                          irq_id_ctrl_i,
>>>>>>> db374663

   //// CSR Probes ////
   input                                      jvt_t csr_jvt_n_i,
   input                                      jvt_t csr_jvt_q_i,
   input logic                                csr_jvt_we_i,
   input                                      mstatus_t csr_mstatus_n_i,
   input                                      mstatus_t csr_mstatus_q_i,
   input logic                                csr_mstatus_we_i,
   input                                      mstatush_t csr_mstatush_n_i,
   input                                      mstatush_t csr_mstatush_q_i,
   input logic                                csr_mstatush_we_i,
   input logic [31:0]                         csr_misa_n_i,
   input logic [31:0]                         csr_misa_q_i,
   input logic                                csr_misa_we_i,
   input logic [31:0]                         csr_mie_n_i,
   input logic [31:0]                         csr_mie_q_i,
   input logic                                csr_mie_we_i,
   input                                      mtvec_t csr_mtvec_n_i,
   input                                      mtvec_t csr_mtvec_q_i,
   input logic                                csr_mtvec_we_i,
   input                                      mtvt_t csr_mtvt_n_i,
   input                                      mtvt_t csr_mtvt_q_i,
   input logic                                csr_mtvt_we_i,
   input logic [31:0]                         csr_mcountinhibit_n_i,
   input logic [31:0]                         csr_mcountinhibit_q_i,
   input logic                                csr_mcountinhibit_we_i,
   input logic [31:0] [31:0]                  csr_mhpmevent_n_i,
   input logic [31:0] [31:0]                  csr_mhpmevent_q_i,
   input logic [31:0]                         csr_mhpmevent_we_i,
   input logic [31:0]                         csr_mscratch_n_i,
   input logic [31:0]                         csr_mscratch_q_i,
   input logic                                csr_mscratch_we_i,
   input logic [31:0]                         csr_mepc_n_i,
   input logic [31:0]                         csr_mepc_q_i,
   input logic                                csr_mepc_we_i,
   input                                      mcause_t csr_mcause_n_i,
   input                                      mcause_t csr_mcause_q_i,
   input logic                                csr_mcause_we_i,
   input logic [31:0]                         csr_mip_n_i,
   input logic [31:0]                         csr_mip_q_i,
   input logic                                csr_mip_we_i,
   input logic [31:0]                         csr_mnxti_n_i,
   input logic [31:0]                         csr_mnxti_q_i,
   input logic                                csr_mnxti_we_i,
   input                                      mintstatus_t csr_mintstatus_n_i,
   input                                      mintstatus_t csr_mintstatus_q_i,
   input logic                                csr_mintstatus_we_i,
   input logic [31:0]                         csr_mintthresh_n_i,
   input logic [31:0]                         csr_mintthresh_q_i,
   input logic                                csr_mintthresh_we_i,
   input logic [31:0]                         csr_mscratchcsw_n_i,
   input logic [31:0]                         csr_mscratchcsw_q_i,
   input logic                                csr_mscratchcsw_we_i,
   input logic [31:0]                         csr_mscratchcswl_n_i,
   input logic [31:0]                         csr_mscratchcswl_q_i,
   input logic                                csr_mscratchcswl_we_i,
   input logic [31:0]                         csr_mclicbase_n_i,
   input logic [31:0]                         csr_mclicbase_q_i,
   input logic                                csr_mclicbase_we_i,
   input logic [31:0]                         csr_tdata1_n_i,
   input logic [31:0]                         csr_tdata1_q_i,
   input logic                                csr_tdata1_we_i,
   input logic [31:0]                         csr_tdata2_n_i,
   input logic [31:0]                         csr_tdata2_q_i,
   input logic                                csr_tdata2_we_i,
   input logic [31:0]                         csr_tinfo_n_i,
   input logic [31:0]                         csr_tinfo_q_i,
   input logic                                csr_tinfo_we_i,
   input logic [31:0]                         csr_tcontrol_n_i,
   input logic [31:0]                         csr_tcontrol_q_i,
   input logic                                csr_tcontrol_we_i,
   input                                      dcsr_t csr_dcsr_n_i,
   input                                      dcsr_t csr_dcsr_q_i,
   input logic                                csr_dcsr_we_i,
   input logic [31:0]                         csr_dpc_n_i,
   input logic [31:0]                         csr_dpc_q_i,
   input logic                                csr_dpc_we_i,
   input logic [31:0]                         csr_dscratch0_n_i,
   input logic [31:0]                         csr_dscratch0_q_i,
   input logic                                csr_dscratch0_we_i,
   input logic [31:0]                         csr_dscratch1_n_i,
   input logic [31:0]                         csr_dscratch1_q_i,
   input logic                                csr_dscratch1_we_i,
   input logic [31:0]                         csr_mconfigptr_n_i,
   input logic [31:0]                         csr_mconfigptr_q_i,
   input logic                                csr_mconfigptr_we_i,

   // performance counters
   //  cycle,  instret,  hpcounter,  cycleh,  instreth,  hpcounterh
   // mcycle, minstret, mhpcounter, mcycleh, minstreth, mhpcounterh
   input logic [31:0] [MHPMCOUNTER_WIDTH-1:0] csr_mhpmcounter_n_i,
   input logic [31:0] [MHPMCOUNTER_WIDTH-1:0] csr_mhpmcounter_q_i,
   input logic [31:0] [MHPMCOUNTER_WORDS-1:0] csr_mhpmcounter_we_i,

   input logic [31:0]                         csr_mvendorid_i,
   input logic [31:0]                         csr_marchid_i,
   input logic [31:0]                         csr_mhartid_i,
   input logic [31:0]                         csr_mimpid_i,

   input logic [31:0]                         csr_mcounteren_n_i,
   input logic [31:0]                         csr_mcounteren_q_i,
   input logic                                csr_mcounteren_we_i,

   input logic [ 7:0]                         csr_pmpcfg_n_i[16],
   input logic [ 7:0]                         csr_pmpcfg_q_i[16],
   input logic [15:0]                         csr_pmpcfg_we_i,
   input logic [31:0]                         csr_pmpaddr_n_i, // PMP address input shared for all pmpaddr registers
   input logic [31:0]                         csr_pmpaddr_q_i[16],
   input logic [15:0]                         csr_pmpaddr_we_i,
   input logic [31:0]                         csr_mseccfg_n_i,
   input logic [31:0]                         csr_mseccfg_q_i,
   input logic                                csr_mseccfg_we_i,
   input logic [31:0]                         csr_mseccfgh_n_i,
   input logic [31:0]                         csr_mseccfgh_q_i,
   input logic                                csr_mseccfgh_we_i,

  // RISC-V Formal Interface
  // Does not comply with the coding standards of _i/_o suffixes, but follow,
  // the convention of RISC-V Formal Interface Specification.
   output logic [ 0:0]                        rvfi_valid,
   output logic [63:0]                        rvfi_order,
   output logic [31:0]                        rvfi_insn,
   output rvfi_trap_t                         rvfi_trap,
   output logic [ 0:0]                        rvfi_halt,
   output rvfi_intr_t                         rvfi_intr,
   output logic [ 1:0]                        rvfi_mode,
   output logic [ 1:0]                        rvfi_ixl,
   output logic [ 1:0]                        rvfi_nmip,

   output logic [ 2:0]                        rvfi_dbg,
   output logic [ 0:0]                        rvfi_dbg_mode,

   output rvfi_wu_t                           rvfi_wu,
   output logic [ 0:0]                        rvfi_sleep,

   output logic [ 4:0]                        rvfi_rd_addr,
   output logic [31:0]                        rvfi_rd_wdata,
   output logic [ 4:0]                        rvfi_rs1_addr,
   output logic [ 4:0]                        rvfi_rs2_addr,
   output logic [31:0]                        rvfi_rs1_rdata,
   output logic [31:0]                        rvfi_rs2_rdata,

   output logic [31:0]                        rvfi_pc_rdata,
   output logic [31:0]                        rvfi_pc_wdata,

   output logic [31:0]                        rvfi_mem_addr,
   output logic [ 3:0]                        rvfi_mem_rmask,
   output logic [ 3:0]                        rvfi_mem_wmask,
   output logic [31:0]                        rvfi_mem_rdata,
   output logic [31:0]                        rvfi_mem_wdata,

   // CSRs
   output logic [31:0]                        rvfi_csr_jvt_rmask,
   output logic [31:0]                        rvfi_csr_jvt_wmask,
   output logic [31:0]                        rvfi_csr_jvt_rdata,
   output logic [31:0]                        rvfi_csr_jvt_wdata,
   output logic [31:0]                        rvfi_csr_mstatus_rmask,
   output logic [31:0]                        rvfi_csr_mstatus_wmask,
   output logic [31:0]                        rvfi_csr_mstatus_rdata,
   output logic [31:0]                        rvfi_csr_mstatus_wdata,
   output logic [31:0]                        rvfi_csr_mstatush_rmask,
   output logic [31:0]                        rvfi_csr_mstatush_wmask,
   output logic [31:0]                        rvfi_csr_mstatush_rdata,
   output logic [31:0]                        rvfi_csr_mstatush_wdata,
   output logic [31:0]                        rvfi_csr_misa_rmask,
   output logic [31:0]                        rvfi_csr_misa_wmask,
   output logic [31:0]                        rvfi_csr_misa_rdata,
   output logic [31:0]                        rvfi_csr_misa_wdata,
   output logic [31:0]                        rvfi_csr_mie_rmask,
   output logic [31:0]                        rvfi_csr_mie_wmask,
   output logic [31:0]                        rvfi_csr_mie_rdata,
   output logic [31:0]                        rvfi_csr_mie_wdata,
   output logic [31:0]                        rvfi_csr_mtvec_rmask,
   output logic [31:0]                        rvfi_csr_mtvec_wmask,
   output logic [31:0]                        rvfi_csr_mtvec_rdata,
   output logic [31:0]                        rvfi_csr_mtvec_wdata,
   output logic [31:0]                        rvfi_csr_mtvt_rmask,
   output logic [31:0]                        rvfi_csr_mtvt_wmask,
   output logic [31:0]                        rvfi_csr_mtvt_rdata,
   output logic [31:0]                        rvfi_csr_mtvt_wdata,
   output logic [31:0]                        rvfi_csr_mcountinhibit_rmask,
   output logic [31:0]                        rvfi_csr_mcountinhibit_wmask,
   output logic [31:0]                        rvfi_csr_mcountinhibit_rdata,
   output logic [31:0]                        rvfi_csr_mcountinhibit_wdata,
   output logic [31:0] [31:0]                 rvfi_csr_mhpmevent_rmask, // 3-31 implemented
   output logic [31:0] [31:0]                 rvfi_csr_mhpmevent_wmask,
   output logic [31:0] [31:0]                 rvfi_csr_mhpmevent_rdata,
   output logic [31:0] [31:0]                 rvfi_csr_mhpmevent_wdata,
   output logic [31:0]                        rvfi_csr_mscratch_rmask,
   output logic [31:0]                        rvfi_csr_mscratch_wmask,
   output logic [31:0]                        rvfi_csr_mscratch_rdata,
   output logic [31:0]                        rvfi_csr_mscratch_wdata,
   output logic [31:0]                        rvfi_csr_mepc_rmask,
   output logic [31:0]                        rvfi_csr_mepc_wmask,
   output logic [31:0]                        rvfi_csr_mepc_rdata,
   output logic [31:0]                        rvfi_csr_mepc_wdata,
   output logic [31:0]                        rvfi_csr_mcause_rmask,
   output logic [31:0]                        rvfi_csr_mcause_wmask,
   output logic [31:0]                        rvfi_csr_mcause_rdata,
   output logic [31:0]                        rvfi_csr_mcause_wdata,
   output logic [31:0]                        rvfi_csr_mtval_rmask,
   output logic [31:0]                        rvfi_csr_mtval_wmask,
   output logic [31:0]                        rvfi_csr_mtval_rdata,
   output logic [31:0]                        rvfi_csr_mtval_wdata,
   output logic [31:0]                        rvfi_csr_mip_rmask,
   output logic [31:0]                        rvfi_csr_mip_wmask,
   output logic [31:0]                        rvfi_csr_mip_rdata,
   output logic [31:0]                        rvfi_csr_mip_wdata,
   output logic [31:0]                        rvfi_csr_mnxti_rmask,
   output logic [31:0]                        rvfi_csr_mnxti_wmask,
   output logic [31:0]                        rvfi_csr_mnxti_rdata,
   output logic [31:0]                        rvfi_csr_mnxti_wdata,
   output logic [31:0]                        rvfi_csr_mintstatus_rmask,
   output logic [31:0]                        rvfi_csr_mintstatus_wmask,
   output logic [31:0]                        rvfi_csr_mintstatus_rdata,
   output logic [31:0]                        rvfi_csr_mintstatus_wdata,
   output logic [31:0]                        rvfi_csr_mintthresh_rmask,
   output logic [31:0]                        rvfi_csr_mintthresh_wmask,
   output logic [31:0]                        rvfi_csr_mintthresh_rdata,
   output logic [31:0]                        rvfi_csr_mintthresh_wdata,
   output logic [31:0]                        rvfi_csr_mscratchcsw_rmask,
   output logic [31:0]                        rvfi_csr_mscratchcsw_wmask,
   output logic [31:0]                        rvfi_csr_mscratchcsw_rdata,
   output logic [31:0]                        rvfi_csr_mscratchcsw_wdata,
   output logic [31:0]                        rvfi_csr_mscratchcswl_rmask,
   output logic [31:0]                        rvfi_csr_mscratchcswl_wmask,
   output logic [31:0]                        rvfi_csr_mscratchcswl_rdata,
   output logic [31:0]                        rvfi_csr_mscratchcswl_wdata,
   output logic [31:0]                        rvfi_csr_mclicbase_rmask,
   output logic [31:0]                        rvfi_csr_mclicbase_wmask,
   output logic [31:0]                        rvfi_csr_mclicbase_rdata,
   output logic [31:0]                        rvfi_csr_mclicbase_wdata,
   output logic [31:0]                        rvfi_csr_tselect_rmask,
   output logic [31:0]                        rvfi_csr_tselect_wmask,
   output logic [31:0]                        rvfi_csr_tselect_rdata,
   output logic [31:0]                        rvfi_csr_tselect_wdata,
   output logic [ 3:0] [31:0]                 rvfi_csr_tdata_rmask, // 1-3 implemented
   output logic [ 3:0] [31:0]                 rvfi_csr_tdata_wmask,
   output logic [ 3:0] [31:0]                 rvfi_csr_tdata_rdata,
   output logic [ 3:0] [31:0]                 rvfi_csr_tdata_wdata,
   output logic [31:0]                        rvfi_csr_tinfo_rmask,
   output logic [31:0]                        rvfi_csr_tinfo_wmask,
   output logic [31:0]                        rvfi_csr_tinfo_rdata,
   output logic [31:0]                        rvfi_csr_tinfo_wdata,
   output logic [31:0]                        rvfi_csr_tcontrol_rmask,
   output logic [31:0]                        rvfi_csr_tcontrol_wmask,
   output logic [31:0]                        rvfi_csr_tcontrol_rdata,
   output logic [31:0]                        rvfi_csr_tcontrol_wdata,
   output logic [31:0]                        rvfi_csr_mcontext_rmask,
   output logic [31:0]                        rvfi_csr_mcontext_wmask,
   output logic [31:0]                        rvfi_csr_mcontext_rdata,
   output logic [31:0]                        rvfi_csr_mcontext_wdata,
   output logic [31:0]                        rvfi_csr_scontext_rmask,
   output logic [31:0]                        rvfi_csr_scontext_wmask,
   output logic [31:0]                        rvfi_csr_scontext_rdata,
   output logic [31:0]                        rvfi_csr_scontext_wdata,
   output logic [31:0]                        rvfi_csr_dcsr_rmask,
   output logic [31:0]                        rvfi_csr_dcsr_wmask,
   output logic [31:0]                        rvfi_csr_dcsr_rdata,
   output logic [31:0]                        rvfi_csr_dcsr_wdata,
   output logic [31:0]                        rvfi_csr_dpc_rmask,
   output logic [31:0]                        rvfi_csr_dpc_wmask,
   output logic [31:0]                        rvfi_csr_dpc_rdata,
   output logic [31:0]                        rvfi_csr_dpc_wdata,
   output logic [ 1:0] [31:0]                 rvfi_csr_dscratch_rmask, // 0-1 implemented
   output logic [ 1:0] [31:0]                 rvfi_csr_dscratch_wmask,
   output logic [ 1:0] [31:0]                 rvfi_csr_dscratch_rdata,
   output logic [ 1:0] [31:0]                 rvfi_csr_dscratch_wdata,
   output logic [31:0]                        rvfi_csr_mcycle_rmask,
   output logic [31:0]                        rvfi_csr_mcycle_wmask,
   output logic [31:0]                        rvfi_csr_mcycle_rdata,
   output logic [31:0]                        rvfi_csr_mcycle_wdata,
   output logic [31:0]                        rvfi_csr_minstret_rmask,
   output logic [31:0]                        rvfi_csr_minstret_wmask,
   output logic [31:0]                        rvfi_csr_minstret_rdata,
   output logic [31:0]                        rvfi_csr_minstret_wdata,
   output logic [31:0] [31:0]                 rvfi_csr_mhpmcounter_rmask, // 3-31 implemented
   output logic [31:0] [31:0]                 rvfi_csr_mhpmcounter_wmask,
   output logic [31:0] [31:0]                 rvfi_csr_mhpmcounter_rdata,
   output logic [31:0] [31:0]                 rvfi_csr_mhpmcounter_wdata,
   output logic [31:0]                        rvfi_csr_mcycleh_rmask,
   output logic [31:0]                        rvfi_csr_mcycleh_wmask,
   output logic [31:0]                        rvfi_csr_mcycleh_rdata,
   output logic [31:0]                        rvfi_csr_mcycleh_wdata,
   output logic [31:0]                        rvfi_csr_minstreth_rmask,
   output logic [31:0]                        rvfi_csr_minstreth_wmask,
   output logic [31:0]                        rvfi_csr_minstreth_rdata,
   output logic [31:0]                        rvfi_csr_minstreth_wdata,
   output logic [31:0] [31:0]                 rvfi_csr_mhpmcounterh_rmask, // 3-31 implemented
   output logic [31:0] [31:0]                 rvfi_csr_mhpmcounterh_wmask,
   output logic [31:0] [31:0]                 rvfi_csr_mhpmcounterh_rdata,
   output logic [31:0] [31:0]                 rvfi_csr_mhpmcounterh_wdata,
   output logic [31:0]                        rvfi_csr_cycle_rmask,
   output logic [31:0]                        rvfi_csr_cycle_wmask,
   output logic [31:0]                        rvfi_csr_cycle_rdata,
   output logic [31:0]                        rvfi_csr_cycle_wdata,
   output logic [31:0]                        rvfi_csr_instret_rmask,
   output logic [31:0]                        rvfi_csr_instret_wmask,
   output logic [31:0]                        rvfi_csr_instret_rdata,
   output logic [31:0]                        rvfi_csr_instret_wdata,
   output logic [31:0] [31:0]                 rvfi_csr_hpmcounter_rmask, // 3-31 implemented
   output logic [31:0] [31:0]                 rvfi_csr_hpmcounter_wmask,
   output logic [31:0] [31:0]                 rvfi_csr_hpmcounter_rdata,
   output logic [31:0] [31:0]                 rvfi_csr_hpmcounter_wdata,
   output logic [31:0]                        rvfi_csr_cycleh_rmask,
   output logic [31:0]                        rvfi_csr_cycleh_wmask,
   output logic [31:0]                        rvfi_csr_cycleh_rdata,
   output logic [31:0]                        rvfi_csr_cycleh_wdata,
   output logic [31:0]                        rvfi_csr_instreth_rmask,
   output logic [31:0]                        rvfi_csr_instreth_wmask,
   output logic [31:0]                        rvfi_csr_instreth_rdata,
   output logic [31:0]                        rvfi_csr_instreth_wdata,
   output logic [31:0] [31:0]                 rvfi_csr_hpmcounterh_rmask, // 3-31 implemented
   output logic [31:0] [31:0]                 rvfi_csr_hpmcounterh_wmask,
   output logic [31:0] [31:0]                 rvfi_csr_hpmcounterh_rdata,
   output logic [31:0] [31:0]                 rvfi_csr_hpmcounterh_wdata,
   output logic [31:0]                        rvfi_csr_mvendorid_rmask,
   output logic [31:0]                        rvfi_csr_mvendorid_wmask,
   output logic [31:0]                        rvfi_csr_mvendorid_rdata,
   output logic [31:0]                        rvfi_csr_mvendorid_wdata,
   output logic [31:0]                        rvfi_csr_marchid_rmask,
   output logic [31:0]                        rvfi_csr_marchid_wmask,
   output logic [31:0]                        rvfi_csr_marchid_rdata,
   output logic [31:0]                        rvfi_csr_marchid_wdata,
   output logic [31:0]                        rvfi_csr_mimpid_rmask,
   output logic [31:0]                        rvfi_csr_mimpid_wmask,
   output logic [31:0]                        rvfi_csr_mimpid_rdata,
   output logic [31:0]                        rvfi_csr_mimpid_wdata,
   output logic [31:0]                        rvfi_csr_mhartid_rmask,
   output logic [31:0]                        rvfi_csr_mhartid_wmask,
   output logic [31:0]                        rvfi_csr_mhartid_rdata,
   output logic [31:0]                        rvfi_csr_mhartid_wdata,

   output logic [31:0]                        rvfi_csr_mcounteren_rmask,
   output logic [31:0]                        rvfi_csr_mcounteren_wmask,
   output logic [31:0]                        rvfi_csr_mcounteren_rdata,
   output logic [31:0]                        rvfi_csr_mcounteren_wdata,

   output logic [ 3:0] [31:0]                 rvfi_csr_pmpcfg_rmask,
   output logic [ 3:0] [31:0]                 rvfi_csr_pmpcfg_wmask,
   output logic [ 3:0] [31:0]                 rvfi_csr_pmpcfg_rdata,
   output logic [ 3:0] [31:0]                 rvfi_csr_pmpcfg_wdata,
   output logic [15:0] [31:0]                 rvfi_csr_pmpaddr_rmask,
   output logic [15:0] [31:0]                 rvfi_csr_pmpaddr_wmask,
   output logic [15:0] [31:0]                 rvfi_csr_pmpaddr_rdata,
   output logic [15:0] [31:0]                 rvfi_csr_pmpaddr_wdata,
   output logic        [31:0]                 rvfi_csr_mseccfg_rmask,
   output logic        [31:0]                 rvfi_csr_mseccfg_wmask,
   output logic        [31:0]                 rvfi_csr_mseccfg_rdata,
   output logic        [31:0]                 rvfi_csr_mseccfg_wdata,
   output logic        [31:0]                 rvfi_csr_mseccfgh_rmask,
   output logic        [31:0]                 rvfi_csr_mseccfgh_wmask,
   output logic        [31:0]                 rvfi_csr_mseccfgh_rdata,
   output logic        [31:0]                 rvfi_csr_mseccfgh_wdata,

   output logic [31:0]                        rvfi_csr_mconfigptr_rmask,
   output logic [31:0]                        rvfi_csr_mconfigptr_wmask,
   output logic [31:0]                        rvfi_csr_mconfigptr_rdata,
   output logic [31:0]                        rvfi_csr_mconfigptr_wdata
);

  // Propagating from ID stage
  logic [3:0] [31:0] pc_wdata;
  logic [3:0]        debug_mode;
  logic [3:0] [ 2:0] debug_cause;
  logic [3:0]        instr_pmp_err;
  rvfi_intr_t [3:0]  in_trap;
  logic [3:0] [ 4:0] rs1_addr;
  logic [3:0] [ 4:0] rs2_addr;
  logic [3:0] [31:0] rs1_rdata;
  logic [3:0] [31:0] rs2_rdata;
  logic [3:0] [ 3:0] mem_rmask;
  logic [3:0] [ 3:0] mem_wmask;

  //Propagating from EX stage
  logic [31:0]       ex_mem_addr;
  logic [31:0]       ex_mem_wdata;
  mem_err_t [3:0]    mem_err;

  logic              branch_taken_ex;

  logic [ 3:0] rvfi_mem_mask_int;
  logic [31:0] rvfi_mem_rdata_d;
  logic [31:0] rvfi_mem_wdata_d;
  logic [31:0] rvfi_mem_addr_d;


  logic [ 4:0] rd_addr_wb;
  logic [31:0] rd_wdata_wb;

  logic [ 4:0] rs1_addr_id;
  logic [ 4:0] rs2_addr_id;
  logic [31:0] rs1_rdata_id;
  logic [31:0] rs2_rdata_id;

  // CSR inputs in struct format
  rvfi_csr_map_t rvfi_csr_rdata_d;
  rvfi_csr_map_t rvfi_csr_wdata_d;
  rvfi_csr_map_t rvfi_csr_wmask_d;

  rvfi_csr_map_t rvfi_csr_rdata;
  rvfi_csr_map_t rvfi_csr_wdata;
  rvfi_csr_map_t rvfi_csr_wmask;

  // Reads from autonomous registers propagate from EX stage
  rvfi_auto_csr_map_t ex_csr_rdata;
  rvfi_auto_csr_map_t ex_csr_rdata_d;

  logic [31:0][31:0] csr_mhpmcounter_n_l;
  logic [31:0][31:0] csr_mhpmcounter_n_h;
  logic [31:0][31:0] csr_mhpmcounter_q_l;
  logic [31:0][31:0] csr_mhpmcounter_q_h;
  logic [31:0][31:0] csr_mhpmcounter_we_l;
  logic [31:0][31:0] csr_mhpmcounter_we_h;

  // Signals for special handling of performance counters
  logic [31:0][31:0] mhpmcounter_l_rdata_q;
  logic [31:0][31:0] mhpmcounter_l_wdata_q;
  logic [31:0][31:0] mhpmcounter_h_rdata_q;
  logic [31:0][31:0] mhpmcounter_h_wdata_q;

  // Counter was written during WB and possibly before wb_valid
  logic [31:0]       mhpmcounter_l_during_wb;
  logic [31:0]       mhpmcounter_h_during_wb;


  logic [63:0] data_wdata_ror; // Intermediate rotate signal, as direct part-select not supported in all tools

  logic         wb_valid_wfi_delayed;
  logic         wb_valid_adjusted;

  logic         pc_mux_debug;
  logic         pc_mux_dret;
  logic         pc_mux_exception;
  logic         pc_mux_debug_exception;
  logic         pc_mux_interrupt;
  logic         pc_mux_nmi;

  logic [6:0]   insn_opcode;
  logic [4:0]   insn_rd;
  logic [2:0]   insn_funct3;
  logic [4:0]   insn_rs1;
  logic [4:0]   insn_rs2;
  logic [6:0]   insn_funct7;
  logic [11:0]  insn_csr;

  assign insn_opcode = rvfi_insn[6:0];
  assign insn_rd     = rvfi_insn[11:7];
  assign insn_funct3 = rvfi_insn[14:12];
  assign insn_rs1    = rvfi_insn[19:15];
  assign insn_rs2    = rvfi_insn[24:20];
  assign insn_funct7 = rvfi_insn[31:25];
  assign insn_csr    = rvfi_insn[31:20];

`ifdef CV32E40X_TRACE_EXECUTION
  `include "cv32e40x_rvfi_trace.svh"
`endif

  // The pc_mux signals probe the MUX in the IF stage to extract information about events in the WB stage.
  // These signals are therefore used both in the WB stage to see effects of the executed instruction (e.g. rvfi_trap), and
  // in the IF stage to see the reason for executing the instruction (e.g. rvfi_intr).
  assign pc_mux_interrupt       = (ctrl_fsm_i.pc_mux == PC_TRAP_IRQ);
  assign pc_mux_nmi             = (ctrl_fsm_i.pc_mux == PC_TRAP_NMI);
  assign pc_mux_debug           = (ctrl_fsm_i.pc_mux == PC_TRAP_DBD);
  assign pc_mux_exception       = (ctrl_fsm_i.pc_mux == PC_TRAP_EXC) || pc_mux_debug_exception ;
  // The debug exception for mret is taken in ID (contrary to all other exceptions). In the case where we have a dret in the EX stage at the same time,
  // this can lead to a situation we take the exception for the mret even though it never reaches the WB stage.
  // This works in rtl because the exception handler instructions will get killed.
  // In rvfi this exception needs to be ignored as it comes from an instruction that does not retire.
  assign pc_mux_debug_exception = (ctrl_fsm_i.pc_mux == PC_TRAP_DBE) && !dret_in_ex_i;
  assign pc_mux_dret            = (ctrl_fsm_i.pc_mux == PC_DRET);

  assign branch_taken_ex = branch_in_ex_i && branch_decision_ex_i;

  // Assign rvfi channels
  assign rvfi_halt = 1'b0; // No intruction causing halt in cv32e40x
  assign rvfi_ixl = 2'b01; // XLEN for current privilege level, must be 1(32) for RV32 systems

  logic         in_trap_clr;
  // Clear in trap pipeline when it reaches rvfi_intr
  // This is done to avoid reporting already signaled triggers as supressed during by debug
  assign in_trap_clr = wb_valid_adjusted && in_trap[STAGE_WB].intr;


  // Store information about wakeup until first instruction is retired
  // This information needs to be stored at the wakeup because other interrupts
  // can be triggered between wakeup and the first instruction executed after wakeup
  rvfi_wu_t     rvfi_wu_next;
  logic         store_irq_wu_cause;

  assign rvfi_wu_next.wu = rvfi_sleep; // If sleep is still set, it is the first instruction after wakeup
  always_ff @(posedge clk_i or negedge rst_ni) begin
    if (!rst_ni) begin
      wb_valid_wfi_delayed   <= 1'b0;
      store_irq_wu_cause     <= 1'b0;
      rvfi_wu_next.interrupt <= 1'b0;
      rvfi_wu_next.debug     <= 1'b0;
      rvfi_wu_next.cause     <= '0;
    end else begin
      wb_valid_wfi_delayed <= wb_valid_i && (ctrl_fsm_ns_i == SLEEP);
      // Store wake-up sources when core exits sleep
      if ((ctrl_fsm_cs_i == SLEEP) && (ctrl_fsm_ns_i != SLEEP)) begin
        rvfi_wu_next.interrupt <= irq_wu_ctrl_i;
        store_irq_wu_cause     <= irq_wu_ctrl_i;
        rvfi_wu_next.debug     <= pending_debug_i || debug_mode_q_i;
      end
      // IRQ cause is flopped and is therefore one cycle behind wakeup triggers
      if (store_irq_wu_cause) begin
        store_irq_wu_cause <= 1'b0;
        rvfi_wu_next.cause <= {'0, irq_id_ctrl_i}; // NMIs will not wake up the core
      end
    end
  end

  // Set rvfi_trap for instructions causing exception or debug entry.
  rvfi_trap_t  rvfi_trap_next;

  always_comb begin
    rvfi_trap_next = '0;

    if (pc_mux_debug) begin
      // All debug entries will set pc_mux_debug but only synchronous debug entries will set wb_valid (and in turn rvfi_valid)
      // as asynchronous entries will kill the WB stage whereas synchronous entries will not.
      // Indicate that the trap is a synchronous trap into debug mode
      rvfi_trap_next.debug       = 1'b1;
      // Special case for debug entry from debug mode caused by EBREAK as it is not captured by ctrl_fsm_i.debug_cause
      rvfi_trap_next.debug_cause = ebreak_in_wb_i ? DBG_CAUSE_EBREAK : ctrl_fsm_i.debug_cause;
    end

    if (pc_mux_exception) begin
      // Indicate synchronous (non-debug entry) trap
      rvfi_trap_next.exception       = 1'b1;
      rvfi_trap_next.exception_cause = ctrl_fsm_i.csr_cause.exception_code[5:0]; // All synchronous exceptions fit in lower 6 bits

      // Separate exception causes with the same ecseption cause code
      case (ctrl_fsm_i.csr_cause.exception_code)
        EXC_CAUSE_INSTR_FAULT : begin
          rvfi_trap_next.cause_type = instr_pmp_err[STAGE_WB] ? 2'h1 : 2'h0;
        end
        EXC_CAUSE_BREAKPOINT : begin
          // Todo: Add support for trigger match exceptions when implemented in rtl
        end
        EXC_CAUSE_LOAD_FAULT : begin
          rvfi_trap_next.cause_type = mem_err[STAGE_WB];
        end
        EXC_CAUSE_STORE_FAULT : begin
          rvfi_trap_next.cause_type = mem_err[STAGE_WB];
        end
        default : begin
          // rvfi_trap_next.cause_type is only set for exception codes that can have multiple causes
        end
      endcase // case (ctrl_fsm_i.csr_cause.exception_code)

    end

    if(pending_single_step_i && single_step_allowed_i) begin
      // The timing of the single step debug entry does not allow using pc_mux for detection
      rvfi_trap_next.debug       = 1'b1;
      rvfi_trap_next.debug_cause = DBG_CAUSE_STEP;

      // In the case of an exception in WB and pending single step, both the exception and the debug flag will be set
    end

    // Set trap bit if there is an exception or debug entry
    rvfi_trap_next.trap = rvfi_trap_next.exception || rvfi_trap_next.debug;
  end


  // WFI instructions can use two cycles in WB if there are no flopped pending wakeup sources.
  // In this case their retirement happens in the second cycle, but becuase it makes no difference functionally in rtl,
  // wb_valid is set in the first WFI cycle to avoid introducing support logic for a multicycle WB stage.
  // Moving wb_valid to second cycle of WFI instructions in these cases is therefore needed.
  assign wb_valid_adjusted = (sys_wfi_insn_wb_i && ((ctrl_fsm_ns_i == SLEEP) || (ctrl_fsm_cs_i == SLEEP))) ?
                             wb_valid_wfi_delayed :
                             wb_valid_i;

  // Pipeline stage model //

  always_ff @(posedge clk_i or negedge rst_ni) begin
    if (!rst_ni) begin
      pc_wdata           <= '0;
      in_trap            <= '0;
      debug_mode         <= '0;
      debug_cause        <= '0;
      instr_pmp_err      <= '0;
      rs1_addr           <= '0;
      rs2_addr           <= '0;
      rs1_rdata          <= '0;
      rs2_rdata          <= '0;
      mem_rmask          <= '0;
      mem_wmask          <= '0;
      ex_mem_addr        <= '0;
      ex_mem_wdata       <= '0;
      mem_err            <= '0;
      ex_csr_rdata       <= '0;
      rvfi_dbg           <= '0;
      rvfi_dbg_mode      <= '0;
      rvfi_wu            <= '0;
      rvfi_sleep         <= 1'b0;
      rvfi_valid         <= 1'b0;
      rvfi_order         <= '0;
      rvfi_insn          <= '0;
      rvfi_pc_rdata      <= '0;
      rvfi_pc_wdata      <= '0;
      rvfi_trap          <= '0;
      rvfi_intr          <= 1'b0;
      rvfi_rd_addr       <= '0;
      rvfi_rd_wdata      <= '0;
      rvfi_csr_rdata     <= '0;
      rvfi_csr_wdata     <= '0;
      rvfi_csr_wmask     <= '0;
      rvfi_rs1_addr      <= '0;
      rvfi_rs2_addr      <= '0;
      rvfi_rs1_rdata     <= '0;
      rvfi_rs2_rdata     <= '0;
      rvfi_mem_addr      <= '0;
      rvfi_mem_rmask     <= '0;
      rvfi_mem_rdata     <= '0;
      rvfi_mem_wmask     <= '0;
      rvfi_mem_wdata     <= '0;

    end else begin

      //// IF Stage ////
      if (if_valid_i && id_ready_i) begin
        debug_mode [STAGE_ID] <= ctrl_fsm_i.debug_mode; // Probing in IF to ensure LSU instructions that are not killed can complete
        instr_pmp_err[STAGE_ID] <= instr_pmp_err_if_i;    // Instruction fetch pmp error probed to separate pmp- from pma-errors

        // Capturing events that happen when the IF stage is not valid and
        // propagating them through the pipeline with the next valid instruction

        // Capture events
        in_trap    [STAGE_ID] <= in_trap    [STAGE_IF];
        debug_cause[STAGE_ID] <= debug_cause[STAGE_IF];

        // Clear captured events
        in_trap    [STAGE_IF] <= 1'b0;
        debug_cause[STAGE_IF] <= '0;

      end else begin
        if (in_trap_clr) begin
          // Clear interrupt pipeline when it reaches rvfi_intr
          in_trap    [STAGE_ID] <= '0;
        end

        // IF stage is killed and not valid during debug entry. If debug is taken,
        // debug cause is saved to propagate through rvfi pipeline together with next valid instruction
        if (pc_mux_debug) begin
          // Debug cause input only valid during debug taken
          // Special case for debug entry from debug mode caused by EBREAK as it is not captured by ctrl_fsm_i.debug_cause
          // A higher priority debug request (e.g. trigger match) will pull ebreak_in_wb_i low and allow the debug cause to propagate
          debug_cause[STAGE_IF] <=  ebreak_in_wb_i ? 3'h1 : ctrl_fsm_i.debug_cause;

          // If there is a trap in the pipeline when debug is taken, the trap will be supressed but the side-effects will not.
          // The succeeding instruction therefore needs to re-trigger the intr signals if it it did not reach the rvfi output.
          in_trap[STAGE_IF] <= in_trap[STAGE_IF].intr ? in_trap[STAGE_IF] :
                               in_trap[STAGE_ID].intr ? in_trap[STAGE_ID] :
                               in_trap[STAGE_EX].intr ? in_trap[STAGE_EX] :
                                                        in_trap[STAGE_WB];
        end

        // Picking up trap entry when IF is not valid to propagate for next valid instruction
        // The in trap signal is set for the first instruction of interrupt- and exception handlers (not debug handler)
        if (pc_mux_interrupt || pc_mux_nmi || pc_mux_exception) begin
          in_trap[STAGE_IF].intr      <= 1'b1;
          in_trap[STAGE_IF].interrupt <= pc_mux_interrupt || pc_mux_nmi;
          in_trap[STAGE_IF].exception <= pc_mux_exception;
          in_trap[STAGE_IF].cause     <= ctrl_fsm_i.csr_cause.exception_code;
        end
      end

      //// ID Stage ////
      if(id_valid_i && ex_ready_i) begin

        if (jump_in_id_i) begin
          // Predicting mret/jump explicitly instead of using branch_addr_n to
          // avoid including asynchronous traps and debug reqs in prediction
          pc_wdata [STAGE_EX] <= (sys_en_id_i && sys_mret_insn_id_i) ? csr_mepc_q_i : jump_target_id_i;
        end else begin
          pc_wdata [STAGE_EX] <= is_compressed_id_i ?  pc_id_i + 2 : pc_id_i + 4;
        end

        in_trap    [STAGE_EX] <= in_trap    [STAGE_ID];
        debug_mode [STAGE_EX] <= debug_mode [STAGE_ID];
        debug_cause[STAGE_EX] <= debug_cause[STAGE_ID];
        instr_pmp_err[STAGE_EX] <= instr_pmp_err[STAGE_ID];
        rs1_addr   [STAGE_EX] <= rs1_addr_id;
        rs2_addr   [STAGE_EX] <= rs2_addr_id;
        rs1_rdata  [STAGE_EX] <= rs1_rdata_id;
        rs2_rdata  [STAGE_EX] <= rs2_rdata_id;
        mem_rmask  [STAGE_EX] <= (lsu_en_id_i && !lsu_we_id_i) ? rvfi_mem_mask_int : '0;
        mem_wmask  [STAGE_EX] <= (lsu_en_id_i &&  lsu_we_id_i) ? rvfi_mem_mask_int : '0;
      end else begin
        if (in_trap_clr) begin
          // Clear interrupt pipeline when it reaches rvfi_intr
          in_trap    [STAGE_EX] <= '0;
        end
      end


      //// EX Stage ////
      if (ex_valid_i && wb_ready_i) begin
        // Predicting branch target explicitly to avoid predicting asynchronous events
        pc_wdata   [STAGE_WB] <= branch_taken_ex ? branch_target_ex_i : pc_wdata[STAGE_EX];
        debug_mode [STAGE_WB] <= debug_mode         [STAGE_EX];
        debug_cause[STAGE_WB] <= debug_cause        [STAGE_EX];
        instr_pmp_err[STAGE_WB] <= instr_pmp_err    [STAGE_EX];
        rs1_addr   [STAGE_WB] <= rs1_addr           [STAGE_EX];
        rs2_addr   [STAGE_WB] <= rs2_addr           [STAGE_EX];
        rs1_rdata  [STAGE_WB] <= rs1_rdata          [STAGE_EX];
        rs2_rdata  [STAGE_WB] <= rs2_rdata          [STAGE_EX];
        mem_rmask  [STAGE_WB] <= mem_rmask          [STAGE_EX];
        mem_wmask  [STAGE_WB] <= mem_wmask          [STAGE_EX];
        in_trap    [STAGE_WB] <= in_trap            [STAGE_EX];

        if (!lsu_split_q_ex_i) begin
          // The second part of the split misaligned acess is suppressed to keep
          // the start address and data for the whole misaligned transfer
          ex_mem_addr         <= rvfi_mem_addr_d;
          ex_mem_wdata        <= rvfi_mem_wdata_d;
        end

        mem_err   [STAGE_WB]  <= lsu_pmp_err_ex_i        ? MEM_ERR_PMP :
                                 lsu_pma_err_atomic_ex_i ? MEM_ERR_ATOMIC :
                                                           MEM_ERR_IO_ALIGN;

        // Read autonomuos CSRs from EX perspective
        ex_csr_rdata        <= ex_csr_rdata_d;

      end else begin
        if (in_trap_clr) begin
          // Clear interrupt pipeline when it reaches rvfi_intr
          in_trap    [STAGE_WB] <= '0;
        end
      end


      //// WB Stage ////
      rvfi_valid      <= wb_valid_adjusted;
      if (wb_valid_adjusted) begin

        rvfi_order      <= rvfi_order + 64'b1;
        rvfi_pc_rdata   <= pc_wb_i;
        rvfi_insn       <= instr_rdata_wb_i;

        rvfi_trap       <= rvfi_trap_next;

        rvfi_mem_rdata  <= lsu_rdata_wb_i;

        rvfi_rd_addr    <= rd_addr_wb;
        rvfi_rd_wdata   <= rd_wdata_wb;

        // Read/Write CSRs
        rvfi_csr_rdata  <= rvfi_csr_rdata_d;
        rvfi_csr_wdata  <= rvfi_csr_wdata_d;
        rvfi_csr_wmask  <= rvfi_csr_wmask_d;

        rvfi_intr      <= in_trap   [STAGE_WB];
        rvfi_rs1_addr  <= rs1_addr  [STAGE_WB];
        rvfi_rs2_addr  <= rs2_addr  [STAGE_WB];
        rvfi_rs1_rdata <= rs1_rdata [STAGE_WB];
        rvfi_rs2_rdata <= rs2_rdata [STAGE_WB];
        rvfi_mem_rmask <= mem_rmask [STAGE_WB];
        rvfi_mem_wmask <= mem_wmask [STAGE_WB];
        rvfi_mem_addr  <= ex_mem_addr;
        rvfi_mem_wdata <= ex_mem_wdata;

        rvfi_mode      <= priv_lvl_i;

        rvfi_dbg       <= debug_cause[STAGE_WB];
        rvfi_dbg_mode  <= debug_mode [STAGE_WB];

        rvfi_sleep     <= (ctrl_fsm_ns_i == SLEEP);
        rvfi_wu        <= rvfi_wu_next;

        // Set expected next PC, half-word aligned
        // Predict synchronous exceptions and synchronous debug entry in WB to include all causes
        rvfi_pc_wdata <= (pc_mux_debug || pc_mux_exception) ? branch_addr_n_i & ~32'b1 :
                         (pc_mux_dret) ? csr_dpc_q_i :
                         pc_wdata[STAGE_WB] & ~32'b1;
      end else begin
        rvfi_sleep     <= rvfi_sleep; // Keep sleep signal asserted until next valid WB
      end

    end
  end // always_ff @

  assign rvfi_nmip = {(nmi_is_store_i || clic_nmi_is_store_i), (nmi_pending_i || clic_nmi_pending_i)};

  // Capture possible performance counter writes during WB, before wb_valid
  // If counter write happens before wb_valid (LSU stalled waiting for rvalid for example),
  // we must keep _n and _q values to correctly set _rdata and _wdata when rvfi_valid is set.
  // If wb_valid occurs in the same cycle as the write, the flags are zero and any
  // stored values will not be used.
  generate for (genvar i = 0; i < 32; i++)
    always_ff @(posedge clk_i or negedge rst_ni) begin
      if (!rst_ni) begin
        mhpmcounter_l_rdata_q[i] <= '0;
        mhpmcounter_h_rdata_q[i] <= '0;
        mhpmcounter_l_wdata_q[i] <= '0;
        mhpmcounter_h_wdata_q[i] <= '0;
        mhpmcounter_l_during_wb[i] <= 1'b0;
        mhpmcounter_h_during_wb[i] <= 1'b0;
      end else begin
        // Clear flags on wb_valid
        if (wb_valid_i) begin
          mhpmcounter_l_during_wb[i] <= 1'b0;
          mhpmcounter_h_during_wb[i] <= 1'b0;
        end else begin
          // Capture counter writes.
          if (csr_mhpmcounter_we_l[i]) begin
            mhpmcounter_l_during_wb[i] <= 1'b1;
            mhpmcounter_l_rdata_q[i]   <= csr_mhpmcounter_q_l[i];
            mhpmcounter_l_wdata_q[i]   <= csr_mhpmcounter_n_l[i];
          end

          if (csr_mhpmcounter_we_h[i]) begin
            mhpmcounter_h_during_wb[i] <= 1'b1;
            mhpmcounter_h_rdata_q[i]   <= csr_mhpmcounter_q_h[i];
            mhpmcounter_h_wdata_q[i]   <= csr_mhpmcounter_n_h[i];
          end
        end
      end
    end
  endgenerate
  //////////////////


  // Byte enable based on data size
  always_comb begin
    unique case (lsu_size_id_i)
      2'b00:   rvfi_mem_mask_int = 4'b0001;
      2'b01:   rvfi_mem_mask_int = 4'b0011;
      2'b10:   rvfi_mem_mask_int = 4'b1111;
      default: rvfi_mem_mask_int = 4'b0000;
    endcase
  end

  // Memory adddress
  assign rvfi_mem_addr_d = data_addr_ex_i;

  // Align Memory write data
  assign rvfi_mem_wdata_d  = data_wdata_ror[31:0];
  assign data_wdata_ror    = {data_wdata_ex_i, data_wdata_ex_i} >> (8*rvfi_mem_addr_d[1:0]); // Rotate right

  // Destination Register
  // The rd_addr signal in rtl can contain contain unused non-zero values when not reading
  assign rd_addr_wb  = (rf_we_wb_i)      ? rf_addr_wb_i  : '0;
  assign rd_wdata_wb = (rd_addr_wb != 0) ? rf_wdata_wb_i : '0; // Gating wdata for x0 as it is assigned to 0
                                                               // in RTL regardless of wdata (which can be non-zero)

  // Source Register Read Data
  // Setting register read data from operands if there was a read and clearing if there was not as operands can contain
  // data that is not read from the register file when not reading (e.g. for immediate instructions).
  // Can't use register file rdata directly as forwarded data is needed for instructions using the same register back-to-back
  assign rs1_rdata_id = (rf_re_id_i[0]) ? operand_a_fw_id_i : '0;
  assign rs2_rdata_id = (rf_re_id_i[1]) ? operand_b_fw_id_i : '0;
  // The rs* address signals can contain unused non-zero values when not reading
  assign rs1_addr_id  = (rf_re_id_i[0]) ? rs1_addr_id_i     : '0;
  assign rs2_addr_id  = (rf_re_id_i[1]) ? rs2_addr_id_i     : '0;

  ////////////////////////////////
  //  CSRs                      //
  ////////////////////////////////

  // Zc* Register (Jump Vector Table)
  assign rvfi_csr_rdata_d.jvt                = csr_jvt_q_i;
  assign rvfi_csr_wdata_d.jvt                = csr_jvt_n_i;
  assign rvfi_csr_wmask_d.jvt                = csr_jvt_we_i ? '1 : '0;

  // Machine trap setup
  assign rvfi_csr_rdata_d.mstatus            = csr_mstatus_q_i;
  assign rvfi_csr_wdata_d.mstatus            = csr_mstatus_n_i;
  assign rvfi_csr_wmask_d.mstatus            = csr_mstatus_we_i ? '1 : '0;

  assign rvfi_csr_rdata_d.mstatush           = csr_mstatush_q_i;
  assign rvfi_csr_wdata_d.mstatush           = csr_mstatush_n_i;
  assign rvfi_csr_wmask_d.mstatush           = csr_mstatush_we_i ? '1 : '0;
// todo: misa assignments seem swapped
  assign rvfi_csr_rdata_d.misa               = csr_misa_n_i;
  assign rvfi_csr_wdata_d.misa               = csr_misa_q_i;
  assign rvfi_csr_wmask_d.misa               = csr_misa_we_i    ? '1 : '0;

  assign rvfi_csr_rdata_d.mie                = csr_mie_q_i;
  assign rvfi_csr_wdata_d.mie                = csr_mie_n_i;
  assign rvfi_csr_wmask_d.mie                = csr_mie_we_i     ? '1 : '0;

  assign rvfi_csr_rdata_d.mtvec              = csr_mtvec_q_i;
  assign rvfi_csr_wdata_d.mtvec              = csr_mtvec_n_i;
  assign rvfi_csr_wmask_d.mtvec              = csr_mtvec_we_i   ? '1 : '0;

  assign rvfi_csr_rdata_d.mtvt               = csr_mtvt_q_i;
  assign rvfi_csr_wdata_d.mtvt               = csr_mtvt_n_i;
  assign rvfi_csr_wmask_d.mtvt               = csr_mtvt_we_i   ? '1 : '0;

  // Performance counters
  assign rvfi_csr_rdata_d.mcountinhibit      = csr_mcountinhibit_q_i;
  assign rvfi_csr_wdata_d.mcountinhibit      = csr_mcountinhibit_n_i;
  assign rvfi_csr_wmask_d.mcountinhibit      = csr_mcountinhibit_we_i ? '1 : '0;

  assign rvfi_csr_rdata_d.mhpmevent          = csr_mhpmevent_q_i;
  assign rvfi_csr_wdata_d.mhpmevent          = csr_mhpmevent_n_i;
  assign rvfi_csr_wmask_d.mhpmevent[2:0]     = '0; // No mhpevent0-2 registers
  generate for (genvar i = 3; i < 32; i++)
    assign rvfi_csr_wmask_d.mhpmevent[i]     = csr_mhpmevent_we_i[i] ? '1 : '0;
  endgenerate

  // Machine trap handling
  assign rvfi_csr_rdata_d.mscratch           = csr_mscratch_q_i;
  assign rvfi_csr_wdata_d.mscratch           = csr_mscratch_n_i;
  assign rvfi_csr_wmask_d.mscratch           = csr_mscratch_we_i ? '1 : '0;

  assign rvfi_csr_rdata_d.mepc               = csr_mepc_q_i;
  assign rvfi_csr_wdata_d.mepc               = csr_mepc_n_i;
  assign rvfi_csr_wmask_d.mepc               = csr_mepc_we_i ? '1 : '0;

  assign rvfi_csr_rdata_d.mcause             = csr_mcause_q_i;
  assign rvfi_csr_wdata_d.mcause             = csr_mcause_n_i;
  assign rvfi_csr_wmask_d.mcause             = csr_mcause_we_i ? '1 : '0;

  assign rvfi_csr_rdata_d.mtval              = '0;
  assign rvfi_csr_wdata_d.mtval              = '0; // Not implemented, read 0
  assign rvfi_csr_wmask_d.mtval              = '0;

  // MIP is read in EX by CSR instructions, evaluated combinatorically in WB by the WFI instruction,
  // and is evaluated in WB for all other instructions
  assign ex_csr_rdata_d.mip                  = csr_mip_q_i;
  assign rvfi_csr_rdata_d.mip                = csr_en_wb_i       ? ex_csr_rdata.mip :
                                               sys_wfi_insn_wb_i ?            irq_i :
                                                                        csr_mip_q_i;
  assign rvfi_csr_wdata_d.mip                = csr_mip_n_i;
  assign rvfi_csr_wmask_d.mip                = csr_mip_we_i ? '1 : '0;

  assign rvfi_csr_rdata_d.mnxti              = csr_mnxti_q_i;
  assign rvfi_csr_wdata_d.mnxti              = csr_mnxti_n_i;
  assign rvfi_csr_wmask_d.mnxti              = csr_mnxti_we_i ? '1 : '0;

  assign rvfi_csr_rdata_d.mintstatus         = csr_mintstatus_q_i;
  assign rvfi_csr_wdata_d.mintstatus         = csr_mintstatus_n_i;
  assign rvfi_csr_wmask_d.mintstatus         = csr_mintstatus_we_i ? '1 : '0;

  assign rvfi_csr_rdata_d.mintthresh         = csr_mintthresh_q_i;
  assign rvfi_csr_wdata_d.mintthresh         = csr_mintthresh_n_i;
  assign rvfi_csr_wmask_d.mintthresh         = csr_mintthresh_we_i ? '1 : '0;

  assign rvfi_csr_rdata_d.mscratchcsw        = csr_mscratchcsw_q_i;
  assign rvfi_csr_wdata_d.mscratchcsw        = csr_mscratchcsw_n_i;
  assign rvfi_csr_wmask_d.mscratchcsw        = csr_mscratchcsw_we_i ? '1 : '0;

  assign rvfi_csr_rdata_d.mscratchcswl       = csr_mscratchcswl_q_i;
  assign rvfi_csr_wdata_d.mscratchcswl       = csr_mscratchcswl_n_i;
  assign rvfi_csr_wmask_d.mscratchcswl       = csr_mscratchcswl_we_i ? '1 : '0;

  assign rvfi_csr_rdata_d.mclicbase          = csr_mclicbase_q_i;
  assign rvfi_csr_wdata_d.mclicbase          = csr_mclicbase_n_i;
  assign rvfi_csr_wmask_d.mclicbase          = csr_mclicbase_we_i ? '1 : '0;

  // Trigger
  assign rvfi_csr_rdata_d.tselect            = '0;
  assign rvfi_csr_wdata_d.tselect            = '0; // Not implemented, read 0
  assign rvfi_csr_wmask_d.tselect            = '0;

  assign rvfi_csr_rdata_d.tdata[0]           = 'Z;
  assign rvfi_csr_wdata_d.tdata[0]           = 'Z; // Does not exist
  assign rvfi_csr_wmask_d.tdata[0]           = '0;

  assign rvfi_csr_rdata_d.tdata[1]           = csr_tdata1_q_i;
  assign rvfi_csr_wdata_d.tdata[1]           = csr_tdata1_n_i;
  assign rvfi_csr_wmask_d.tdata[1]           = csr_tdata1_we_i ? '1 : '0;

  assign rvfi_csr_rdata_d.tdata[2]           = csr_tdata2_q_i;
  assign rvfi_csr_wdata_d.tdata[2]           = csr_tdata2_n_i;
  assign rvfi_csr_wmask_d.tdata[2]           = csr_tdata2_we_i ? '1 : '0;

  assign rvfi_csr_rdata_d.tdata[3]           = '0;
  assign rvfi_csr_wdata_d.tdata[3]           = '0; // Not implemented, read 0
  assign rvfi_csr_wmask_d.tdata[3]           = '0;

  assign rvfi_csr_rdata_d.tinfo              = csr_tinfo_q_i;
  assign rvfi_csr_wdata_d.tinfo              = csr_tinfo_n_i;
  assign rvfi_csr_wmask_d.tinfo              = csr_tinfo_we_i;

  assign rvfi_csr_rdata_d.tcontrol           = csr_tcontrol_q_i;
  assign rvfi_csr_wdata_d.tcontrol           = csr_tcontrol_n_i;
  assign rvfi_csr_wmask_d.tcontrol           = csr_tcontrol_we_i ? '1 : '0;
  // TODO: do not tie off mcontext inside the module
  assign rvfi_csr_rdata_d.mcontext           = '0;
  assign rvfi_csr_wdata_d.mcontext           = '0; // Not implemented, read 0
  assign rvfi_csr_wmask_d.mcontext           = '0;

  assign rvfi_csr_rdata_d.scontext           = '0;
  assign rvfi_csr_wdata_d.scontext           = '0; // Not implemented, read 0
  assign rvfi_csr_wmask_d.scontext           = '0;

  // Debug / Trace
  assign ex_csr_rdata_d.nmip                 = csr_dcsr_q_i[3]; // dcsr.nmip is autonomous. Propagate read value from EX stage
  assign rvfi_csr_rdata_d.dcsr               = {csr_dcsr_q_i[31:4], ex_csr_rdata.nmip, csr_dcsr_q_i[2:0]};
  assign rvfi_csr_wdata_d.dcsr               = csr_dcsr_n_i;
  assign rvfi_csr_wmask_d.dcsr               = csr_dcsr_we_i ? '1 : '0;

  assign rvfi_csr_rdata_d.dpc                = csr_dpc_q_i;
  assign rvfi_csr_wdata_d.dpc                = csr_dpc_n_i;
  assign rvfi_csr_wmask_d.dpc                = csr_dpc_we_i ? '1 : '0;

  assign rvfi_csr_rdata_d.dscratch[0]        = csr_dscratch0_q_i;
  assign rvfi_csr_wdata_d.dscratch[0]        = csr_dscratch0_n_i;
  assign rvfi_csr_wmask_d.dscratch[0]        = csr_dscratch0_we_i ? '1 : '0;

  assign rvfi_csr_rdata_d.dscratch[1]        = csr_dscratch1_q_i;
  assign rvfi_csr_wdata_d.dscratch[1]        = csr_dscratch1_n_i;
  assign rvfi_csr_wmask_d.dscratch[1]        = csr_dscratch1_we_i ? '1 : '0;

  // Performance Monitors
  generate
    for (genvar i = 0; i < 32; i++) begin
      assign csr_mhpmcounter_n_l[i]  = csr_mhpmcounter_n_i[i][31: 0];
      assign csr_mhpmcounter_n_h[i]  = csr_mhpmcounter_n_i[i][63:32];
      assign csr_mhpmcounter_q_l[i]  = csr_mhpmcounter_q_i[i][31: 0];
      assign csr_mhpmcounter_q_h[i]  = csr_mhpmcounter_q_i[i][63:32];
      assign csr_mhpmcounter_we_l[i] = csr_mhpmcounter_we_i[i][0] ? '1 : '0;
      assign csr_mhpmcounter_we_h[i] = csr_mhpmcounter_we_i[i][1] ? '1 : '0;
    end
  endgenerate

  assign ex_csr_rdata_d.mcycle               = csr_mhpmcounter_q_l [CSR_MCYCLE & 'hF];
  assign rvfi_csr_rdata_d.mcycle             = ex_csr_rdata.mcycle;
  assign rvfi_csr_wdata_d.mcycle             = csr_mhpmcounter_n_l [CSR_MCYCLE & 'hF];
  assign rvfi_csr_wmask_d.mcycle             = csr_mhpmcounter_we_l[CSR_MCYCLE & 'hF];

  // Used flopped values in case write happened before wb_valid
  assign rvfi_csr_rdata_d.minstret           = !mhpmcounter_l_during_wb[CSR_MINSTRET & 'hF] ? csr_mhpmcounter_q_l [CSR_MINSTRET & 'hF] : mhpmcounter_l_rdata_q[CSR_MINSTRET & 'hF];
  assign rvfi_csr_wdata_d.minstret           = !mhpmcounter_l_during_wb[CSR_MINSTRET & 'hF] ? csr_mhpmcounter_n_l [CSR_MINSTRET & 'hF] : mhpmcounter_l_wdata_q[CSR_MINSTRET & 'hF];
  assign rvfi_csr_wmask_d.minstret           = !mhpmcounter_l_during_wb[CSR_MINSTRET & 'hF] ? csr_mhpmcounter_we_l[CSR_MINSTRET & 'hF] : '1;

  assign rvfi_csr_rdata_d.mhpmcounter[ 2:0]  = 'Z;
  assign rvfi_csr_wdata_d.mhpmcounter[ 2:0]  = 'Z; // Does not exist
  assign rvfi_csr_wmask_d.mhpmcounter[ 2:0]  = '0;

  // Used flopped values in case write happened before wb_valid
  generate
    for (genvar i = 3; i < 32; i++) begin
      assign rvfi_csr_rdata_d.mhpmcounter[i]  = !mhpmcounter_l_during_wb[i] ? csr_mhpmcounter_q_l [i] : mhpmcounter_l_rdata_q[i];
      assign rvfi_csr_wdata_d.mhpmcounter[i]  = !mhpmcounter_l_during_wb[i] ? csr_mhpmcounter_n_l [i] : mhpmcounter_l_wdata_q[i];
      assign rvfi_csr_wmask_d.mhpmcounter[i]  = !mhpmcounter_l_during_wb[i] ? csr_mhpmcounter_we_l[i] : '1;
    end
  endgenerate

  assign ex_csr_rdata_d.mcycleh              = csr_mhpmcounter_q_h [CSR_MCYCLEH & 'hF];
  assign rvfi_csr_rdata_d.mcycleh            = ex_csr_rdata.mcycleh;
  assign rvfi_csr_wdata_d.mcycleh            = csr_mhpmcounter_n_h [CSR_MCYCLEH & 'hF];
  assign rvfi_csr_wmask_d.mcycleh            = csr_mhpmcounter_we_h[CSR_MCYCLEH & 'hF];

  // Used flopped values in case write happened before wb_valid
  assign rvfi_csr_rdata_d.minstreth          = !mhpmcounter_h_during_wb[CSR_MINSTRETH & 'hF] ? csr_mhpmcounter_q_h [CSR_MINSTRETH & 'hF] : mhpmcounter_h_rdata_q[CSR_MINSTRETH & 'hF];
  assign rvfi_csr_wdata_d.minstreth          = !mhpmcounter_h_during_wb[CSR_MINSTRETH & 'hF] ? csr_mhpmcounter_n_h [CSR_MINSTRETH & 'hF] : mhpmcounter_h_wdata_q[CSR_MINSTRETH & 'hF];
  assign rvfi_csr_wmask_d.minstreth          = !mhpmcounter_h_during_wb[CSR_MINSTRETH & 'hF] ? csr_mhpmcounter_we_h[CSR_MINSTRETH & 'hF] : '1;

  assign rvfi_csr_rdata_d.mhpmcounterh[ 2:0] = 'Z;
  assign rvfi_csr_wdata_d.mhpmcounterh[ 2:0] = 'Z;  // Does not exist
  assign rvfi_csr_wmask_d.mhpmcounterh[ 2:0] = '0;

  // Used flopped values in case write happened before wb_valid
  generate
    for (genvar i = 3; i < 32; i++) begin
      assign rvfi_csr_rdata_d.mhpmcounterh[i]  = !mhpmcounter_h_during_wb[i] ? csr_mhpmcounter_q_h [i] : mhpmcounter_h_rdata_q[i];
      assign rvfi_csr_wdata_d.mhpmcounterh[i]  = !mhpmcounter_h_during_wb[i] ? csr_mhpmcounter_n_h [i] : mhpmcounter_h_wdata_q[i];
      assign rvfi_csr_wmask_d.mhpmcounterh[i]  = !mhpmcounter_h_during_wb[i] ? csr_mhpmcounter_we_h[i] : '1;
    end
  endgenerate

  assign ex_csr_rdata_d.cycle                = csr_mhpmcounter_q_l [CSR_CYCLE & 'hF];
  assign rvfi_csr_rdata_d.cycle              = ex_csr_rdata.cycle;
  assign rvfi_csr_wdata_d.cycle              = csr_mhpmcounter_n_l [CSR_CYCLE & 'hF];
  assign rvfi_csr_wmask_d.cycle              = csr_mhpmcounter_we_l[CSR_CYCLE & 'hF];

  assign rvfi_csr_rdata_d.instret            = csr_mhpmcounter_q_l [CSR_INSTRET & 'hF];
  assign rvfi_csr_wdata_d.instret            = csr_mhpmcounter_n_l [CSR_INSTRET & 'hF];
  assign rvfi_csr_wmask_d.instret            = csr_mhpmcounter_we_l[CSR_INSTRET & 'hF];

  assign rvfi_csr_rdata_d.hpmcounter[ 2:0]   = 'Z;
  assign rvfi_csr_wdata_d.hpmcounter[ 2:0]   = 'Z;  // Does not exist
  assign rvfi_csr_wmask_d.hpmcounter[ 2:0]   = '0;
  assign rvfi_csr_rdata_d.hpmcounter[31:3]   = csr_mhpmcounter_q_l [31:3];
  assign rvfi_csr_wdata_d.hpmcounter[31:3]   = csr_mhpmcounter_n_l [31:3];
  assign rvfi_csr_wmask_d.hpmcounter[31:3]   = csr_mhpmcounter_we_l[31:3];

  assign ex_csr_rdata_d.cycleh               = csr_mhpmcounter_q_h [CSR_CYCLEH & 'hF];
  assign rvfi_csr_rdata_d.cycleh             = ex_csr_rdata.cycleh;
  assign rvfi_csr_wdata_d.cycleh             = csr_mhpmcounter_n_h [CSR_CYCLEH & 'hF];
  assign rvfi_csr_wmask_d.cycleh             = csr_mhpmcounter_we_h[CSR_CYCLEH & 'hF];

  assign rvfi_csr_rdata_d.instreth           = csr_mhpmcounter_q_h [CSR_INSTRETH & 'hF];
  assign rvfi_csr_wdata_d.instreth           = csr_mhpmcounter_n_h [CSR_INSTRETH & 'hF];
  assign rvfi_csr_wmask_d.instreth           = csr_mhpmcounter_we_h[CSR_INSTRETH & 'hF];

  assign rvfi_csr_rdata_d.hpmcounterh[ 2:0]  = 'Z;
  assign rvfi_csr_wdata_d.hpmcounterh[ 2:0]  = 'Z; // Does not exist
  assign rvfi_csr_wmask_d.hpmcounterh[ 2:0]  = '0;
  assign rvfi_csr_rdata_d.hpmcounterh[31:3]  = csr_mhpmcounter_q_h [31:3];
  assign rvfi_csr_wdata_d.hpmcounterh[31:3]  = csr_mhpmcounter_n_h [31:3];
  assign rvfi_csr_wmask_d.hpmcounterh[31:3]  = csr_mhpmcounter_we_h[31:3];

  // Machine info
  assign rvfi_csr_rdata_d.mvendorid          = csr_mvendorid_i;
  assign rvfi_csr_wdata_d.mvendorid          = '0; // Read Only
  assign rvfi_csr_wmask_d.mvendorid          = '0;

  assign rvfi_csr_wdata_d.marchid            = '0; // Read Only
  assign rvfi_csr_wmask_d.marchid            = '0;
  assign rvfi_csr_rdata_d.marchid            = csr_marchid_i;

  assign rvfi_csr_wdata_d.mimpid             = '0; // Read Only
  assign rvfi_csr_wmask_d.mimpid             = '0;
  assign rvfi_csr_rdata_d.mimpid             = csr_mimpid_i;

  assign rvfi_csr_wdata_d.mhartid            = '0; // Read Only
  assign rvfi_csr_wmask_d.mhartid            = '0;
  assign rvfi_csr_rdata_d.mhartid            = csr_mhartid_i;

  // User Mode
  assign rvfi_csr_rdata_d.mcounteren         = csr_mcounteren_q_i;
  assign rvfi_csr_wdata_d.mcounteren         = csr_mcounteren_n_i;
  assign rvfi_csr_wmask_d.mcounteren         = csr_mcounteren_we_i ? '1 : '0;

  // PMP
  // Special case for the PMP cfg registers because they are split by pmp region and not by register
  generate
    for (genvar i = 0; i < 16; i++ ) begin // Max 16 pmp regions
      // 4 regions in each register
      assign rvfi_csr_wdata_d.pmpcfg[i/4][8*(i%4)+:8] = csr_pmpcfg_n_i[i];
      assign rvfi_csr_rdata_d.pmpcfg[i/4][8*(i%4)+:8] = csr_pmpcfg_q_i[i];
      assign rvfi_csr_wmask_d.pmpcfg[i/4][8*(i%4)+:8] = csr_pmpcfg_we_i[i] ? '1 : '0;

      assign rvfi_csr_wdata_d.pmpaddr[i]          = csr_pmpaddr_n_i; // input shared between all registers
      assign rvfi_csr_rdata_d.pmpaddr[i]          = csr_pmpaddr_q_i[i];
    assign rvfi_csr_wmask_d.pmpaddr[i]       = csr_pmpaddr_we_i[i] ? '1 : '0;
    end
  endgenerate

  assign rvfi_csr_wdata_d.mseccfg         = csr_mseccfg_n_i;
  assign rvfi_csr_rdata_d.mseccfg         = csr_mseccfg_q_i;
  assign rvfi_csr_wmask_d.mseccfg         = csr_mseccfg_we_i ? '1 : '0;
  assign rvfi_csr_wdata_d.mseccfgh        = csr_mseccfgh_n_i;
  assign rvfi_csr_rdata_d.mseccfgh        = csr_mseccfgh_q_i;
  assign rvfi_csr_wmask_d.mseccfgh        = csr_mseccfgh_we_i ? '1 : '0;

  assign rvfi_csr_rdata_d.mconfigptr      = csr_mconfigptr_q_i;
  assign rvfi_csr_wdata_d.mconfigptr      = csr_mconfigptr_n_i;
  assign rvfi_csr_wmask_d.mconfigptr      = csr_mconfigptr_we_i ? '1 : '0;

  // CSR outputs //
  assign rvfi_csr_jvt_rdata               = rvfi_csr_rdata.jvt;
  assign rvfi_csr_jvt_rmask               = '1;
  assign rvfi_csr_jvt_wdata               = rvfi_csr_wdata.jvt;
  assign rvfi_csr_jvt_wmask               = rvfi_csr_wmask.jvt;
  assign rvfi_csr_mstatus_rdata           = rvfi_csr_rdata.mstatus;
  assign rvfi_csr_mstatus_rmask           = '1;
  assign rvfi_csr_mstatus_wdata           = rvfi_csr_wdata.mstatus;
  assign rvfi_csr_mstatus_wmask           = rvfi_csr_wmask.mstatus;
  assign rvfi_csr_mstatush_rdata          = rvfi_csr_rdata.mstatush;
  assign rvfi_csr_mstatush_rmask          = '1;
  assign rvfi_csr_mstatush_wdata          = rvfi_csr_wdata.mstatush;
  assign rvfi_csr_mstatush_wmask          = rvfi_csr_wmask.mstatush;
  assign rvfi_csr_misa_rdata              = rvfi_csr_rdata.misa;
  assign rvfi_csr_misa_rmask              = '1;
  assign rvfi_csr_misa_wdata              = rvfi_csr_wdata.misa;
  assign rvfi_csr_misa_wmask              = rvfi_csr_wmask.misa;
  assign rvfi_csr_mie_rdata               = rvfi_csr_rdata.mie;
  assign rvfi_csr_mie_rmask               = '1;
  assign rvfi_csr_mie_wdata               = rvfi_csr_wdata.mie;
  assign rvfi_csr_mie_wmask               = rvfi_csr_wmask.mie;
  assign rvfi_csr_mtvec_rdata             = rvfi_csr_rdata.mtvec;
  assign rvfi_csr_mtvec_rmask             = '1;
  assign rvfi_csr_mtvec_wdata             = rvfi_csr_wdata.mtvec;
  assign rvfi_csr_mtvec_wmask             = rvfi_csr_wmask.mtvec;
  assign rvfi_csr_mtvt_rdata              = rvfi_csr_rdata.mtvt;
  assign rvfi_csr_mtvt_rmask              = '1;
  assign rvfi_csr_mtvt_wdata              = rvfi_csr_wdata.mtvt;
  assign rvfi_csr_mtvt_wmask              = rvfi_csr_wmask.mtvt;
  assign rvfi_csr_mcountinhibit_rdata     = rvfi_csr_rdata.mcountinhibit;
  assign rvfi_csr_mcountinhibit_rmask     = '1;
  assign rvfi_csr_mcountinhibit_wdata     = rvfi_csr_wdata.mcountinhibit;
  assign rvfi_csr_mcountinhibit_wmask     = rvfi_csr_wmask.mcountinhibit;
  assign rvfi_csr_mhpmevent_rdata         = rvfi_csr_rdata.mhpmevent;
  assign rvfi_csr_mhpmevent_rmask[ 2:0]   = '1;
  assign rvfi_csr_mhpmevent_rmask[31:3]   = '1;
  assign rvfi_csr_mhpmevent_wdata         = rvfi_csr_wdata.mhpmevent;
  assign rvfi_csr_mhpmevent_wmask         = rvfi_csr_wmask.mhpmevent;
  assign rvfi_csr_mscratch_rdata          = rvfi_csr_rdata.mscratch;
  assign rvfi_csr_mscratch_rmask          = '1;
  assign rvfi_csr_mscratch_wdata          = rvfi_csr_wdata.mscratch;
  assign rvfi_csr_mscratch_wmask          = rvfi_csr_wmask.mscratch;
  assign rvfi_csr_mepc_rdata              = rvfi_csr_rdata.mepc;
  assign rvfi_csr_mepc_rmask              = '1;
  assign rvfi_csr_mepc_wdata              = rvfi_csr_wdata.mepc;
  assign rvfi_csr_mepc_wmask              = rvfi_csr_wmask.mepc;
  assign rvfi_csr_mcause_rdata            = rvfi_csr_rdata.mcause;
  assign rvfi_csr_mcause_rmask            = '1;
  assign rvfi_csr_mcause_wdata            = rvfi_csr_wdata.mcause;
  assign rvfi_csr_mcause_wmask            = rvfi_csr_wmask.mcause;
  assign rvfi_csr_mtval_rdata             = rvfi_csr_rdata.mtval;
  assign rvfi_csr_mtval_rmask             = '1;
  assign rvfi_csr_mtval_wdata             = rvfi_csr_wdata.mtval;
  assign rvfi_csr_mtval_wmask             = rvfi_csr_wmask.mtval;
  assign rvfi_csr_mip_rdata               = rvfi_csr_rdata.mip;
  assign rvfi_csr_mip_rmask               = '1;
  assign rvfi_csr_mip_wdata               = rvfi_csr_wdata.mip;
  assign rvfi_csr_mip_wmask               = rvfi_csr_wmask.mip;
  assign rvfi_csr_mnxti_rmask             = '1;
  assign rvfi_csr_mnxti_rdata             = rvfi_csr_rdata.mnxti;
  assign rvfi_csr_mnxti_wmask             = rvfi_csr_wmask.mnxti;
  assign rvfi_csr_mnxti_wdata             = rvfi_csr_wdata.mnxti;
  assign rvfi_csr_mintstatus_rdata        = rvfi_csr_rdata.mintstatus;
  assign rvfi_csr_mintstatus_rmask        = '1;
  assign rvfi_csr_mintstatus_wdata        = rvfi_csr_wdata.mintstatus;
  assign rvfi_csr_mintstatus_wmask        = rvfi_csr_wmask.mintstatus;
  assign rvfi_csr_mintthresh_rdata        = rvfi_csr_rdata.mintthresh;
  assign rvfi_csr_mintthresh_rmask        = '1;
  assign rvfi_csr_mintthresh_wdata        = rvfi_csr_wdata.mintthresh;
  assign rvfi_csr_mintthresh_wmask        = rvfi_csr_wmask.mintthresh;
  assign rvfi_csr_mscratchcsw_rdata       = rvfi_csr_rdata.mscratchcsw;
  assign rvfi_csr_mscratchcsw_rmask       = '1;
  assign rvfi_csr_mscratchcsw_wdata       = rvfi_csr_wdata.mscratchcsw;
  assign rvfi_csr_mscratchcsw_wmask       = rvfi_csr_wmask.mscratchcsw;
  assign rvfi_csr_mscratchcswl_rdata      = rvfi_csr_rdata.mscratchcswl;
  assign rvfi_csr_mscratchcswl_rmask      = '1;
  assign rvfi_csr_mscratchcswl_wdata      = rvfi_csr_wdata.mscratchcswl;
  assign rvfi_csr_mscratchcswl_wmask      = rvfi_csr_wmask.mscratchcswl;
  assign rvfi_csr_mclicbase_rdata         = rvfi_csr_rdata.mclicbase;
  assign rvfi_csr_mclicbase_rmask         = '1;
  assign rvfi_csr_mclicbase_wdata         = rvfi_csr_wdata.mclicbase;
  assign rvfi_csr_mclicbase_wmask         = rvfi_csr_wmask.mclicbase;
  assign rvfi_csr_tselect_rdata           = rvfi_csr_rdata.tselect;
  assign rvfi_csr_tselect_rmask           = '1;
  assign rvfi_csr_tselect_wdata           = rvfi_csr_wdata.tselect;
  assign rvfi_csr_tselect_wmask           = rvfi_csr_wmask.tselect;
  assign rvfi_csr_tdata_rdata             = rvfi_csr_rdata.tdata;
  assign rvfi_csr_tdata_rmask[0]          = '0; // Does not exist
  assign rvfi_csr_tdata_rmask[3:1]        = '1;
  assign rvfi_csr_tdata_wdata             = rvfi_csr_wdata.tdata;
  assign rvfi_csr_tdata_wmask             = rvfi_csr_wmask.tdata;
  assign rvfi_csr_tinfo_rdata             = rvfi_csr_rdata.tinfo;
  assign rvfi_csr_tinfo_rmask             = '1;
  assign rvfi_csr_tinfo_wdata             = rvfi_csr_wdata.tinfo;
  assign rvfi_csr_tinfo_wmask             = rvfi_csr_wmask.tinfo;
  assign rvfi_csr_tcontrol_rdata          = rvfi_csr_rdata.tcontrol;
  assign rvfi_csr_tcontrol_rmask          = '1;
  assign rvfi_csr_tcontrol_wdata          = rvfi_csr_wdata.tcontrol;
  assign rvfi_csr_tcontrol_wmask          = rvfi_csr_wmask.tcontrol;
  assign rvfi_csr_mcontext_rdata          = rvfi_csr_rdata.mcontext;
  assign rvfi_csr_mcontext_rmask          = '1;
  assign rvfi_csr_mcontext_wdata          = rvfi_csr_wdata.mcontext;
  assign rvfi_csr_mcontext_wmask          = rvfi_csr_wmask.mcontext;
  assign rvfi_csr_scontext_rdata          = rvfi_csr_rdata.scontext;
  assign rvfi_csr_scontext_rmask          = '1;
  assign rvfi_csr_scontext_wdata          = rvfi_csr_wdata.scontext;
  assign rvfi_csr_scontext_wmask          = rvfi_csr_wmask.scontext;
  assign rvfi_csr_dcsr_rdata              = rvfi_csr_rdata.dcsr;
  assign rvfi_csr_dcsr_rmask              = '1;
  assign rvfi_csr_dcsr_wdata              = rvfi_csr_wdata.dcsr;
  assign rvfi_csr_dcsr_wmask              = rvfi_csr_wmask.dcsr;
  assign rvfi_csr_dpc_rdata               = rvfi_csr_rdata.dpc;
  assign rvfi_csr_dpc_rmask               = '1;
  assign rvfi_csr_dpc_wdata               = rvfi_csr_wdata.dpc;
  assign rvfi_csr_dpc_wmask               = rvfi_csr_wmask.dpc;
  assign rvfi_csr_dscratch_rdata          = rvfi_csr_rdata.dscratch;
  assign rvfi_csr_dscratch_rmask          = '1;
  assign rvfi_csr_dscratch_wdata          = rvfi_csr_wdata.dscratch;
  assign rvfi_csr_dscratch_wmask          = rvfi_csr_wmask.dscratch;
  assign rvfi_csr_mcycle_rdata            = rvfi_csr_rdata.mcycle;
  assign rvfi_csr_mcycle_rmask            = '1;
  assign rvfi_csr_mcycle_wdata            = rvfi_csr_wdata.mcycle;
  assign rvfi_csr_mcycle_wmask            = rvfi_csr_wmask.mcycle;
  assign rvfi_csr_minstret_rdata          = rvfi_csr_rdata.minstret;
  assign rvfi_csr_minstret_rmask          = '1;
  assign rvfi_csr_minstret_wdata          = rvfi_csr_wdata.minstret;
  assign rvfi_csr_minstret_wmask          = rvfi_csr_wmask.minstret;
  assign rvfi_csr_mhpmcounter_rdata       = rvfi_csr_rdata.mhpmcounter;
  assign rvfi_csr_mhpmcounter_rmask[ 2:0] = '0;
  assign rvfi_csr_mhpmcounter_rmask[31:3] = '1;
  assign rvfi_csr_mhpmcounter_wdata       = rvfi_csr_wdata.mhpmcounter;
  assign rvfi_csr_mhpmcounter_wmask       = rvfi_csr_wmask.mhpmcounter;
  assign rvfi_csr_mcycleh_rdata           = rvfi_csr_rdata.mcycleh;
  assign rvfi_csr_mcycleh_rmask           = '1;
  assign rvfi_csr_mcycleh_wdata           = rvfi_csr_wdata.mcycleh;
  assign rvfi_csr_mcycleh_wmask           = rvfi_csr_wmask.mcycleh;
  assign rvfi_csr_minstreth_rdata         = rvfi_csr_rdata.minstreth;
  assign rvfi_csr_minstreth_rmask         = '1;
  assign rvfi_csr_minstreth_wdata         = rvfi_csr_wdata.minstreth;
  assign rvfi_csr_minstreth_wmask         = rvfi_csr_wmask.minstreth;
  assign rvfi_csr_mhpmcounterh_rdata      = rvfi_csr_rdata.mhpmcounterh;
  assign rvfi_csr_mhpmcounterh_rmask[ 2:0] = '0;
  assign rvfi_csr_mhpmcounterh_rmask[31:3] = '1;
  assign rvfi_csr_mhpmcounterh_wdata      = rvfi_csr_wdata.mhpmcounterh;
  assign rvfi_csr_mhpmcounterh_wmask      = rvfi_csr_wmask.mhpmcounterh;
  assign rvfi_csr_mvendorid_rdata         = rvfi_csr_rdata.mvendorid;
  assign rvfi_csr_mvendorid_rmask         = '1;
  assign rvfi_csr_mvendorid_wdata         = rvfi_csr_wdata.mvendorid;
  assign rvfi_csr_mvendorid_wmask         = rvfi_csr_wmask.mvendorid;
  assign rvfi_csr_marchid_rdata           = rvfi_csr_rdata.marchid;
  assign rvfi_csr_marchid_rmask           = '1;
  assign rvfi_csr_marchid_wdata           = rvfi_csr_wdata.marchid;
  assign rvfi_csr_marchid_wmask           = rvfi_csr_wmask.marchid;
  assign rvfi_csr_mimpid_rdata            = rvfi_csr_rdata.mimpid;
  assign rvfi_csr_mimpid_rmask            = '1;
  assign rvfi_csr_mimpid_wdata            = rvfi_csr_wdata.mimpid;
  assign rvfi_csr_mimpid_wmask            = rvfi_csr_wmask.mimpid;
  assign rvfi_csr_mhartid_rdata           = rvfi_csr_rdata.mhartid;
  assign rvfi_csr_mhartid_rmask           = '1;
  assign rvfi_csr_mhartid_wdata           = rvfi_csr_wdata.mhartid;
  assign rvfi_csr_mhartid_wmask           = rvfi_csr_wmask.mhartid;
  assign rvfi_csr_cycle_rdata             = rvfi_csr_rdata.cycle;
  assign rvfi_csr_cycle_rmask             = '1;
  assign rvfi_csr_cycle_wdata             = rvfi_csr_wdata.cycle;
  assign rvfi_csr_cycle_wmask             = rvfi_csr_wmask.cycle;
  assign rvfi_csr_instret_rdata           = rvfi_csr_rdata.instret;
  assign rvfi_csr_instret_rmask           = '1;
  assign rvfi_csr_instret_wdata           = rvfi_csr_wdata.instret;
  assign rvfi_csr_instret_wmask           = rvfi_csr_wmask.instret;
  assign rvfi_csr_hpmcounter_rdata        = rvfi_csr_rdata.hpmcounter;
  assign rvfi_csr_hpmcounter_rmask[ 2:0]  = '0;
  assign rvfi_csr_hpmcounter_rmask[31:3]  = '1;
  assign rvfi_csr_hpmcounter_wdata        = rvfi_csr_wdata.hpmcounter;
  assign rvfi_csr_hpmcounter_wmask        = rvfi_csr_wmask.hpmcounter;
  assign rvfi_csr_cycleh_rdata            = rvfi_csr_rdata.cycleh;
  assign rvfi_csr_cycleh_rmask            = '1;
  assign rvfi_csr_cycleh_wdata            = rvfi_csr_wdata.cycleh;
  assign rvfi_csr_cycleh_wmask            = rvfi_csr_wmask.cycleh;
  assign rvfi_csr_instreth_rdata          = rvfi_csr_rdata.instreth;
  assign rvfi_csr_instreth_rmask          = '1;
  assign rvfi_csr_instreth_wdata          = rvfi_csr_wdata.instreth;
  assign rvfi_csr_instreth_wmask          = rvfi_csr_wmask.instreth;
  assign rvfi_csr_hpmcounterh_rdata       = rvfi_csr_rdata.hpmcounterh;
  assign rvfi_csr_hpmcounterh_rmask[ 2:0] = '0;
  assign rvfi_csr_hpmcounterh_rmask[31:3] = '1;
  assign rvfi_csr_hpmcounterh_wdata       = rvfi_csr_wdata.hpmcounterh;
  assign rvfi_csr_hpmcounterh_wmask       = rvfi_csr_wmask.hpmcounterh;
  assign rvfi_csr_mcounteren_rdata        = rvfi_csr_rdata.mcounteren;
  assign rvfi_csr_mcounteren_rmask        = '1;
  assign rvfi_csr_mcounteren_wdata        = rvfi_csr_wdata.mcounteren;
  assign rvfi_csr_mcounteren_wmask        = rvfi_csr_wmask.mcounteren;
  assign rvfi_csr_pmpcfg_rdata            = rvfi_csr_rdata.pmpcfg;
  assign rvfi_csr_pmpcfg_rmask            = '1;
  assign rvfi_csr_pmpcfg_wdata            = rvfi_csr_wmask.pmpcfg;
  assign rvfi_csr_pmpcfg_wmask            = rvfi_csr_wdata.pmpcfg;
  assign rvfi_csr_pmpaddr_rdata           = rvfi_csr_rdata.pmpaddr;
  assign rvfi_csr_pmpaddr_rmask           = '1;
  assign rvfi_csr_pmpaddr_wdata           = rvfi_csr_wdata.pmpaddr;
  assign rvfi_csr_pmpaddr_wmask           = rvfi_csr_wmask.pmpaddr;
  assign rvfi_csr_mseccfg_rdata           = rvfi_csr_rdata.mseccfg;
  assign rvfi_csr_mseccfg_rmask           = '1;
  assign rvfi_csr_mseccfg_wdata           = rvfi_csr_wdata.mseccfg;
  assign rvfi_csr_mseccfg_wmask           = rvfi_csr_wmask.mseccfg;
  assign rvfi_csr_mseccfgh_rdata          = rvfi_csr_rdata.mseccfgh;
  assign rvfi_csr_mseccfgh_rmask          = '1;
  assign rvfi_csr_mseccfgh_wdata          = rvfi_csr_wdata.mseccfgh;
  assign rvfi_csr_mseccfgh_wmask          = rvfi_csr_wmask.mseccfgh;

endmodule // cv32e40x_rvfi
<|MERGE_RESOLUTION|>--- conflicted
+++ resolved
@@ -96,14 +96,10 @@
    input ctrl_state_e                         ctrl_fsm_ns_i,
    input logic                                pending_single_step_i,
    input logic                                single_step_allowed_i,
-<<<<<<< HEAD
    input logic                                nmi_pending_i,          // regular NMI pending
    input logic                                nmi_is_store_i,         // regular NMI type
    input logic                                clic_nmi_pending_i,     // NMI due to CLIC vector load is pending
    input logic                                clic_nmi_is_store_i,    // NMI type due to CLIC vector load
-=======
-   input logic                                nmi_pending_i,
-   input logic                                nmi_is_store_i,
    input logic                                pending_debug_i,
    input logic                                debug_mode_q_i,
 
@@ -111,7 +107,6 @@
    input logic [31:0]                         irq_i,
    input logic                                irq_wu_ctrl_i,
    input logic [4:0]                          irq_id_ctrl_i,
->>>>>>> db374663
 
    //// CSR Probes ////
    input                                      jvt_t csr_jvt_n_i,
