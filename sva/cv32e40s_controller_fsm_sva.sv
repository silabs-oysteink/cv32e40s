--- conflicted
+++ resolved
@@ -489,7 +489,6 @@
                       ctrl_fsm_o.kill_if &&
                       ctrl_fsm_o.kill_id));
 
-<<<<<<< HEAD
 
   // Assert that we don't count dummy instruction retirements
   // Events caused by the dummy instruction shoud be suppressed
@@ -508,7 +507,6 @@
                      (ex_wb_pipe_i.instr_meta.dummy |-> !exception_in_wb))
       else `uvm_error("wb_stage", "Dummy instructions had synchronous exception")
 
-=======
   // Ensure bubbles in EX and WB while in SLEEP mode
   a_wfi_bubbles:
     assert property (@(posedge clk) disable iff (!rst_n)
@@ -520,5 +518,4 @@
     assert property (@(posedge clk) disable iff (!rst_n)
                       (lsu_mpu_status_wb_i == MPU_RE_FAULT) |-> (exception_cause_wb == EXC_CAUSE_LOAD_FAULT))
       else `uvm_error("controller", "Wrong exception cause for MPU read fault")
->>>>>>> 2f2626c5
 endmodule // cv32e40s_controller_fsm_sva
