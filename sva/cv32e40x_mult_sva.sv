// Copyright 2018 ETH Zurich and University of Bologna.
// Copyright and related rights are licensed under the Solderpad Hardware
// License, Version 0.51 (the "License"); you may not use this file except in
// compliance with the License.  You may obtain a copy of the License at
// http://solderpad.org/licenses/SHL-0.51. Unless required by applicable law
// or agreed to in writing, software, hardware and materials distributed under
// this License is distributed on an "AS IS" BASIS, WITHOUT WARRANTIES OR
// CONDITIONS OF ANY KIND, either express or implied. See the License for the
// specific language governing permissions and limitations under the License.

////////////////////////////////////////////////////////////////////////////////
//                                                                            //
// Author:         Matthias Baer - baermatt@student.ethz.ch                   //
//                 Andreas Traber - atraber@student.ethz.ch                   //
//                 Michael Gautschi - gautschi@iis.ee.ethz.ch                 //
//                 Halfdan Bechmann - halfdan.bechmann@silabs.com             //
//                                                                            //
// Description:    RTL assertions for the mult module                         //
//                                                                            //
////////////////////////////////////////////////////////////////////////////////

module cv32e40x_mult_sva
  import uvm_pkg::*;
  import cv32e40x_pkg::*;
  (// Module boundary signals
   input logic        clk,
   input logic        rst_n,
   input logic [31:0] op_a_i,
   input logic [31:0] op_b_i,
   input logic        ready_o,
   input logic        valid_i,
   input logic [31:0] result_o,
   input logic        ready_i,
   input logic [ 1:0] short_signed_i,
   input              mul_opcode_e operator_i,
   input logic        kill_i,
   // Internal signals
   input logic [32:0] mulh_acc,
   input              mult_state_e mulh_state,
   input logic [16:0] mulh_al,
   input logic [16:0] mulh_bl,
   input logic [16:0] mulh_ah,
   input logic [16:0] mulh_bh,
   input logic [33:0] int_result);

  ////////////////////////////////////////
  ////  Assertions on module boundary ////
  ////////////////////////////////////////

  // Check result for MUL
  logic [31:0] mul_result;
  assign mul_result = $signed(op_a_i) * $signed(op_b_i);
  a_mul_result : // check multiplication result for MUL
    assert property (@(posedge clk) disable iff (!rst_n)
                     (valid_i && (operator_i == MUL_M32)) |->
                     (result_o == mul_result)) else `uvm_error("mult", "MUL result check failed")


  // Check result for all MULH flavors 
  logic               mulh_result_valid;
  assign mulh_result_valid = valid_i && (operator_i == MUL_H) && ready_o; // TODO: could valid_o be used directly here?

  logic [31:0] mulh_result;
  assign mulh_result = ($signed({{32{op_a_i[31]}}, op_a_i}) * $signed({{32{op_b_i[31]}}, op_b_i})) >>> 32;
  a_mulh_result : // check multiplication result for MULH
    assert property (@(posedge clk) disable iff (!rst_n)
                     (mulh_result_valid && (short_signed_i == 2'b11)) |->
                     (result_o == mulh_result))
      else `uvm_error("mult", "MULH result check failed")

  logic [31:0] mulhsu_result;
  assign mulhsu_result = ($signed({{32{op_a_i[31]}}, op_a_i}) * {32'b0, op_b_i}) >> 32;
  a_mulhsu_result : // check multiplication result for MULHSU
    assert property (@(posedge clk) disable iff (!rst_n)
                     (mulh_result_valid && (short_signed_i == 2'b01)) |->
                     (result_o == mulhsu_result))
      else `uvm_error("mult", "MULHSU result check failed")

  logic [31:0] mulhu_result;
  assign mulhu_result = ({32'b0, op_a_i} * {32'b0, op_b_i}) >> 32;
  a_mulhu_result : // check multiplication result for MULHU
    assert property (@(posedge clk) disable iff (!rst_n)
                     (mulh_result_valid && (short_signed_i == 2'b00)) |->
                     (result_o == mulhu_result))
      else `uvm_error("mult", "MULHU result check failed")


  // Check that multiplier inputs are not changed in the middle of a MULH operation
  logic         ready;
  assign ready = ready_o && ready_i;

  // TODO: This assertion will soon be purposely broken as valid_i could be deasserted to abort ongoing multicyle instructions
  a_enable_constant_when_mulh_active:
<<<<<<< HEAD
    assert property (@(posedge clk) disable iff (!rst_n || kill_i)
                     !ready |=> $stable(enable_i)) else `uvm_error("mult", "Enable changed when MULH active")
=======
    assert property (@(posedge clk) disable iff (!rst_n)
                     !ready |=> $stable(valid_i)) else `uvm_error("mult", "valid_i changed when MULH active")
>>>>>>> 105532af

  a_operator_constant_when_mulh_active:
    assert property (@(posedge clk) disable iff (!rst_n)
                     !ready |=> $stable(operator_i)) else `uvm_error("mult", "Operator changed when MULH active")

  a_sign_constant_when_mulh_active:
    assert property (@(posedge clk) disable iff (!rst_n)
                     !ready |=> $stable(short_signed_i)) else `uvm_error("mult", "Sign changed when MULH active")

  a_operand_a_constant_when_mulh_active:
    assert property (@(posedge clk) disable iff (!rst_n)
                     !ready |=> $stable(op_a_i)) else `uvm_error("mult", "Operand A changed when MULH active")

  a_operand_b_constant_when_mulh_active:
    assert property (@(posedge clk) disable iff (!rst_n)
                     !ready |=> $stable(op_b_i)) else `uvm_error("mult", "Operand B changed when MULH active")


  a_check_external_ready: // Check that the result is kept until execute stage ready is asserted and the result can be stored
    assert property (@(posedge clk) disable iff (!rst_n)
                     (ready_o && !ready_i) |=> $stable(result_o))
      else `uvm_error("mult", "Completed result changed while external ready was low")

  //////////////////////////////
  ////  Internal assertions ////
  //////////////////////////////

  // Check initial value of accumulate register
  a_check_acc_init_zero:
    assert property (@(posedge clk) disable iff (!rst_n)
                     (mulh_state == ALBL) |-> (mulh_acc == '0))
      else `uvm_error("mult", "Accumulate register not 0 when starting MULH calculation")

  // Check that accumulate register is 0 for MUL
  a_check_acc_mul_value_zero:
    assert property (@(posedge clk) disable iff (!rst_n)
                     (operator_i == MUL_M32) |-> (mulh_acc == '0))
      else `uvm_error("mult", "Accumulate register not 0 for MUL instruction")


  // Check result for intermediary stages of the 4-step shift-and-add algorithm

  //Here are checks for the `int_result` of the 4 steps.
  //There are also checks for `mulh_acc` for the 3 last steps.
  //At the final step, `int_result + mulh_acc` represents the final `result_o`.

  logic [33:0] shift_result_ll;
  logic [33:0] shift_result_lh;
  logic [33:0] shift_result_hl;
  logic [33:0] shift_result_hh;
  logic [33:0] shift_result_ll_shift;
  logic [32:0] shift_result_ll_lh;
  logic [33:0] shift_result_ll_lh_hl;
  logic [32:0] shift_result_ll_lh_hl_shift;

  assign shift_result_ll = $signed({{16{mulh_al[16]}}, mulh_al[15:0]}) * $signed({{16{mulh_bl[16]}}, mulh_bl[15:0]});
  a_shift_result_ll : // Given MUL_H, first calculation is "al * bl"
    assert property (@(posedge clk) disable iff (!rst_n)
                     ((mulh_state == ALBL) && valid_i && (operator_i == MUL_H)) |->
                     (int_result == shift_result_ll))
      else `uvm_error("mult", "MUL_H step 1/4 got wrong int_result")

  assign shift_result_lh = $signed({{16{mulh_al[16]}}, mulh_al[15:0]}) * $signed({{16{mulh_bh[16]}}, mulh_bh[15:0]});
  a_shift_result_lh : // Second calculation is "al * bh"
    assert property (@(posedge clk) disable iff (!rst_n)
                     (mulh_state == ALBH) |->
                     (int_result == shift_result_lh))
      else `uvm_error("mult", "MUL_H step 2/4 got wrong int_result")

  assign shift_result_hl = $signed({{16{mulh_ah[16]}}, mulh_ah[15:0]}) * $signed({{16{mulh_bl[16]}}, mulh_bl[15:0]});
  a_shift_result_hl : // Third calculation is "ah * bl"
    assert property (@(posedge clk) disable iff (!rst_n)
                     (mulh_state == AHBL) |->
                     (int_result == shift_result_hl))
      else `uvm_error("mult", "MUL_H step 3/4 got wrong int_result")

  assign shift_result_hh = $signed({{16{mulh_ah[16]}}, mulh_ah[15:0]}) * $signed({{16{mulh_bh[16]}}, mulh_bh[15:0]});
  a_shift_result_hh : // Fourth and final multiplication is "ah * bh"
    assert property (@(posedge clk) disable iff (!rst_n)
                     (mulh_state == AHBH) |->
                     (int_result == shift_result_hh))
      else `uvm_error("mult", "MUL_H step 4/4 got wrong int_result")

  assign shift_result_ll_shift = (shift_result_ll) >> 16;
  a_shift_result_ll_shift : // In step 2, accumulate the shifted result of "al * bl"
    assert property (@(posedge clk) disable iff (!rst_n)
                     (mulh_state == ALBH) |->
                     (mulh_acc == shift_result_ll_shift))
      else `uvm_error("mult", "MUL_H accumulated 'al x bl' wrong")

  assign shift_result_ll_lh = $signed(shift_result_ll_shift) + $signed(shift_result_lh);
  a_shift_result_ll_lh : // In step 3, accumulate also result of "al * bh"
    assert property (@(posedge clk) disable iff (!rst_n)
                     (mulh_state == AHBL) |->
                     (mulh_acc == shift_result_ll_lh))
      else `uvm_error("mult", "MUL_H accumulated 'al x bh' wrong")

  assign shift_result_ll_lh_hl = $signed(shift_result_ll_lh) + $signed(shift_result_hl);
  assign shift_result_ll_lh_hl_shift = $signed(shift_result_ll_lh_hl) >>> 16;
  a_shift_result_ll_lh_hl_shift : // In step 4, accumulate also "ah * bl" and store the shifted result
    assert property (@(posedge clk) disable iff (!rst_n)
                     (mulh_state == AHBH) |->
                     (mulh_acc == shift_result_ll_lh_hl_shift))
      else `uvm_error("mult", "MUL_H accumulated 'ah x bl' wrong")

endmodule // cv32e40x_mult<|MERGE_RESOLUTION|>--- conflicted
+++ resolved
@@ -33,7 +33,6 @@
    input logic        ready_i,
    input logic [ 1:0] short_signed_i,
    input              mul_opcode_e operator_i,
-   input logic        kill_i,
    // Internal signals
    input logic [32:0] mulh_acc,
    input              mult_state_e mulh_state,
@@ -91,13 +90,8 @@
 
   // TODO: This assertion will soon be purposely broken as valid_i could be deasserted to abort ongoing multicyle instructions
   a_enable_constant_when_mulh_active:
-<<<<<<< HEAD
-    assert property (@(posedge clk) disable iff (!rst_n || kill_i)
-                     !ready |=> $stable(enable_i)) else `uvm_error("mult", "Enable changed when MULH active")
-=======
     assert property (@(posedge clk) disable iff (!rst_n)
                      !ready |=> $stable(valid_i)) else `uvm_error("mult", "valid_i changed when MULH active")
->>>>>>> 105532af
 
   a_operator_constant_when_mulh_active:
     assert property (@(posedge clk) disable iff (!rst_n)
