--- conflicted
+++ resolved
@@ -237,14 +237,13 @@
     assert property (@(posedge clk) disable iff (!rst_n)
                      fencei_flush_req_o |-> fencei_ready)
       else `uvm_error("controller", "Fencei handshake active while fencei_ready = 0")
-    
-<<<<<<< HEAD
+
   // assert that NMI's are not reported on irq_ack
   a_irq_ack_no_nmi :
     assert property (@(posedge clk) disable iff (!rst_n)
                      ctrl_fsm_o.irq_ack |-> !pending_nmi)
       else `uvm_error("controller", "irq_ack set while there's a pending NMI")
-=======
+
   // Assert that intr_taken is always single cycle. I.e. no double counting
   a_mhpevent_intr_taken_single_cycle:
     assert property (@(posedge clk) disable iff (!rst_n)
@@ -256,7 +255,6 @@
     assert property (@(posedge clk) disable iff (!rst_n)
                      ctrl_fsm_o.mhpmevent.id_ld_stall |=> !ctrl_fsm_o.mhpmevent.id_ld_stall)
       else `uvm_error("controller", "mhpmevent.id_ld_stall not single cycle")
->>>>>>> 5cd7acfa
 
   // Assert that id_jr_stall is a subset of id_invalid
   a_mhpevent_id_jr_stall_subset:
