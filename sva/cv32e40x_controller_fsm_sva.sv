// Copyright 2018 ETH Zurich and University of Bologna.
// Copyright and related rights are licensed under the Solderpad Hardware
// License, Version 0.51 (the "License"); you may not use this file except in
// compliance with the License.  You may obtain a copy of the License at
// http://solderpad.org/licenses/SHL-0.51. Unless required by applicable law
// or agreed to in writing, software, hardware and materials distributed under
// this License is distributed on an "AS IS" BASIS, WITHOUT WARRANTIES OR
// CONDITIONS OF ANY KIND, either express or implied. See the License for the
// specific language governing permissions and limitations under the License.

////////////////////////////////////////////////////////////////////////////////
//                                                                            //
// Authors:        Matthias Baer - baermatt@student.ethz.ch                   //
//                 Igor Loi - igor.loi@unibo.it                               //
//                 Andreas Traber - atraber@student.ethz.ch                   //
//                 Sven Stucki - svstucki@student.ethz.ch                     //
//                 Michael Gautschi - gautschi@iis.ee.ethz.ch                 //
//                 Davide Schiavone - pschiavo@iis.ee.ethz.ch                 //
//                 Robert Balas - balasr@iis.ee.ethz.ch                       //
//                 Andrea Bettati - andrea.bettati@studenti.unipr.it          //
//                 Halfdan Bechmann - halfdan.bechmann@silabs.com             //
//                 Øystein Knauserud - oystein.knauserud@silabs.com           //
//                                                                            //
// Description:    RTL assertions for the controller module                   //
//                                                                            //
////////////////////////////////////////////////////////////////////////////////

module cv32e40x_controller_fsm_sva
  import uvm_pkg::*;
  import cv32e40x_pkg::*;
(
  input logic           clk,
  input logic           rst_n,
  input logic           debug_mode_q,
  input ctrl_fsm_t      ctrl_fsm_o,
  input logic           jump_taken_id,
  input logic           branch_taken_ex,
  input ctrl_state_e    ctrl_fsm_cs,
  input ctrl_state_e    ctrl_fsm_ns,
  input logic [1:0]     lsu_outstanding_cnt,
  input logic           if_valid_i,
  input if_id_pipe_t    if_id_pipe_i,
  input id_ex_pipe_t    id_ex_pipe_i,
  input ex_wb_pipe_t    ex_wb_pipe_i,
  input logic           rf_we_wb_i,
  input csr_opcode_e    csr_op_i
);

<<<<<<< HEAD
  // TODO: This assertion has been removed for a simplification for RVFI and has not been verified
  // make sure that taken branches do not happen back-to-back, as this is not
  // possible without branch prediction in the IF stage
  a_no_back_to_back_branching :
    assert property (@(posedge clk)
                     (branch_taken_ex) |=> (~branch_taken_ex) )
=======
  // Back-to-back branch should not be possible due to kill of IF/ID stages after branch
  a_no_back_to_back_branch :
    assert property (@(posedge clk)
                     (branch_taken_ex) |=> (!branch_taken_ex))
>>>>>>> b7b550f9
      else `uvm_error("controller", "Two branches back-to-back are taken")

  // Back-to-back jump should not be possible due to kill of IF stage after branch
  a_no_back_to_back_jump :
    assert property (@(posedge clk)
                     (jump_taken_id) |=> (!jump_taken_id))
      else `uvm_error("controller", "Two jumps back-to-back are taken")
  
  // Ensure that debug state outputs are one-hot
  a_debug_state_onehot :
    assert property (@(posedge clk)
                     $onehot({ctrl_fsm_o.debug_havereset, ctrl_fsm_o.debug_running, ctrl_fsm_o.debug_halted}))
      else `uvm_error("controller", "Assertion a_debug_state_onehot failed")

  // Ensure that debug_halted_o equals debug_mode_q
  a_debug_halted_equals_debug_mode :
    assert property (@(posedge clk) disable iff (!rst_n)
                     (1'b1) |-> (debug_mode_q == ctrl_fsm_o.debug_halted))
      else `uvm_error("controller", "Assertion a_debug_halted_equals_debug_mode failed")

  // Ensure no interrupt is taken if LSU has outstanding transactions
  a_no_irq_on_outstanding_obi :
    assert property (@(posedge clk)
                      (ctrl_fsm_o.irq_ack) |-> (lsu_outstanding_cnt == 2'b00) )
      else `uvm_error("controller", "Interrupt taken while oustanding transactions are pending")

  // Ensure <stage>.instr_valid is zero following a kill_<prev_stage>
 /* TODO:OK Failing when bubble is inserted in ID (id_ready_o==0) when WFI is in EX. 
            Will investigate how to solve
  a_kill_if :
  assert property (@(posedge clk)
                    (ctrl_fsm_o.kill_if) |=> (if_id_pipe_i.instr_valid == 1'b0) )
    else `uvm_error("controller", "if_id_pipe.instr_valid not zero after kill_if")
*/
/* TODO:OK Failing when a DIV instruction is being executed
           Causes ex_ready to be 0. Will be fixed then divider is interruptable
  a_kill_id :
  assert property (@(posedge clk)
                    (ctrl_fsm_o.kill_id) |=> (id_ex_pipe_i.instr_valid == 1'b0) )
    else `uvm_error("controller", "id_ex_pipe.instr_valid not zero after kill_id")
*/
  a_kill_ex :
  assert property (@(posedge clk)
                    (ctrl_fsm_o.kill_ex) |=> (ex_wb_pipe_i.instr_valid == 1'b0) )
    else `uvm_error("controller", "ex_wb_pipe.instr_valid not zero after kill_ex")

  a_kill_wb_rf :
  assert property (@(posedge clk)
                    (ctrl_fsm_o.kill_wb) |-> (rf_we_wb_i == 1'b0) )
    else `uvm_error("controller", "regfile written when kill_wb is asserted")

  a_kill_wb_csr :
  assert property (@(posedge clk)
                    (ctrl_fsm_o.kill_wb) |-> (csr_op_i == CSR_OP_READ) )
    else `uvm_error("controller", "csr written while kill_wb is asserted")

  // Check that no stages have valid instructions using RESET or BOOT_SET
  a_reset_if_csr :
    assert property (@(posedge clk)
            ((ctrl_fsm_cs == RESET) || (ctrl_fsm_cs == BOOT_SET)) |-> (!if_valid_i && !if_id_pipe_i.instr_valid && !id_ex_pipe_i.instr_valid && !ex_wb_pipe_i.instr_valid) )
      else `uvm_error("controller", "Instruction valid during RESET or BOOT_SET")

  // Check that no LSU insn can be in EX when there is a WFI in WB
  a_wfi_lsu_csr :
  assert property (@(posedge clk)
          (ex_wb_pipe_i.wfi_insn && ex_wb_pipe_i.instr_valid) |-> !(id_ex_pipe_i.lsu_en) )
    else `uvm_error("controller", "LSU instruction follows WFI")
endmodule // cv32e40x_controller_fsm_sva
<|MERGE_RESOLUTION|>--- conflicted
+++ resolved
@@ -46,19 +46,10 @@
   input csr_opcode_e    csr_op_i
 );
 
-<<<<<<< HEAD
-  // TODO: This assertion has been removed for a simplification for RVFI and has not been verified
-  // make sure that taken branches do not happen back-to-back, as this is not
-  // possible without branch prediction in the IF stage
-  a_no_back_to_back_branching :
-    assert property (@(posedge clk)
-                     (branch_taken_ex) |=> (~branch_taken_ex) )
-=======
   // Back-to-back branch should not be possible due to kill of IF/ID stages after branch
   a_no_back_to_back_branch :
     assert property (@(posedge clk)
                      (branch_taken_ex) |=> (!branch_taken_ex))
->>>>>>> b7b550f9
       else `uvm_error("controller", "Two branches back-to-back are taken")
 
   // Back-to-back jump should not be possible due to kill of IF stage after branch
