// Copyright lowRISC contributors.
// Licensed under the Apache License, Version 2.0, see LICENSE for details.
// SPDX-License-Identifier: Apache-2.0

// Copyright 2018 ETH Zurich and University of Bologna.
// Copyright and related rights are licensed under the Solderpad Hardware
// License, Version 0.51 (the "License"); you may not use this file except in
// compliance with the License.  You may obtain a copy of the License at
// http://solderpad.org/licenses/SHL-0.51. Unless required by applicable law
// or agreed to in writing, software, hardware and materials distributed under
// this License is distributed on an "AS IS" BASIS, WITHOUT WARRANTIES OR
// CONDITIONS OF ANY KIND, either express or implied. See the License for the
// specific language governing permissions and limitations under the License.

////////////////////////////////////////////////////////////////////////////////
// Engineer:       Sven Stucki - svstucki@student.ethz.ch                     //
//                                                                            //
// Additional contributions by:                                               //
//                 Andreas Traber - atraber@iis.ee.ethz.ch                    //
//                 Michael Gautschi - gautschi@iis.ee.ethz.ch                 //
//                 Davide Schiavone - pschiavo@iis.ee.ethz.ch                 //
//                 Andrea Bettati - andrea.bettati@studenti.unipr.it          //
//                 Øystein Knauserud - oystein.knauserud@silabs.com           //
//                 Øivind Ekelund - oivind.ekelund@silabs.com                 //
//                                                                            //
// Design Name:    Control and Status Registers                               //
// Project Name:   RI5CY                                                      //
// Language:       SystemVerilog                                              //
//                                                                            //
// Description:    Control and Status Registers (CSRs) loosely following the  //
//                 RiscV draft priviledged instruction set spec (v1.9)        //
//                 Added Floating point support                               //
//                                                                            //
////////////////////////////////////////////////////////////////////////////////

module cv32e40s_cs_registers import cv32e40s_pkg::*;
#(
<<<<<<< HEAD
  parameter bit          A_EXT            = 0,
  parameter m_ext_e      M_EXT            = M,
  parameter bit          X_EXT            = 0,
  parameter logic [31:0] X_MISA           =  32'h00000000,
  parameter logic [1:0]  X_ECS_XS         =  2'b00, // todo: implement related mstatus bitfields (but only if X_EXT = 1)
  parameter bit          SMCLIC           = 0,
  parameter int          NUM_MHPMCOUNTERS = 1,
  parameter int          PMP_NUM_REGIONS  = 0,
  parameter int          PMP_GRANULARITY  = 0,
  parameter lfsr_cfg_t   LFSR0_CFG        = LFSR_CFG_DEFAULT,
  parameter lfsr_cfg_t   LFSR1_CFG        = LFSR_CFG_DEFAULT,
  parameter lfsr_cfg_t   LFSR2_CFG        = LFSR_CFG_DEFAULT
=======
  parameter bit          A_EXT                               = 0,
  parameter m_ext_e      M_EXT                               = M,
  parameter bit          X_EXT                               = 0,
  parameter logic [31:0] X_MISA                              =  32'h00000000,
  parameter logic [1:0]  X_ECS_XS                            =  2'b00, // todo: implement related mstatus bitfields (but only if X_EXT = 1)
  parameter int          NUM_MHPMCOUNTERS                    = 1,
  parameter int          PMP_NUM_REGIONS                     = 0,
  parameter int          PMP_GRANULARITY                     = 0,
  parameter pmpncfg_t    PMP_PMPNCFG_RV[PMP_NUM_REGIONS-1:0] = '{default:PMPNCFG_DEFAULT},
  parameter [31:0]       PMP_PMPADDR_RV[PMP_NUM_REGIONS-1:0] = '{default:32'h0},
  parameter mseccfg_t    PMP_MSECCFG_RV                      = MSECCFG_DEFAULT,
  parameter lfsr_cfg_t   LFSR0_CFG                           = LFSR_CFG_DEFAULT,
  parameter lfsr_cfg_t   LFSR1_CFG                           = LFSR_CFG_DEFAULT,
  parameter lfsr_cfg_t   LFSR2_CFG                           = LFSR_CFG_DEFAULT
>>>>>>> 87bea821
)
(
  // Clock and Reset
  input  logic            clk,
  input  logic            rst_n,
  input  logic            scan_cg_en_i,

  // Hart ID
  input  logic [31:0]     hart_id_i,
  output logic [23:0]     mtvec_addr_o,
  output logic [ 1:0]     mtvec_mode_o,

  // Used for mtvec address
  input  logic [31:0]     mtvec_addr_i,
  input  logic            csr_mtvec_init_i,

  // IF/ID pipeline
  input  if_id_pipe_t     if_id_pipe_i,
  input  logic            sys_en_id_i,
  input  logic            sys_mret_id_i,

  // ID/EX pipeline
  input  id_ex_pipe_t     id_ex_pipe_i,

  // EX/WB pipeline
  input  ex_wb_pipe_t     ex_wb_pipe_i,

  // From controller FSM
  input  ctrl_fsm_t       ctrl_fsm_i,

  // To controller bypass logic
  output logic            csr_counter_read_o,

  // Interface to registers (SRAM like)
  output logic [31:0]     csr_rdata_o,

  // To EX stage
  output logic            csr_illegal_o, // 1'b1 for illegal CSR access.

  // Interrupts
  output logic [31:0]     mie_o,
  input  logic [31:0]     mip_i,
  output logic            m_irq_enable_o,

  output logic [31:0]     mepc_o,

  // PMP CSR's
  output pmp_csr_t        csr_pmp_o,

  // Read Error
  output logic            csr_err_o,

  // LFSR lockup
  output logic            lfsr_lockup_o,
  input  logic            lfsr_shift_if_i,
  input  logic            lfsr_shift_id_i,

  // Xsecure control
  output xsecure_ctrl_t   xsecure_ctrl_o,

  // CSR write strobes
  output logic            xsecure_csr_wr_in_wb_o,

  // debug
  output logic [31:0]     dpc_o,
  output dcsr_t           dcsr_o,
  output logic            trigger_match_o,

  output privlvlctrl_t    priv_lvl_if_ctrl_o,
  output privlvl_t        priv_lvl_lsu_o,
  output privlvl_t        priv_lvl_o,

  output mstatus_t        mstatus_o,

  input  logic [31:0]     pc_if_i
);

  localparam logic [31:0] CORE_MISA =
  (32'(A_EXT)      <<  0)  // A - Atomic Instructions extension
| (32'(1)          <<  2)  // C - Compressed extension
| (32'(1)          <<  8)  // I - RV32I/64I/128I base ISA
| (32'(M_EXT == M) << 12)  // M - Integer Multiply/Divide extension
| (32'(1)          << 20)  // U - User mode implemented
| (32'(0)          << 23)  // X - Non-standard extensions present
| (32'(MXL)        << 30); // M-XLEN

  localparam logic [31:0] MISA_VALUE = CORE_MISA | (X_EXT ? X_MISA : 32'h0000_0000);

  localparam PMP_ADDR_WIDTH = (PMP_GRANULARITY > 0) ? 33 - PMP_GRANULARITY : 32;
  
  // CSR update logic
  logic [31:0] csr_wdata_int;
  logic [31:0] csr_rdata_int;
  logic        csr_we_int;

  // Interrupt control signals
  logic [31:0] mepc_q, mepc_n;
  logic mepc_we;
  logic mepc_rd_error;

  // Trigger
  logic [15:0] tinfo_types;
  logic [31:0] tmatch_control_q, tmatch_control_n;
  logic [31:0] tmatch_value_q, tmatch_value_n;
  // Write enables
  logic tmatch_control_we;
  logic tmatch_value_we;
  logic tmatch_control_rd_error;
  logic tmatch_value_rd_error;
  // Debug
  dcsr_t       dcsr_q, dcsr_n;
  logic dcsr_we;
  logic dcsr_rd_error;
  logic [31:0] dcsr_rdata;
  logic [31:0] dpc_q, dpc_n;
  logic dpc_we;
  logic dpc_rd_error;

  logic [31:0] dscratch0_q, dscratch0_n;
  logic dscratch0_we, dscratch1_we;
  logic dscratch0_rd_error, dscratch1_rd_error;
  logic [31:0] dscratch1_q, dscratch1_n;

  logic [31:0] mscratch_q, mscratch_n;
  logic mscratch_we;
  logic mscratch_rd_error;

  jvt_t        jvt_q, jvt_n;
  logic        jvt_we, jvt_rd_error;

  mstatus_t mstatus_q, mstatus_n;
  logic mstatus_we;
  logic mstatus_rd_error;

  mcause_t mcause_q, mcause_n;
  logic mcause_we;
  logic mcause_rd_error;

  mtvec_t mtvec_n, mtvec_q;
  logic mtvec_we;
  logic mtvec_rd_error;

  logic [31:0] mcounteren_n, mcounteren_q;
  logic mcounteren_we;
  logic mcounteren_rd_error;

  mtvt_t       mtvt_n, mtvt_q;
  logic        mtvt_we, mtvt_rd_error;

  logic [31:0] mnxti_q, mnxti_n;
  logic        mnxti_we;

  mintstatus_t mintstatus_q, mintstatus_n;
  logic        mintstatus_we, mintstatus_rd_error;

  logic [31:0] mintthresh_q, mintthresh_n;
  logic        mintthresh_we, mintthresh_rd_error;

  logic [31:0] mscratchcsw_q, mscratchcsw_n;
  logic        mscratchcsw_we;

  logic [31:0] mscratchcswl_q, mscratchcswl_n;
  logic        mscratchcswl_we;

  logic [31:0] mclicbase_q, mclicbase_n;
  logic        mclicbase_we;

  logic [31:0] mip;                     // Bits are masked according to IRQ_MASK
  logic [31:0] mie_q, mie_n;            // Bits are masked according to IRQ_MASK
  logic mie_we;
  logic mie_rd_error;

  pmpncfg_t                   pmpncfg_n[PMP_MAX_REGIONS];
  pmpncfg_t                   pmpncfg_q[PMP_MAX_REGIONS];
  logic [PMP_MAX_REGIONS-1:0] pmpncfg_we_int;
  logic [PMP_MAX_REGIONS-1:0] pmpncfg_we;
  logic [PMP_NUM_REGIONS-1:0] pmpncfg_locked;
  logic [PMP_NUM_REGIONS-1:0] pmpncfg_rd_error;
 
  logic [PMP_ADDR_WIDTH-1:0]  pmp_addr_n;
  logic [PMP_ADDR_WIDTH-1:0]  pmp_addr_q[PMP_MAX_REGIONS];
  logic [PMP_MAX_REGIONS-1:0] pmp_addr_we_int;
  logic [PMP_MAX_REGIONS-1:0] pmp_addr_we;
  logic [31:0]                pmp_addr_rdata[PMP_MAX_REGIONS];
  logic [PMP_NUM_REGIONS-1:0] pmp_addr_rd_error;
  
  mseccfg_t                   pmp_mseccfg_n;
  mseccfg_t                   pmp_mseccfg_q;
  logic                       pmp_mseccfg_we;
  logic                       pmp_mseccfg_rd_error;

  logic                       pmp_rd_error;
  
  privlvl_t                   priv_lvl_n, priv_lvl_q;
  logic                       priv_lvl_we;
  logic                       priv_lvl_error;
  logic [1:0]                 priv_lvl_q_int;
  logic                       umode_mcounteren_illegal_read;  
  logic                       illegal_csr_write_priv, illegal_csr_read_priv;

  cpuctrl_t                   cpuctrl_n, cpuctrl_q;
  logic                       cpuctrl_we;
  logic                       cpuctrl_rd_error;

  logic [31:0]                secureseed0_n, secureseed1_n, secureseed2_n;
  logic                       secureseed0_we, secureseed1_we, secureseed2_we;

  // Performance Counter Signals
  logic [31:0] [MHPMCOUNTER_WIDTH-1:0] mhpmcounter_q;                    // performance counters
  logic [31:0] [MHPMCOUNTER_WIDTH-1:0] mhpmcounter_n;                    // performance counters next value
  logic [31:0] [1:0]                   mhpmcounter_we;                   // performance counters write enable
  logic [31:0] [31:0]                  mhpmevent_q, mhpmevent_n;         // event enable
  logic [31:0]                         mcountinhibit_q, mcountinhibit_n; // performance counter enable
  logic [NUM_HPM_EVENTS-1:0]           hpm_events;                       // events for performance counters
  logic [31:0] [MHPMCOUNTER_WIDTH-1:0] mhpmcounter_increment;            // increment of mhpmcounter_q
  logic [31:0]                         mhpmcounter_write_lower;          // write 32 lower bits of mhpmcounter_q
  logic [31:0]                         mhpmcounter_write_upper;          // write 32 upper bits mhpmcounter_q
  logic [31:0]                         mhpmcounter_write_increment;      // write increment of mhpmcounter_q

  // Local instr_valid
  logic instr_valid;

  csr_opcode_e csr_op;
  csr_num_e    csr_waddr;
  csr_num_e    csr_raddr;
  logic [31:0] csr_wdata;
  logic        csr_en_gated;
  logic        csr_wr_in_wb;

  logic illegal_csr_read;  // Current CSR cannot be read
  logic illegal_csr_write; // Current CSR cannot be written

  // Local instr_valid for write portion (WB)
  assign instr_valid = ex_wb_pipe_i.instr_valid && !ctrl_fsm_i.kill_wb && !ctrl_fsm_i.halt_wb;

  // CSR access. Read in EX, write in WB
  // Setting csr_raddr to zero in case of unused csr to save power (alu_operand_b toggles a lot)
  assign csr_raddr = csr_num_e'((id_ex_pipe_i.csr_en && id_ex_pipe_i.instr_valid) ? id_ex_pipe_i.alu_operand_b[11:0] : 12'b0);

  // Not suppressing csr_waddr to zero when unused since its source are dedicated flipflops and would not save power as for raddr
  assign csr_waddr = csr_num_e'(ex_wb_pipe_i.csr_addr);
  assign csr_wdata = ex_wb_pipe_i.csr_wdata;

  assign csr_op    =  ex_wb_pipe_i.csr_op;

  // CSR write operations in WB, actual csr_we_int may still become 1'b0 in case of CSR_OP_READ
  assign csr_en_gated    = ex_wb_pipe_i.csr_en && instr_valid;
    
  // mip CSR
  assign mip = mip_i;

  // Combine all CSR Read error outputs
  assign csr_err_o = mstatus_rd_error ||
                     mtvec_rd_error   ||
                     pmp_rd_error     ||
                     cpuctrl_rd_error ||
                     dcsr_rd_error    ||
                     mie_rd_error     ||
                     mepc_rd_error;

  ////////////////////////////////////////
  // Determine if CSR access is illegal //
  // Both read and write validity is    //
  // checked in the first (EX) stage    //
  // Invalid writes will suppress ex_wb //
  // signals and avoid writing in WB    //
  ////////////////////////////////////////

  // Bits [9:8] in csr_addr indicate priviledge level needed to access CSR's.
  // The exception is access to perfomance counters from user mode, which is configured through mcounteren.
  assign illegal_csr_write_priv =  csr_raddr[9:8] > id_ex_pipe_i.priv_lvl;
  assign illegal_csr_read_priv  = (csr_raddr[9:8] > id_ex_pipe_i.priv_lvl) || umode_mcounteren_illegal_read;
  
  assign illegal_csr_write = (id_ex_pipe_i.csr_op != CSR_OP_READ) &&
                             (id_ex_pipe_i.csr_en) &&
                             ((csr_raddr[11:10] == 2'b11) || illegal_csr_write_priv); // Priv spec section 2.1

  assign csr_illegal_o = (id_ex_pipe_i.instr_valid && id_ex_pipe_i.csr_en) ? illegal_csr_write || illegal_csr_read || illegal_csr_read_priv : 1'b0;


  ////////////////////////////////////////////
  //   ____ ____  ____    ____              //
  //  / ___/ ___||  _ \  |  _ \ ___  __ _   //
  // | |   \___ \| |_) | | |_) / _ \/ _` |  //
  // | |___ ___) |  _ <  |  _ <  __/ (_| |  //
  //  \____|____/|_| \_\ |_| \_\___|\__, |  //
  //                                |___/   //
  ////////////////////////////////////////////

  // NOTE!!!: Any new CSR register added in this file must also be
  //   added to the valid CSR register list cv32e40s_decoder.v

  // read logic
  always_comb
  begin
    illegal_csr_read              = 1'b0;
    umode_mcounteren_illegal_read = 1'b0;
    csr_counter_read_o            = 1'b0;
    
    case (csr_raddr)
      // jvt: Jump vector table
      CSR_JVT: csr_rdata_int = jvt_q;
      // mstatus: always M-mode, contains IE bit
      CSR_MSTATUS: csr_rdata_int = mstatus_q;
      // mstatush: All bits hardwired to 0
      CSR_MSTATUSH: csr_rdata_int = 'b0;
      // misa: machine isa register
      CSR_MISA: csr_rdata_int = MISA_VALUE;
      // mie: machine interrupt enable
      CSR_MIE: csr_rdata_int = mie_q;
      // mtvec: machine trap-handler base address
      CSR_MTVEC: csr_rdata_int = mtvec_q;
      // mcounteren: Counter enable registers
      CSR_MCOUNTEREN: csr_rdata_int = mcounteren_q;
      // mtvt: machine trap-handler vector table base address
      CSR_MTVT: begin
        if (SMCLIC) begin
          csr_rdata_int = mtvt_q;
        end else begin
          csr_rdata_int    = '0;
          illegal_csr_read = 1'b1;
        end
      end
      // mscratch: machine scratch
      CSR_MSCRATCH: csr_rdata_int = mscratch_q;
      // mepc: exception program counter
      CSR_MEPC: csr_rdata_int = mepc_q;
      // mcause: exception cause
      CSR_MCAUSE: csr_rdata_int = mcause_q;
      // mip: interrupt pending
      CSR_MIP: csr_rdata_int = mip;
      // mnxti: Next Interrupt Handler Address and Interrupt Enable
      CSR_MNXTI: begin
        if (SMCLIC) begin
          csr_rdata_int = mnxti_q;
        end else begin
          csr_rdata_int    = '0;
          illegal_csr_read = 1'b1;
        end
      end
      // mintstatus: Interrupt Status
      CSR_MINTSTATUS: begin
        if (SMCLIC) begin
          csr_rdata_int = mintstatus_q;
        end else begin
          csr_rdata_int    = '0;
          illegal_csr_read = 1'b1;
        end
      end
      // mintthresh: Interrupt-Level Threshold
      CSR_MINTTHRESH: begin
        if (SMCLIC) begin
          csr_rdata_int = mintthresh_q;
        end else begin
          csr_rdata_int    = '0;
          illegal_csr_read = 1'b1;
        end
      end
      // mscratchcsw: Scratch Swap for Multiple Privilege Modes
      CSR_MSCRATCHCSW: begin
        if (SMCLIC) begin
          csr_rdata_int = mscratchcsw_q;
        end else begin
          csr_rdata_int    = '0;
          illegal_csr_read = 1'b1;
        end
      end
      // mscratchcswl: Scratch Swap for Interrupt Levels
      CSR_MSCRATCHCSWL: begin
        if (SMCLIC) begin
          csr_rdata_int = mscratchcswl_q;
        end else begin
          csr_rdata_int    = '0;
          illegal_csr_read = 1'b1;
        end
      end
      // mclicbase: CLIC Base
      CSR_MCLICBASE: begin
        if (SMCLIC) begin
          csr_rdata_int = mclicbase_q;
        end else begin
          csr_rdata_int    = '0;
          illegal_csr_read = 1'b1;
        end
      end
      // mhartid: unique hardware thread id
      CSR_MHARTID: csr_rdata_int = hart_id_i;
      // mconfigptr: Pointer to configuration data structure. Read only, hardwired to 0
      CSR_MCONFIGPTR: csr_rdata_int = 'b0;
      // mvendorid: Machine Vendor ID
      CSR_MVENDORID: csr_rdata_int = {MVENDORID_BANK, MVENDORID_OFFSET};

      // marchid: Machine Architecture ID
      CSR_MARCHID: csr_rdata_int = MARCHID;

      // unimplemented, read 0 CSRs
      CSR_MIMPID,
        CSR_MTVAL :
          csr_rdata_int = 'b0;

      CSR_TSELECT,
        CSR_TDATA3,
        CSR_MCONTEXT,
        CSR_MSCONTEXT,
        CSR_TCONTROL:
              csr_rdata_int = 'b0; // Always read 0
      CSR_TDATA1:
              csr_rdata_int = tmatch_control_q;
      CSR_TDATA2:
              csr_rdata_int = tmatch_value_q;
      CSR_TINFO:
              csr_rdata_int = tinfo_types;

      CSR_DCSR: begin
              csr_rdata_int = dcsr_rdata;
              illegal_csr_read = !ctrl_fsm_i.debug_mode;
      end
      CSR_DPC: begin
              csr_rdata_int = dpc_q;
              illegal_csr_read = !ctrl_fsm_i.debug_mode;
      end
      CSR_DSCRATCH0: begin
              csr_rdata_int = dscratch0_q;
              illegal_csr_read = !ctrl_fsm_i.debug_mode;
      end
      CSR_DSCRATCH1: begin
              csr_rdata_int = dscratch1_q;
              illegal_csr_read = !ctrl_fsm_i.debug_mode;
      end

      // Hardware Performance Monitor
      CSR_MCYCLE,
      CSR_MINSTRET,
      CSR_MHPMCOUNTER3,
      CSR_MHPMCOUNTER4,  CSR_MHPMCOUNTER5,  CSR_MHPMCOUNTER6,  CSR_MHPMCOUNTER7,
      CSR_MHPMCOUNTER8,  CSR_MHPMCOUNTER9,  CSR_MHPMCOUNTER10, CSR_MHPMCOUNTER11,
      CSR_MHPMCOUNTER12, CSR_MHPMCOUNTER13, CSR_MHPMCOUNTER14, CSR_MHPMCOUNTER15,
      CSR_MHPMCOUNTER16, CSR_MHPMCOUNTER17, CSR_MHPMCOUNTER18, CSR_MHPMCOUNTER19,
      CSR_MHPMCOUNTER20, CSR_MHPMCOUNTER21, CSR_MHPMCOUNTER22, CSR_MHPMCOUNTER23,
      CSR_MHPMCOUNTER24, CSR_MHPMCOUNTER25, CSR_MHPMCOUNTER26, CSR_MHPMCOUNTER27,
      CSR_MHPMCOUNTER28, CSR_MHPMCOUNTER29, CSR_MHPMCOUNTER30, CSR_MHPMCOUNTER31,
      CSR_CYCLE,
      CSR_INSTRET,
      CSR_HPMCOUNTER3,
      CSR_HPMCOUNTER4,  CSR_HPMCOUNTER5,  CSR_HPMCOUNTER6,  CSR_HPMCOUNTER7,
      CSR_HPMCOUNTER8,  CSR_HPMCOUNTER9,  CSR_HPMCOUNTER10, CSR_HPMCOUNTER11,
      CSR_HPMCOUNTER12, CSR_HPMCOUNTER13, CSR_HPMCOUNTER14, CSR_HPMCOUNTER15,
      CSR_HPMCOUNTER16, CSR_HPMCOUNTER17, CSR_HPMCOUNTER18, CSR_HPMCOUNTER19,
      CSR_HPMCOUNTER20, CSR_HPMCOUNTER21, CSR_HPMCOUNTER22, CSR_HPMCOUNTER23,
      CSR_HPMCOUNTER24, CSR_HPMCOUNTER25, CSR_HPMCOUNTER26, CSR_HPMCOUNTER27,
      CSR_HPMCOUNTER28, CSR_HPMCOUNTER29, CSR_HPMCOUNTER30, CSR_HPMCOUNTER31: begin
        csr_rdata_int                 = mhpmcounter_q[csr_raddr[4:0]][31:0];
        umode_mcounteren_illegal_read = !mcounteren_q[csr_raddr[4:0]] && (id_ex_pipe_i.priv_lvl == PRIV_LVL_U);
        csr_counter_read_o            = 1'b1;
      end

      CSR_MCYCLEH,
      CSR_MINSTRETH,
      CSR_MHPMCOUNTER3H,
      CSR_MHPMCOUNTER4H,  CSR_MHPMCOUNTER5H,  CSR_MHPMCOUNTER6H,  CSR_MHPMCOUNTER7H,
      CSR_MHPMCOUNTER8H,  CSR_MHPMCOUNTER9H,  CSR_MHPMCOUNTER10H, CSR_MHPMCOUNTER11H,
      CSR_MHPMCOUNTER12H, CSR_MHPMCOUNTER13H, CSR_MHPMCOUNTER14H, CSR_MHPMCOUNTER15H,
      CSR_MHPMCOUNTER16H, CSR_MHPMCOUNTER17H, CSR_MHPMCOUNTER18H, CSR_MHPMCOUNTER19H,
      CSR_MHPMCOUNTER20H, CSR_MHPMCOUNTER21H, CSR_MHPMCOUNTER22H, CSR_MHPMCOUNTER23H,
      CSR_MHPMCOUNTER24H, CSR_MHPMCOUNTER25H, CSR_MHPMCOUNTER26H, CSR_MHPMCOUNTER27H,
      CSR_MHPMCOUNTER28H, CSR_MHPMCOUNTER29H, CSR_MHPMCOUNTER30H, CSR_MHPMCOUNTER31H,
      CSR_CYCLEH,
      CSR_INSTRETH,
      CSR_HPMCOUNTER3H,
      CSR_HPMCOUNTER4H,  CSR_HPMCOUNTER5H,  CSR_HPMCOUNTER6H,  CSR_HPMCOUNTER7H,
      CSR_HPMCOUNTER8H,  CSR_HPMCOUNTER9H,  CSR_HPMCOUNTER10H, CSR_HPMCOUNTER11H,
      CSR_HPMCOUNTER12H, CSR_HPMCOUNTER13H, CSR_HPMCOUNTER14H, CSR_HPMCOUNTER15H,
      CSR_HPMCOUNTER16H, CSR_HPMCOUNTER17H, CSR_HPMCOUNTER18H, CSR_HPMCOUNTER19H,
      CSR_HPMCOUNTER20H, CSR_HPMCOUNTER21H, CSR_HPMCOUNTER22H, CSR_HPMCOUNTER23H,
      CSR_HPMCOUNTER24H, CSR_HPMCOUNTER25H, CSR_HPMCOUNTER26H, CSR_HPMCOUNTER27H,
      CSR_HPMCOUNTER28H, CSR_HPMCOUNTER29H, CSR_HPMCOUNTER30H, CSR_HPMCOUNTER31H: begin
        csr_rdata_int                 = (MHPMCOUNTER_WIDTH == 64) ? mhpmcounter_q[csr_raddr[4:0]][63:32] : '0;
        umode_mcounteren_illegal_read = !mcounteren_q[csr_raddr[4:0]] && (id_ex_pipe_i.priv_lvl == PRIV_LVL_U);
        csr_counter_read_o            = 1'b1;
      end

      CSR_MCOUNTINHIBIT: csr_rdata_int = mcountinhibit_q;

      CSR_MHPMEVENT3,
      CSR_MHPMEVENT4,  CSR_MHPMEVENT5,  CSR_MHPMEVENT6,  CSR_MHPMEVENT7,
      CSR_MHPMEVENT8,  CSR_MHPMEVENT9,  CSR_MHPMEVENT10, CSR_MHPMEVENT11,
      CSR_MHPMEVENT12, CSR_MHPMEVENT13, CSR_MHPMEVENT14, CSR_MHPMEVENT15,
      CSR_MHPMEVENT16, CSR_MHPMEVENT17, CSR_MHPMEVENT18, CSR_MHPMEVENT19,
      CSR_MHPMEVENT20, CSR_MHPMEVENT21, CSR_MHPMEVENT22, CSR_MHPMEVENT23,
      CSR_MHPMEVENT24, CSR_MHPMEVENT25, CSR_MHPMEVENT26, CSR_MHPMEVENT27,
      CSR_MHPMEVENT28, CSR_MHPMEVENT29, CSR_MHPMEVENT30, CSR_MHPMEVENT31:
        csr_rdata_int = mhpmevent_q[csr_raddr[4:0]];

      CSR_PMPCFG0: 
        csr_rdata_int = {pmpncfg_q[3],  pmpncfg_q[2],  pmpncfg_q[1],  pmpncfg_q[0]};
      CSR_PMPCFG1:   
        csr_rdata_int = {pmpncfg_q[7],  pmpncfg_q[6],  pmpncfg_q[5],  pmpncfg_q[4]};
      CSR_PMPCFG2:   
        csr_rdata_int = {pmpncfg_q[11], pmpncfg_q[10], pmpncfg_q[9],  pmpncfg_q[8]};
      CSR_PMPCFG3:   
        csr_rdata_int = {pmpncfg_q[15], pmpncfg_q[14], pmpncfg_q[13], pmpncfg_q[12]};

      CSR_PMPADDR0, CSR_PMPADDR1, CSR_PMPADDR2, CSR_PMPADDR3,
      CSR_PMPADDR4, CSR_PMPADDR5, CSR_PMPADDR6, CSR_PMPADDR7,
      CSR_PMPADDR8, CSR_PMPADDR9, CSR_PMPADDR10, CSR_PMPADDR11,
      CSR_PMPADDR12, CSR_PMPADDR13, CSR_PMPADDR14, CSR_PMPADDR15:
        csr_rdata_int = pmp_addr_rdata[csr_raddr[3:0]];

      CSR_MSECCFG:
        csr_rdata_int = pmp_mseccfg_q;

      CSR_MSECCFGH:
        csr_rdata_int = '0;
        
      CSR_MENVCFG:
        csr_rdata_int = '0;

      CSR_MENVCFGH:
        csr_rdata_int = '0;

      CSR_CPUCTRL, CSR_SECURESEED0, CSR_SECURESEED1, CSR_SECURESEED2: begin
        if (SECURE) begin
          csr_rdata_int = '0; // Read as 0
        end
        else begin
          // Cause illegal CSR access
          csr_rdata_int    = '0;
          illegal_csr_read = 1'b1;
        end
      end

      default: begin
        csr_rdata_int    = '0;
        illegal_csr_read = 1'b1;
      end
    endcase
  end


  // write logic
  always_comb
  begin

    jvt_n                    = '0;
    jvt_we                   = 1'b0;

    mscratch_n               = csr_wdata_int;
    mscratch_we              = 1'b0;
    mepc_n                   = csr_wdata_int & CSR_MEPC_MASK;
    mepc_we                  = 1'b0;
    dpc_n                    = csr_wdata_int & ~32'b1;
    dpc_we                   = 1'b0;

    dcsr_n                   = '{
                                xdebugver : dcsr_q.xdebugver,
                                ebreakm   : csr_wdata_int[15],
                                stepie    : csr_wdata_int[11],
                                step      : csr_wdata_int[2],
                                prv       : PRIV_LVL_M,
                                cause     : dcsr_q.cause,
                                default   : 'd0
                             };
    dcsr_we                  = 1'b0;

    dscratch0_n              = csr_wdata_int;
    dscratch0_we             = 1'b0;
    dscratch1_n              = csr_wdata_int;
    dscratch1_we             = 1'b0;

    mstatus_n                = '{
                              tw:   csr_wdata_int[MSTATUS_TW_BIT],
                              mprv: csr_wdata_int[MSTATUS_MPRV_BIT],
                              mpp:  csr_wdata_int[MSTATUS_MPP_BIT_HIGH:MSTATUS_MPP_BIT_LOW],
                              mpie: csr_wdata_int[MSTATUS_MPIE_BIT],
                              mie:  csr_wdata_int[MSTATUS_MIE_BIT],
                              default: 'b0
                            };

    // mstatus.mpp is WARL, make sure only legal values are written
    if ((mstatus_n.mpp != PRIV_LVL_M) && (mstatus_n.mpp != PRIV_LVL_U)) begin
      mstatus_n.mpp = PRIV_LVL_M;
    end

    mstatus_we      = 1'b0;
    mcause_n        = '{
                         irq:            csr_wdata_int[31],
                         exception_code: csr_wdata_int[7:0],
                         default:        'b0
                       };
    mcause_we       = 1'b0;
    priv_lvl_n      = priv_lvl_q;
    priv_lvl_we     = 1'b0;

    mtvec_n.addr    = csr_mtvec_init_i ? mtvec_addr_i[31:8] : csr_wdata_int[31:8];
    mtvec_n.zero0   = mtvec_q.zero0;
    mtvec_n.mode    = csr_mtvec_init_i ? mtvec_q.mode : {1'b0, csr_wdata_int[0]};
    mtvec_we        = csr_mtvec_init_i;

    mcounteren_n    = csr_wdata_int;
    mcounteren_we   = 1'b0;

    mtvt_n          = MTVT_RESET_VAL; // todo: Implement CLIC support
    mtvt_we         = 1'b0;
    mnxti_n         = '0;
    mnxti_we        = 1'b0;
    mintstatus_n    = MINTSTATUS_RESET_VAL;
    mintstatus_we   = 1'b0;
    mintthresh_n    = '0;
    mintthresh_we   = 1'b0;
    mscratchcsw_n   = '0;
    mscratchcsw_we  = 1'b0;
    mscratchcswl_n  = '0;
    mscratchcswl_we = 1'b0;
    mie_n           = csr_wdata_int & IRQ_MASK;
    mie_we          = 1'b0;

    pmpncfg_we_int  = {PMP_MAX_REGIONS{1'b0}};
    pmp_addr_n      = csr_wdata_int[31-:PMP_ADDR_WIDTH];
    pmp_addr_we_int = {PMP_MAX_REGIONS{1'b0}};
    pmp_mseccfg_we  = 1'b0;

    cpuctrl_n       = csr_wdata_int & CSR_CPUCTRL_MASK;
    cpuctrl_we      = 1'b0;
    secureseed0_n   = csr_wdata_int;
    secureseed0_we  = 1'b0;
    secureseed1_n   = csr_wdata_int;
    secureseed1_we  = 1'b0;
    secureseed2_n   = csr_wdata_int;
    secureseed2_we  = 1'b0;

    if (csr_we_int) begin
      case (csr_waddr)
        // jvt: Jump vector table
        CSR_JVT: begin
          jvt_we = 1'b1;
        end
        // mstatus: IE bit
        CSR_MSTATUS: begin
          mstatus_we = 1'b1;
        end
        CSR_MSTATUSH: begin
          // No bits implemented in MSTATUSH, do nothing
        end
        // mie: machine interrupt enable
        CSR_MIE: begin
              mie_we = 1'b1;
        end
        // mtvec: machine trap-handler base address
        CSR_MTVEC: begin
              mtvec_we = 1'b1;
        end
        // mcounteren: counter enable
        CSR_MCOUNTEREN: begin
              mcounteren_we = 1'b1;
        // mtvt: machine trap-handler vector table base address
        CSR_MTVT: begin
          if (SMCLIC) begin
            mtvt_we = 1'b1;
          end
        end
        // mscratch: machine scratch
        CSR_MSCRATCH: begin
              mscratch_we = 1'b1;
        end
        // mepc: exception program counter
        CSR_MEPC: begin
              mepc_we = 1'b1;
        end
        // mcause
        CSR_MCAUSE: begin 
                mcause_we = 1'b1;
        end
        CSR_MNXTI: begin
          if (SMCLIC) begin
            mnxti_we = 1'b1;
          end
        end
        CSR_MINTSTATUS: begin
          if (SMCLIC) begin
            mintstatus_we = 1'b1;
          end
        end
        CSR_MINTTHRESH: begin
          if (SMCLIC) begin
            mintthresh_we = 1'b1;
          end
        end
        CSR_MSCRATCHCSW: begin
          if (SMCLIC) begin
            mscratchcsw_we = 1'b1;
          end
        end
        CSR_MSCRATCHCSWL: begin
          if (SMCLIC) begin
            mscratchcswl_we = 1'b1;
          end
        end
        CSR_DCSR: begin
              dcsr_we = 1'b1;
        end
        CSR_DPC: begin
                dpc_we = 1'b1;
        end
        CSR_DSCRATCH0: begin
                dscratch0_we = 1'b1;
        end
        CSR_DSCRATCH1: begin
                dscratch1_we = 1'b1;
        end
        CSR_PMPCFG0: begin
          pmpncfg_we_int[3:0] = 4'hF;
        end
        CSR_PMPCFG1: begin
          pmpncfg_we_int[7:4] = 4'hF;
        end
        CSR_PMPCFG2: begin
          pmpncfg_we_int[11:8] = 4'hF;
        end
        CSR_PMPCFG3: begin
          pmpncfg_we_int[15:12] = 4'hF;
        end
        CSR_PMPADDR0, CSR_PMPADDR1, CSR_PMPADDR2, CSR_PMPADDR3,
        CSR_PMPADDR4, CSR_PMPADDR5, CSR_PMPADDR6, CSR_PMPADDR7,
        CSR_PMPADDR8, CSR_PMPADDR9, CSR_PMPADDR10, CSR_PMPADDR11,
        CSR_PMPADDR12, CSR_PMPADDR13, CSR_PMPADDR14, CSR_PMPADDR15: begin
          pmp_addr_we_int[csr_waddr[3:0]] = 1'b1;
        end
        CSR_MSECCFG: begin
          pmp_mseccfg_we = 1'b1;
        end
        CSR_MSECCFGH: begin
          // No bits implemented in MSECCFGH, do nothing
        end
        CSR_MENVCFG: begin
          // No bits implemented in MENVCFG, do nothing
        end
        CSR_MENVCFGH: begin
          // No bits implemented in MENVCFGH, do nothing
        end
        CSR_CPUCTRL: begin
          if (SECURE) begin
            cpuctrl_we = 1'b1;
          end
        end
        CSR_SECURESEED0: begin
          if (SECURE) begin
            secureseed0_we = 1'b1;
          end
        end
        CSR_SECURESEED1: begin
          if (SECURE) begin
            secureseed1_we = 1'b1;
          end
        end
        CSR_SECURESEED2: begin
          if (SECURE) begin
            secureseed2_we = 1'b1;
          end
        end
      endcase
    end

    // exception controller gets priority over other writes
    unique case (1'b1)

      ctrl_fsm_i.csr_save_cause: begin

        if (ctrl_fsm_i.debug_csr_save) begin
            // all interrupts are masked, don't update cause, epc, tval dpc and
            // mpstatus
            // dcsr.nmip is not a flop, but comes directly from the controller
            dcsr_n = '{
              xdebugver : dcsr_q.xdebugver,
              ebreakm   : dcsr_q.ebreakm,
              stepie    : dcsr_q.stepie,
              step      : dcsr_q.step,
              prv       : PRIV_LVL_M,
              cause     : ctrl_fsm_i.debug_cause,
              default   : 'd0
            };
            dcsr_we = 1'b1;

            dpc_n  = ctrl_fsm_i.pipe_pc;
            dpc_we = 1'b1;
        end else begin
          priv_lvl_n     = PRIV_LVL_M; // trap into machine mode
          priv_lvl_we    = 1'b1;

          mstatus_n      = mstatus_q;
          mstatus_n.mie  = 1'b0;
          mstatus_n.mpie = mstatus_q.mie;
          mstatus_n.mpp  = priv_lvl_q;
          mstatus_we     = 1'b1;

          mepc_n         = ctrl_fsm_i.pipe_pc;
          mepc_we        = 1'b1;

          mcause_n       = ctrl_fsm_i.csr_cause;
          mcause_we      = 1'b1;
        end
      end //ctrl_fsm_i.csr_save_cause
      ctrl_fsm_i.csr_restore_mret: begin //MRET
        priv_lvl_n     = privlvl_t'(mstatus_q.mpp);
        priv_lvl_we    = 1'b1;
        mstatus_n      = mstatus_q;
        mstatus_n.mie  = mstatus_q.mpie;
        mstatus_n.mpie = 1'b1;
        mstatus_n.mpp  = PRIV_LVL_U;
        mstatus_n.mprv = (privlvl_t'(mstatus_q.mpp) == PRIV_LVL_M) ? mstatus_q.mprv : 1'b0;
        mstatus_we     = 1'b1;
      end //ctrl_fsm_i.csr_restore_mret
      ctrl_fsm_i.csr_restore_dret: begin //DRET
        // Restore to the recorded privilege level
        priv_lvl_n     = dcsr_q.prv;
      end //ctrl_fsm_i.csr_restore_dret

      default:;
    endcase
  end


  // CSR operation logic
  // Using ex_wb_pipe_i.rf_wdata for read-modify-write since CSR was read in EX, written in WB
  always_comb
  begin
    if(!csr_en_gated) begin
      csr_wdata_int = csr_wdata;
      csr_we_int    = 1'b0;
    end else begin
      csr_we_int    = 1'b1;
      case (csr_op)
        CSR_OP_WRITE: csr_wdata_int = csr_wdata;
        CSR_OP_SET:   csr_wdata_int = csr_wdata | ex_wb_pipe_i.rf_wdata;
        CSR_OP_CLEAR: csr_wdata_int = (~csr_wdata) & ex_wb_pipe_i.rf_wdata;

        CSR_OP_READ: begin
          csr_wdata_int = csr_wdata;
          csr_we_int    = 1'b0;
        end
      endcase
    end
  end

  cv32e40x_csr #(
    .WIDTH      (32),
    .SHADOWCOPY (1'b0),
    .RESETVALUE (32'd0)
  ) jvt_csr_i (
    .clk        (clk),
    .rst_n      (rst_n),
    .wr_data_i  (jvt_n),
    .wr_en_i    (jvt_we),
    .rd_data_o  (jvt_q),
    .rd_error_o (jvt_rd_error)
  );

  cv32e40s_csr #(
    .WIDTH      (32),
    .SHADOWCOPY (1'b0),
    .RESETVALUE (32'd0)
  ) dscratch0_csr_i (
    .clk      (clk),
    .rst_n     (rst_n),
    .scan_cg_en_i (scan_cg_en_i),
    .wr_data_i  (dscratch0_n),
    .wr_en_i    (dscratch0_we),
    .rd_data_o  (dscratch0_q),
    .rd_error_o (dscratch0_rd_error)
  );

  cv32e40s_csr #(
    .WIDTH      (32),
    .SHADOWCOPY (1'b0),
    .RESETVALUE (32'd0)
  ) dscratch1_csr_i (
    .clk      (clk),
    .rst_n     (rst_n),
    .scan_cg_en_i (scan_cg_en_i),
    .wr_data_i  (dscratch1_n),
    .wr_en_i    (dscratch1_we),
    .rd_data_o  (dscratch1_q),
    .rd_error_o (dscratch1_rd_error)
  );

 cv32e40s_csr #(
    .WIDTH      (32),
    .MASK       (CSR_DCSR_MASK),
    .SHADOWCOPY (SECURE),
    .RESETVALUE (DCSR_RESET_VAL)
  ) dcsr_csr_i (
    .clk      (clk),
    .rst_n     (rst_n),
    .scan_cg_en_i (scan_cg_en_i),
    .wr_data_i  (dcsr_n),
    .wr_en_i    (dcsr_we),
    .rd_data_o  (dcsr_q),
    .rd_error_o (dcsr_rd_error)
  );

  cv32e40s_csr #(
    .WIDTH      (32),
    .SHADOWCOPY (1'b0),
    .RESETVALUE (32'd0)
  ) dpc_csr_i (
    .clk      (clk),
    .rst_n     (rst_n),
    .scan_cg_en_i (scan_cg_en_i),
    .wr_data_i  (dpc_n),
    .wr_en_i    (dpc_we),
    .rd_data_o  (dpc_q),
    .rd_error_o (dpc_rd_error)
  );

  cv32e40s_csr #(
    .WIDTH      (32),
    .MASK       (CSR_MEPC_MASK),
    .SHADOWCOPY (SECURE),
    .RESETVALUE (32'd0)
  ) mepc_csr_i (
    .clk      (clk),
    .rst_n     (rst_n),
    .scan_cg_en_i (scan_cg_en_i),
    .wr_data_i  (mepc_n),
    .wr_en_i    (mepc_we),
    .rd_data_o  (mepc_q),
    .rd_error_o (mepc_rd_error)
  );

  cv32e40s_csr #(
    .WIDTH      (32),
    .SHADOWCOPY (1'b0),
    .RESETVALUE (32'd0)
  ) mscratch_csr_i (
    .clk      (clk),
    .rst_n     (rst_n),
    .scan_cg_en_i (scan_cg_en_i),
    .wr_data_i  (mscratch_n),
    .wr_en_i    (mscratch_we),
    .rd_data_o  (mscratch_q),
    .rd_error_o (mscratch_rd_error)
  );

  cv32e40s_csr #(
    .WIDTH      (32),
    .MASK       (IRQ_MASK),
    .SHADOWCOPY (SECURE),
    .RESETVALUE (32'd0)
  ) mie_csr_i (
    .clk      (clk),
    .rst_n     (rst_n),
    .scan_cg_en_i (scan_cg_en_i),
    .wr_data_i  (mie_n),
    .wr_en_i    (mie_we),
    .rd_data_o  (mie_q),
    .rd_error_o (mie_rd_error)
  );

  cv32e40s_csr #(
    .WIDTH      (32),
    .MASK       (CSR_MSTATUS_MASK),
    .SHADOWCOPY (SECURE),
    .RESETVALUE (MSTATUS_RESET_VAL)
  ) mstatus_csr_i (
    .clk      (clk),
    .rst_n     (rst_n),
    .scan_cg_en_i (scan_cg_en_i),
    .wr_data_i  (mstatus_n),
    .wr_en_i    (mstatus_we),
    .rd_data_o  (mstatus_q),
    .rd_error_o (mstatus_rd_error)
  );

  cv32e40s_csr #(
    .WIDTH      (32),
    .SHADOWCOPY (1'b0),
    .RESETVALUE (32'd0)
  ) mcause_csr_i (
    .clk      (clk),
    .rst_n     (rst_n),
    .scan_cg_en_i (scan_cg_en_i),
    .wr_data_i  (mcause_n),
    .wr_en_i    (mcause_we),
    .rd_data_o  (mcause_q),
    .rd_error_o (mcause_rd_error)
  );


  cv32e40s_csr #(
    .WIDTH      (32),
    .MASK       (CSR_MTVEC_MASK),
    .SHADOWCOPY (SECURE),
    .RESETVALUE (MTVEC_RESET_VAL)
  ) mtvec_csr_i (
    .clk      (clk),
    .rst_n     (rst_n),
    .scan_cg_en_i (scan_cg_en_i),
    .wr_data_i  (mtvec_n),
    .wr_en_i    (mtvec_we),
    .rd_data_o  (mtvec_q),
    .rd_error_o (mtvec_rd_error)
  );

  generate

    if (SMCLIC) begin
      cv32e40x_csr #(
        .WIDTH      (32),
        .SHADOWCOPY (1'b0),
        .RESETVALUE (MTVT_RESET_VAL)
      ) mtvt_csr_i (
        .clk        (clk),
        .rst_n      (rst_n),
        .wr_data_i  (mtvt_n),
        .wr_en_i    (mtvt_we),
        .rd_data_o  (mtvt_q),
        .rd_error_o (mtvt_rd_error)
      );

      assign mnxti_q = 32'h0;

      cv32e40x_csr #(
        .WIDTH      (32),
        .SHADOWCOPY (1'b0),
        .RESETVALUE (MINTSTATUS_RESET_VAL)
      ) mintstatus_csr_i (
        .clk        (clk),
        .rst_n      (rst_n),
        .wr_data_i  (mintstatus_n),
        .wr_en_i    (mintstatus_we),
        .rd_data_o  (mintstatus_q),
        .rd_error_o (mintstatus_rd_error)
      );
      cv32e40x_csr #(
        .WIDTH      (32),
        .SHADOWCOPY (1'b0),
        .RESETVALUE (32'h0)
      ) mintthresh_csr_i (
        .clk        (clk),
        .rst_n      (rst_n),
        .wr_data_i  (mintthresh_n),
        .wr_en_i    (mintthresh_we),
        .rd_data_o  (mintthresh_q),
        .rd_error_o (mintthresh_rd_error)
      );
      cv32e40x_csr #(
        .WIDTH      (32),
        .SHADOWCOPY (1'b0),
        .RESETVALUE (32'h0)
      ) mscratchcsw_csr_i (
        .clk        (clk),
        .rst_n      (rst_n),
        .wr_data_i  (mscratchcsw_n),
        .wr_en_i    (mscratchcsw_we),
        .rd_data_o  (mscratchcsw_q),
        .rd_error_o (mscratchcsw_rd_error)
      );
      cv32e40x_csr #(
        .WIDTH      (32),
        .SHADOWCOPY (1'b0),
        .RESETVALUE (32'h0)
      ) mscratchcswl_csr_i (
        .clk        (clk),
        .rst_n      (rst_n),
        .wr_data_i  (mscratchcswl_n),
        .wr_en_i    (mscratchcswl_we),
        .rd_data_o  (mscratchcswl_q),
        .rd_error_o (mscratchcswl_rd_error)
      );
      cv32e40x_csr #(
        .WIDTH      (32),
        .SHADOWCOPY (1'b0),
        .RESETVALUE (32'h0)
      ) mclicbase_csr_i (
        .clk        (clk),
        .rst_n      (rst_n),
        .wr_data_i  (mclicbase_n),
        .wr_en_i    (mclicbase_we),
        .rd_data_o  (mclicbase_q),
        .rd_error_o (mclicbase_rd_error)
      );

    end else begin
      assign mtvt_q              = 32'h0;
      assign mtvt_rd_error       = 1'b0;
      assign mnxti_q             = 32'h0;
      assign mintstatus_q        = 32'h0;
      assign mintstatus_rd_error = 1'b0;
      assign mintthresh_q        = 32'h0;
      assign mintthresh_rd_error = 1'b0;
      assign mscratchcsw_q       = 32'h0;
      assign mscratchcswl_q      = 32'h0;
      assign mclicbase_q         = 32'h0;
    end

    if (SECURE) begin : xsecure

      logic [2:0] lfsr_lockup;

      cv32e40s_csr #(
        .WIDTH      (32),
        .MASK       (CSR_CPUCTRL_MASK),
        .SHADOWCOPY (SECURE),
        .RESETVALUE (32'd0)
        ) cpuctrl_csr_i (
          .clk        (clk),
          .rst_n      (rst_n),
          .scan_cg_en_i (scan_cg_en_i),
          .wr_data_i  (cpuctrl_n),
          .wr_en_i    (cpuctrl_we),
          .rd_data_o  (cpuctrl_q),
          .rd_error_o (cpuctrl_rd_error)
        );

      // Shifting LFSR0 in IF because it controls instruction insertion
      cv32e40s_lfsr #(
        .LFSR_CFG     (LFSR0_CFG)
        ) lfsr0_i (
          .clk        (clk),
          .rst_n      (rst_n),
          .seed_i     (secureseed0_n),
          .seed_we_i  (secureseed0_we),
          .enable_i   (cpuctrl_q.rnddummy),
          .shift_i    (lfsr_shift_if_i),
          .data_o     (xsecure_ctrl_o.lfsr0),
          .lockup_o   (lfsr_lockup[0])
        );

      // Shifting lfsr 1 and 2 in ID because they control the operand values
      cv32e40s_lfsr #(
        .LFSR_CFG     (LFSR1_CFG)
        ) lfsr1_i (
          .clk        (clk),
          .rst_n      (rst_n),
          .seed_i     (secureseed1_n),
          .seed_we_i  (secureseed1_we),
          .enable_i   (cpuctrl_q.rnddummy),
          .shift_i    (lfsr_shift_id_i),
          .data_o     (xsecure_ctrl_o.lfsr1),
          .lockup_o   (lfsr_lockup[1])
        );

      cv32e40s_lfsr #(
        .LFSR_CFG     (LFSR2_CFG)
        ) lfsr2_i (
          .clk        (clk),
          .rst_n      (rst_n),
          .seed_i     (secureseed2_n),
          .seed_we_i  (secureseed2_we),
          .enable_i   (cpuctrl_q.rnddummy),
          .shift_i    (lfsr_shift_id_i),
          .data_o     (xsecure_ctrl_o.lfsr2),
          .lockup_o   (lfsr_lockup[2])
        );

      // Populate xsecure_ctrl
      assign xsecure_ctrl_o.cpuctrl = cpuctrl_t'(cpuctrl_q);

      // Combine lockup singals for alert
      assign lfsr_lockup_o = |lfsr_lockup;

      // Reset dummy instruction counter when writing registers that affect insertion frequency
      assign xsecure_ctrl_o.cntrst = cpuctrl_we || secureseed0_we || lfsr_lockup[0];

    end // block: xsecure
    else begin : no_xsecure

      // Tie off
      assign xsecure_ctrl_o.cpuctrl = cpuctrl_t'('0);
      assign xsecure_ctrl_o.lfsr0   = '0;
      assign xsecure_ctrl_o.lfsr1   = '0;
      assign xsecure_ctrl_o.lfsr2   = '0;
      assign cpuctrl_rd_error       = 1'b0;
      assign lfsr_lockup_o          = 1'b0;

    end
  endgenerate


  assign csr_wr_in_wb = ex_wb_pipe_i.csr_en &&
                        ex_wb_pipe_i.instr_valid &&
                        ((csr_op == CSR_OP_WRITE) ||
                         (csr_op == CSR_OP_SET)   ||
                         (csr_op == CSR_OP_CLEAR));

  assign xsecure_csr_wr_in_wb_o = SECURE &&
                                  csr_wr_in_wb &&
                                  ((csr_waddr == CSR_CPUCTRL)     ||
                                   (csr_waddr == CSR_SECURESEED0) ||
                                   (csr_waddr == CSR_SECURESEED1) ||
                                   (csr_waddr == CSR_SECURESEED2));

  assign csr_rdata_o = csr_rdata_int;

  // Privledge level register
  cv32e40s_csr #(
    .WIDTH      ($bits(privlvl_t)),
    .SHADOWCOPY (1'b0),
    .RESETVALUE (PRIV_LVL_M)
  ) priv_lvl_i (
    .clk      (clk),
    .rst_n     (rst_n),
    .scan_cg_en_i (scan_cg_en_i),
    .wr_data_i  (priv_lvl_n),
    .wr_en_i    (priv_lvl_we),
    .rd_data_o  (priv_lvl_q_int),
    .rd_error_o (priv_lvl_error)
  );

  assign priv_lvl_q = privlvl_t'(priv_lvl_q_int);

  // Generate priviledge level for the IF stage
  // Since MRET may change the priviledge level and can is taken from ID,
  // the priviledge level for the IF stage needs to be predictive
  always_comb begin
    priv_lvl_if_ctrl_o.priv_lvl     = priv_lvl_q;
    priv_lvl_if_ctrl_o.priv_lvl_set = 1'b0;

    if (priv_lvl_we) begin
      // Priviledge level updated by MRET in WB or exception
      priv_lvl_if_ctrl_o.priv_lvl     = priv_lvl_n;
      priv_lvl_if_ctrl_o.priv_lvl_set = 1'b1;
    end
    else if (ctrl_fsm_i.mret_jump_id) begin
      // MRET in ID. Set IF stage priviledge level to mstatus.mpp
      // Using mstatus_q.mpp is safe since a write to mstatus.mpp in EX or WB it will cause a stall
      priv_lvl_if_ctrl_o.priv_lvl     = privlvl_t'(mstatus_q.mpp);
      priv_lvl_if_ctrl_o.priv_lvl_set = 1'b1;
    end
    else if ((id_ex_pipe_i.sys_en && id_ex_pipe_i.sys_mret_insn && ctrl_fsm_i.kill_ex) || 
             (ex_wb_pipe_i.sys_en && ex_wb_pipe_i.sys_mret_insn && ctrl_fsm_i.kill_wb) ||
             (sys_en_id_i && sys_mret_id_i && ctrl_fsm_i.kill_id)) begin
      // MRET got killed before retiring in the WB stage. Restore IF priviledge level
      // In most cases, the logic behind priv_lvl_we and priv_lvl_n will take care of this.
      // The exception is if debug mode is entered after MRET jump from ID is taken, and the MRET is killed.
      // TODO: revisit this when implementing the debug related parts of user mode
      priv_lvl_if_ctrl_o.priv_lvl     = priv_lvl_q;
      priv_lvl_if_ctrl_o.priv_lvl_set = 1'b1;
    end
  end
  
  // Lookahead for priv_lvl_lsu_o. Updates to MPRV or MPP in WB needs to take effect for load/stores in EX
  always_comb begin
    if (mstatus_we) begin
      priv_lvl_lsu_o = mstatus_n.mprv ? privlvl_t'(mstatus_n.mpp) : id_ex_pipe_i.priv_lvl;
    end
    else begin
      priv_lvl_lsu_o = mstatus_q.mprv ? privlvl_t'(mstatus_q.mpp) : id_ex_pipe_i.priv_lvl;
    end
  end

  // priv_lvl_o indicates the currently active priviledge level (updated when taking an exception, and when MRET is in WB)
  assign priv_lvl_o = priv_lvl_q;

  // Global machine mode interrupt enable
  // Machine mode interrupts are always enabled when in a lower privilege mode
  // When single stepping, interrupt enable is gated by dcsr.stepie
  assign m_irq_enable_o  = (mstatus_q.mie || (priv_lvl_q < PRIV_LVL_M)) &&
                           !(dcsr_q.step && !dcsr_q.stepie);

  // directly output some registers
  assign mstatus_o       = mstatus_q;

  assign mtvec_addr_o    = mtvec_q.addr;
  assign mtvec_mode_o    = mtvec_q.mode;

  assign mepc_o          = mepc_q;
  assign dpc_o           = dpc_q;
  assign dcsr_o          = dcsr_q;

  assign mie_o = mie_q;

  generate
    if(PMP_NUM_REGIONS > 0) begin: csr_pmp
      for(genvar i=0; i < PMP_MAX_REGIONS; i++)  begin: gen_pmp_csr

        if(i < PMP_NUM_REGIONS) begin: pmp_region
          
          
          
          // MSECCFG.RLB allows the lock bit to be bypassed
          assign pmpncfg_locked[i] = pmpncfg_q[i].lock && !pmp_mseccfg_q.rlb;

          // Qualify PMPCFG write strobe with lock status
          assign pmpncfg_we[i] = pmpncfg_we_int[i] && !pmpncfg_locked[i];

          // Extract PMPCFGi bits from wdata
          always_comb begin

            pmpncfg_n[i]       = csr_wdata_int[(i%4)*PMPNCFG_W+:PMPNCFG_W];
            pmpncfg_n[i].zero0 = '0;

            // NA4 mode is not selectable when G > 0, mode is treated as OFF
            unique case (csr_wdata_int[(i%4)*PMPNCFG_W+3+:2])
              PMP_MODE_OFF   : pmpncfg_n[i].mode = PMP_MODE_OFF;
              PMP_MODE_TOR   : pmpncfg_n[i].mode = PMP_MODE_TOR;
              PMP_MODE_NA4   : pmpncfg_n[i].mode = (PMP_GRANULARITY == 0) ? PMP_MODE_NA4 :
                                                    PMP_MODE_OFF;
              PMP_MODE_NAPOT : pmpncfg_n[i].mode = PMP_MODE_NAPOT;
              default : pmpncfg_n[i].mode = PMP_MODE_OFF;
            endcase
          end

          cv32e40s_csr #(
                         .WIDTH      ($bits(pmpncfg_t)),
                         .MASK       (CSR_PMPNCFG_MASK),
                         .SHADOWCOPY (SECURE),
                         .RESETVALUE (PMP_PMPNCFG_RV[i]))
          pmpncfg_csr_i
            (.clk        (clk),
             .rst_n      (rst_n),
             .scan_cg_en_i (scan_cg_en_i),
             .wr_data_i  (pmpncfg_n[i]),
             .wr_en_i    (pmpncfg_we[i]),
             .rd_data_o  (pmpncfg_q[i]),
             .rd_error_o (pmpncfg_rd_error[i]));

          assign csr_pmp_o.cfg[i] = pmpncfg_q[i];

          if (i == PMP_NUM_REGIONS-1) begin: pmp_addr_qual_upper
            assign pmp_addr_we[i] = pmp_addr_we_int[i] && 
                                    !pmpncfg_locked[i];
          end
          else begin: pmp_addr_qual_other
            // If the region at the next index is configured as TOR, this region's address register is locked
            assign pmp_addr_we[i] = pmp_addr_we_int[i] && 
                                    !pmpncfg_locked[i] &&
                                    (!pmpncfg_locked[i+1] || pmpncfg_q[i+1].mode != PMP_MODE_TOR);
          end

          cv32e40s_csr #(
                         .WIDTH      (PMP_ADDR_WIDTH),
                         .MASK       (CSR_PMPADDR_MASK),
                         .SHADOWCOPY (SECURE),
                         .RESETVALUE (PMP_PMPADDR_RV[i]))
          pmp_addr_csr_i
            (.clk        (clk),
             .rst_n      (rst_n),
             .scan_cg_en_i (scan_cg_en_i),
             .wr_data_i  (pmp_addr_n),
             .wr_en_i    (pmp_addr_we[i]),
             .rd_data_o  (pmp_addr_q[i]),
             .rd_error_o (pmp_addr_rd_error[i]));


          if (PMP_GRANULARITY == 0) begin: pmp_addr_rdata_g0
            // If G == 0, read data is unmodified
            assign pmp_addr_rdata[i] = pmp_addr_q[i];
          end
          else if (PMP_GRANULARITY == 1) begin: pmp_addr_rdata_g1
            // If G == 1, bit [G-1] reads as zero in TOR or OFF mode
            always_comb begin
              pmp_addr_rdata[i] = pmp_addr_q[i];
              if ((pmpncfg_q[i].mode == PMP_MODE_OFF) ||
                  (pmpncfg_q[i].mode == PMP_MODE_TOR)) begin
                pmp_addr_rdata[i][PMP_GRANULARITY-1:0] = '0;
              end
            end
          end
          else begin: pmp_addr_rdata_g2
            // For G >= 2, bits are masked to one or zero depending on the mode
            always_comb begin
              // In NAPOT mode, bits [G-2:0] must read as one
              pmp_addr_rdata[i] = {pmp_addr_q[i], {PMP_GRANULARITY-1{1'b1}}};
              
              if ((pmpncfg_q[i].mode == PMP_MODE_OFF) ||
                  (pmpncfg_q[i].mode == PMP_MODE_TOR)) begin
              // In TOR or OFF mode, bits [G-1:0] must read as zero
                pmp_addr_rdata[i][PMP_GRANULARITY-1:0] = '0;
              end
            end
          end
          
          assign csr_pmp_o.addr[i] = {pmp_addr_rdata[i], 2'b00};
          
        end // if (i < PMP_NUM_REGIONS)
        else begin: no_pmp_region

          // Tie off outputs for unimplemeted regions
          assign pmp_addr_we[i]    = 1'b0;
          assign pmp_addr_rdata[i] = '0;

          assign csr_pmp_o.addr[i] = '0;
          assign csr_pmp_o.cfg[i]  = pmpncfg_t'('0);

          assign pmp_addr_q[i] = '0;
          assign pmpncfg_q[i]  = pmpncfg_t'('0);
          assign pmpncfg_n[i]  = pmpncfg_t'('0);
          assign pmpncfg_we[i] = 1'b0;
        end
      end
     

      // MSECCFG.MML/MSECCFG.MMWP cannot be unset once set
      assign pmp_mseccfg_n.mml  = csr_wdata_int[CSR_MSECCFG_MML_BIT]  || pmp_mseccfg_q.mml;
      assign pmp_mseccfg_n.mmwp = csr_wdata_int[CSR_MSECCFG_MMWP_BIT] || pmp_mseccfg_q.mmwp;

      // MSECFG.RLB cannot be set if any PMP region is locked
      // TODO:OE Spec: When mseccfg.RLB is 0 and pmpcfg.L is 1 in any entry (including disabled entries), then mseccfg.RLB is locked and any further modifications to mseccfg.RLB are ignored (WARL). Ibex version would clear RLB upon MSECCFG write if any region is locked, even if RLB=1.

      // Ibex version: assign pmp_mseccfg_n.rlb = csr_wdata_int[CSR_MSECCFG_RLB_BIT]  && !(|pmpncfg_locked);

      // MSECCFG.RLB cannot be set if RLB=0 and any PMP region is locked
      assign pmp_mseccfg_n.rlb  = pmp_mseccfg_q.rlb ? csr_wdata_int[CSR_MSECCFG_RLB_BIT] :
                                      csr_wdata_int[CSR_MSECCFG_RLB_BIT] && !(|pmpncfg_locked);

      assign pmp_mseccfg_n.zero0 = '0;

      cv32e40s_csr #(
                     .WIDTH      ($bits(mseccfg_t)),
                     .MASK       (CSR_MSECCFG_MASK),
                     .SHADOWCOPY (SECURE),
                     .RESETVALUE (PMP_MSECCFG_RV))
      pmp_mseccfg_csr_i
        (.clk        (clk),
         .rst_n      (rst_n),
         .scan_cg_en_i (scan_cg_en_i),
         .wr_data_i  (pmp_mseccfg_n),
         .wr_en_i    (pmp_mseccfg_we),
         .rd_data_o  (pmp_mseccfg_q),
         .rd_error_o (pmp_mseccfg_rd_error));

      assign csr_pmp_o.mseccfg = pmp_mseccfg_q;

      // Combine read error signals
      assign pmp_rd_error = |pmpncfg_rd_error ||
                            |pmp_addr_rd_error ||
                            pmp_mseccfg_rd_error;
      
    end
    else begin: no_csr_pmp
      // Generate tieoffs when PMP is not configured
      for (genvar i = 0; i < PMP_MAX_REGIONS; i++) begin : g_tie_pmp_rdata
        assign pmp_addr_rdata[i] = '0;
        assign csr_pmp_o.cfg[i]  = pmpncfg_t'('0);
        assign csr_pmp_o.addr[i] = '0;
      end

      assign csr_pmp_o.mseccfg = mseccfg_t'('0);
      assign pmp_rd_error = 1'b0;
      
    end
  endgenerate

  // dcsr_rdata factors in the flop outputs and the nmip bit from the controller
  assign dcsr_rdata = {dcsr_q[31:4], ctrl_fsm_i.pending_nmi, dcsr_q[2:0]};

 ////////////////////////////////////////////////////////////////////////
 //  ____       _                   _____     _                        //
 // |  _ \  ___| |__  _   _  __ _  |_   _| __(_) __ _  __ _  ___ _ __  //
 // | | | |/ _ \ '_ \| | | |/ _` |   | || '__| |/ _` |/ _` |/ _ \ '__| //
 // | |_| |  __/ |_) | |_| | (_| |   | || |  | | (_| | (_| |  __/ |    //
 // |____/ \___|_.__/ \__,_|\__, |   |_||_|  |_|\__, |\__, |\___|_|    //
 //                         |___/               |___/ |___/            //
 ////////////////////////////////////////////////////////////////////////

  
  // Write select
  assign tmatch_control_we = csr_we_int && ctrl_fsm_i.debug_mode && (csr_waddr == CSR_TDATA1);
  assign tmatch_value_we   = csr_we_int && ctrl_fsm_i.debug_mode && (csr_waddr == CSR_TDATA2);

  // All supported trigger types
  assign tinfo_types = 1 << TTYPE_MCONTROL;

  // Assign write data
  // TDATA0 - only support simple address matching
  assign tmatch_control_n =
              {
              TTYPE_MCONTROL,        // type    : address/data match
              1'b1,                  // dmode   : access from D mode only
              6'h00,                 // maskmax : exact match only
              1'b0,                  // hit     : not supported
              1'b0,                  // select  : address match only
              1'b0,                  // timing  : match before execution
              2'b00,                 // sizelo  : match any access
              4'h1,                  // action  : enter debug mode
              1'b0,                  // chain   : not supported
              4'h0,                  // match   : simple match
              1'b1,                  // m       : match in m-mode
              1'b0,                  // 0       : zero
              1'b0,                  // s       : not supported
              1'b0,                  // u       : match in u-mode
              csr_wdata_int[2],      // execute : match instruction address
              1'b0,                  // store   : not supported
              1'b0};                 // load    : not supported

  assign tmatch_value_n = csr_wdata_int; 

  cv32e40s_csr #(
    .WIDTH      (32),
    .SHADOWCOPY (1'b0),
    .RESETVALUE (TMATCH_CONTROL_RST_VAL)
  ) tmatch_control_csr_i (
    .clk      (clk),
    .rst_n     (rst_n),
    .scan_cg_en_i (scan_cg_en_i),
    .wr_data_i  (tmatch_control_n),
    .wr_en_i    (tmatch_control_we),
    .rd_data_o  (tmatch_control_q),
    .rd_error_o (tmatch_control_rd_error)
  );   
  
  cv32e40s_csr #(
    .WIDTH      (32),
    .SHADOWCOPY (1'b0),
    .RESETVALUE (32'd0)
  ) tmatch_value_csr_i (
    .clk      (clk),
    .rst_n     (rst_n),
    .scan_cg_en_i (scan_cg_en_i),
    .wr_data_i  (tmatch_value_n),
    .wr_en_i    (tmatch_value_we),
    .rd_data_o  (tmatch_value_q),
    .rd_error_o (tmatch_value_rd_error)
  );  


  // Breakpoint matching
  // We match against the next address, as the breakpoint must be taken before execution
  // Matching is disabled when ctrl_fsm_i.debug_mode == 1'b1
  // Trigger CSRs can only be written from debug mode, writes from any other privilege level are ignored.
  //   Thus we do not have an issue where a write to the tdata2 CSR immediately before the matched instruction
  //   could be missed since we must write in debug mode, then dret to machine mode (kills pipeline) before
  //   returning to dpc.
  assign trigger_match_o = tmatch_control_q[2] && !ctrl_fsm_i.debug_mode &&
                           (pc_if_i[31:0] == tmatch_value_q[31:0]);


  /////////////////////////////////////////////////////////////////
  //   ____            __     ____                  _            //
  // |  _ \ ___ _ __ / _|   / ___|___  _   _ _ __ | |_ ___ _ __  //
  // | |_) / _ \ '__| |_   | |   / _ \| | | | '_ \| __/ _ \ '__| //
  // |  __/  __/ |  |  _|  | |__| (_) | |_| | | | | ||  __/ |    //
  // |_|   \___|_|  |_|(_)  \____\___/ \__,_|_| |_|\__\___|_|    //
  //                                                             //
  /////////////////////////////////////////////////////////////////

  // Flop certain events to ease timing
  localparam bit [15:0] HPM_EVENT_FLOP     = 16'b1111_1111_1100_0000;
  localparam bit [31:0] MCOUNTINHIBIT_MASK = {{(29-NUM_MHPMCOUNTERS){1'b0}},{(NUM_MHPMCOUNTERS){1'b1}},3'b101};
  
  logic [15:0]          hpm_events_raw;
  logic                 all_counters_disabled;
  
  assign all_counters_disabled = &(mcountinhibit_n | ~MCOUNTINHIBIT_MASK);

  genvar                hpm_idx;
  generate
    for(hpm_idx=0; hpm_idx<16; hpm_idx++) begin
      if(HPM_EVENT_FLOP[hpm_idx]) begin: hpm_event_flop

        always_ff @(posedge clk, negedge rst_n) begin
          if (rst_n == 1'b0) begin
            hpm_events[hpm_idx] <= 1'b0;
          end else begin
            if(!all_counters_disabled) begin
              hpm_events[hpm_idx] <= hpm_events_raw[hpm_idx];
            end
          end
        end

      end
      else begin: hpm_even_no_flop
        assign hpm_events[hpm_idx] = hpm_events_raw[hpm_idx];
      end
    end
  endgenerate

  // ------------------------
  // Events to count
  assign hpm_events_raw[0]  = 1'b1;                               // Cycle counter
  assign hpm_events_raw[1]  = ctrl_fsm_i.mhpmevent.minstret;      // Instruction counter
  assign hpm_events_raw[2]  = ctrl_fsm_i.mhpmevent.compressed;    // Compressed instruction counter
  assign hpm_events_raw[3]  = ctrl_fsm_i.mhpmevent.jump;          // Nr of jumps (unconditional)
  assign hpm_events_raw[4]  = ctrl_fsm_i.mhpmevent.branch;        // Nr of branches (conditional)
  assign hpm_events_raw[5]  = ctrl_fsm_i.mhpmevent.branch_taken;  // Nr of taken branches (conditional)
  assign hpm_events_raw[6]  = ctrl_fsm_i.mhpmevent.intr_taken;    // Nr of interrupts taken (excluding NMI)
  assign hpm_events_raw[7]  = ctrl_fsm_i.mhpmevent.data_read;     // Data read. Nr of read transactions on the OBI data interface
  assign hpm_events_raw[8]  = ctrl_fsm_i.mhpmevent.data_write;    // Data write. Nr of write transactions on the OBI data interface
  assign hpm_events_raw[9]  = ctrl_fsm_i.mhpmevent.if_invalid;    // IF invalid (No valid output from IF when ID stage is ready)
  assign hpm_events_raw[10] = ctrl_fsm_i.mhpmevent.id_invalid;    // ID invalid (No valid output from ID when EX stage is ready)
  assign hpm_events_raw[11] = ctrl_fsm_i.mhpmevent.ex_invalid;    // EX invalid (No valid output from EX when WB stage is ready)
  assign hpm_events_raw[12] = ctrl_fsm_i.mhpmevent.wb_invalid;    // WB invalid (No valid output from WB)
  assign hpm_events_raw[13] = ctrl_fsm_i.mhpmevent.id_ld_stall;   // Nr of load use hazards
  assign hpm_events_raw[14] = ctrl_fsm_i.mhpmevent.id_jalr_stall; // Nr of jump (and link) register hazards
  assign hpm_events_raw[15] = ctrl_fsm_i.mhpmevent.wb_data_stall; // Nr of stall cycles caused in the WB stage by loads/stores

  // ------------------------
  // address decoder for performance counter registers
  logic mcountinhibit_we;
  logic mhpmevent_we;

  assign mcountinhibit_we = csr_we_int & (  csr_waddr == CSR_MCOUNTINHIBIT);
  assign mhpmevent_we     = csr_we_int & ( (csr_waddr == CSR_MHPMEVENT3  )||
                                           (csr_waddr == CSR_MHPMEVENT4  ) ||
                                           (csr_waddr == CSR_MHPMEVENT5  ) ||
                                           (csr_waddr == CSR_MHPMEVENT6  ) ||
                                           (csr_waddr == CSR_MHPMEVENT7  ) ||
                                           (csr_waddr == CSR_MHPMEVENT8  ) ||
                                           (csr_waddr == CSR_MHPMEVENT9  ) ||
                                           (csr_waddr == CSR_MHPMEVENT10 ) ||
                                           (csr_waddr == CSR_MHPMEVENT11 ) ||
                                           (csr_waddr == CSR_MHPMEVENT12 ) ||
                                           (csr_waddr == CSR_MHPMEVENT13 ) ||
                                           (csr_waddr == CSR_MHPMEVENT14 ) ||
                                           (csr_waddr == CSR_MHPMEVENT15 ) ||
                                           (csr_waddr == CSR_MHPMEVENT16 ) ||
                                           (csr_waddr == CSR_MHPMEVENT17 ) ||
                                           (csr_waddr == CSR_MHPMEVENT18 ) ||
                                           (csr_waddr == CSR_MHPMEVENT19 ) ||
                                           (csr_waddr == CSR_MHPMEVENT20 ) ||
                                           (csr_waddr == CSR_MHPMEVENT21 ) ||
                                           (csr_waddr == CSR_MHPMEVENT22 ) ||
                                           (csr_waddr == CSR_MHPMEVENT23 ) ||
                                           (csr_waddr == CSR_MHPMEVENT24 ) ||
                                           (csr_waddr == CSR_MHPMEVENT25 ) ||
                                           (csr_waddr == CSR_MHPMEVENT26 ) ||
                                           (csr_waddr == CSR_MHPMEVENT27 ) ||
                                           (csr_waddr == CSR_MHPMEVENT28 ) ||
                                           (csr_waddr == CSR_MHPMEVENT29 ) ||
                                           (csr_waddr == CSR_MHPMEVENT30 ) ||
                                           (csr_waddr == CSR_MHPMEVENT31 ) );

  // ------------------------
  // Increment value for performance counters
  genvar incr_gidx;
  generate
    for (incr_gidx=0; incr_gidx<32; incr_gidx++) begin : gen_mhpmcounter_increment
      assign mhpmcounter_increment[incr_gidx] = mhpmcounter_q[incr_gidx] + 1;
    end
  endgenerate

  // ------------------------
  // next value for performance counters and control registers
  always_comb
    begin
      mcountinhibit_n = mcountinhibit_q;
      mhpmevent_n     = mhpmevent_q;

      
      // Inhibit Control
      if(mcountinhibit_we)
        mcountinhibit_n = csr_wdata_int & MCOUNTINHIBIT_MASK;

      // Event Control
      if(mhpmevent_we)
        mhpmevent_n[csr_waddr[4:0]] = csr_wdata_int;
    end

  genvar wcnt_gidx;
  generate
    for (wcnt_gidx=0; wcnt_gidx<32; wcnt_gidx++) begin : gen_mhpmcounter_write

      // Write lower counter bits
      assign mhpmcounter_write_lower[wcnt_gidx] = csr_we_int && (csr_waddr == (CSR_MCYCLE + wcnt_gidx));

      // Write upper counter bits
      assign mhpmcounter_write_upper[wcnt_gidx] = !mhpmcounter_write_lower[wcnt_gidx] &&
                                                  csr_we_int && (csr_waddr == (CSR_MCYCLEH + wcnt_gidx)) && (MHPMCOUNTER_WIDTH == 64);

      // Increment counter
      
      if (wcnt_gidx == 0) begin : gen_mhpmcounter_mcycle
        // mcycle = mhpmcounter[0] : count every cycle (if not inhibited)
        assign mhpmcounter_write_increment[wcnt_gidx] = !mhpmcounter_write_lower[wcnt_gidx] &&
                                                        !mhpmcounter_write_upper[wcnt_gidx] &&
                                                        !mcountinhibit_q[wcnt_gidx];
      end else if (wcnt_gidx == 2) begin : gen_mhpmcounter_minstret
        // minstret = mhpmcounter[2]  : count every retired instruction (if not inhibited)
        assign mhpmcounter_write_increment[wcnt_gidx] = !mhpmcounter_write_lower[wcnt_gidx] &&
                                                        !mhpmcounter_write_upper[wcnt_gidx] &&
                                                        !mcountinhibit_q[wcnt_gidx] &&
                                                        hpm_events[1];
      end else if( (wcnt_gidx>2) && (wcnt_gidx<(NUM_MHPMCOUNTERS+3))) begin : gen_mhpmcounter
        // add +1 if any event is enabled and active
        assign mhpmcounter_write_increment[wcnt_gidx] = !mhpmcounter_write_lower[wcnt_gidx] &&
                                                        !mhpmcounter_write_upper[wcnt_gidx] &&
                                                        !mcountinhibit_q[wcnt_gidx] &&
                                                        |(hpm_events & mhpmevent_q[wcnt_gidx][NUM_HPM_EVENTS-1:0]);
      end else begin : gen_mhpmcounter_not_implemented
        assign mhpmcounter_write_increment[wcnt_gidx] = 1'b0;
      end
       
    end
  endgenerate

  // ------------------------
  // HPM Registers
  // next value
  genvar nxt_gidx;
  generate
    for (nxt_gidx = 0; nxt_gidx < 32; nxt_gidx++) begin : gen_mhpmcounter_nextvalue
      // mcyclce  is located at index 0
      // there is no counter at index 1
      // minstret is located at index 2
      // Programable HPM counters start at index 3
      if( (nxt_gidx == 1) ||
          (nxt_gidx >= (NUM_MHPMCOUNTERS+3) ) )
        begin : gen_non_implemented
          assign mhpmcounter_n[nxt_gidx]  = 'b0;
          assign mhpmcounter_we[nxt_gidx] = 2'b0;
      end
      else begin : gen_implemented_nextvalue
        always_comb begin
          mhpmcounter_we[nxt_gidx] = 2'b0;
          mhpmcounter_n[nxt_gidx]  = mhpmcounter_q[nxt_gidx];
          if (mhpmcounter_write_lower[nxt_gidx]) begin
            mhpmcounter_n[nxt_gidx][31:0] = csr_wdata_int;
            mhpmcounter_we[nxt_gidx][0] = 1'b1;
          end else if (mhpmcounter_write_upper[nxt_gidx]) begin
            mhpmcounter_n[nxt_gidx][63:32] = csr_wdata_int;
            mhpmcounter_we[nxt_gidx][1] = 1'b1;
          end else if (mhpmcounter_write_increment[nxt_gidx]) begin
            mhpmcounter_we[nxt_gidx] = 2'b11;
            mhpmcounter_n[nxt_gidx] = mhpmcounter_increment[nxt_gidx];
          end
        end // always_comb
      end
    end
  endgenerate
  //  Counter Registers: mhpcounter_q[]
  genvar cnt_gidx;
  generate
    for (cnt_gidx = 0; cnt_gidx < 32; cnt_gidx++) begin : gen_mhpmcounter
      // mcyclce  is located at index 0
      // there is no counter at index 1
      // minstret is located at index 2
      // Programable HPM counters start at index 3
      if( (cnt_gidx == 1) ||
          (cnt_gidx >= (NUM_MHPMCOUNTERS+3) ) )
        begin : gen_non_implemented
        assign mhpmcounter_q[cnt_gidx] = 'b0;
      end
      else begin : gen_implemented
        always_ff @(posedge clk, negedge rst_n)
          if (!rst_n) begin
            mhpmcounter_q[cnt_gidx] <= 'b0;
          end else begin
            if (mhpmcounter_we[cnt_gidx][0]) begin
              mhpmcounter_q[cnt_gidx][31:0] <= mhpmcounter_n[cnt_gidx][31:0];
            end
            if (mhpmcounter_we[cnt_gidx][1]) begin
              mhpmcounter_q[cnt_gidx][63:32] <= mhpmcounter_n[cnt_gidx][63:32];
            end
          end
      end
    end
  endgenerate

  //  Event Register: mhpevent_q[]
  genvar evt_gidx;
  generate
    for (evt_gidx = 0; evt_gidx < 32; evt_gidx++) begin : gen_mhpmevent
      // programable HPM events start at index3
      if( (evt_gidx < 3) ||
          (evt_gidx >= (NUM_MHPMCOUNTERS+3) ) )
        begin : gen_non_implemented
        assign mhpmevent_q[evt_gidx] = 'b0;
      end
      else begin : gen_implemented
        if (NUM_HPM_EVENTS < 32) begin : gen_tie_off
             assign mhpmevent_q[evt_gidx][31:NUM_HPM_EVENTS] = 'b0;
        end
        always_ff @(posedge clk, negedge rst_n)
            if (!rst_n)
                mhpmevent_q[evt_gidx][NUM_HPM_EVENTS-1:0]  <= 'b0;
            else
                mhpmevent_q[evt_gidx][NUM_HPM_EVENTS-1:0]  <= mhpmevent_n[evt_gidx][NUM_HPM_EVENTS-1:0] ;
      end
    end
  endgenerate

  //  Inhibit Regsiter: mcountinhibit_q
  //  Note: implemented counters are disabled out of reset to save power
  always_ff @(posedge clk, negedge rst_n) begin
    if (!rst_n) begin
      mcountinhibit_q <= MCOUNTINHIBIT_MASK; // default disable
    end else begin
      mcountinhibit_q <= mcountinhibit_n;
    end
  end

  //  Counter enable register: mcounteren
  //  mcounteren[2:0] = {IR, TM, CY}. time (TM) is not implemented
  localparam logic [31:0] MCOUNTEREN_MASK = {{(29-NUM_MHPMCOUNTERS){1'b0}},{(NUM_MHPMCOUNTERS){1'b1}},3'b101};

  
  cv32e40s_csr #(
    .WIDTH      (32),
    .SHADOWCOPY (1'b0),
    .RESETVALUE (32'd0),
    .MASK       (MCOUNTEREN_MASK)
  ) mcounteren_csr_i (
    .clk        (clk),
    .rst_n      (rst_n),
    .scan_cg_en_i (scan_cg_en_i),
    .wr_data_i  (mcounteren_n),
    .wr_en_i    (mcounteren_we),
    .rd_data_o  (mcounteren_q),
    .rd_error_o (mcounteren_rd_error));
  
endmodule // cv32e40s_cs_registers<|MERGE_RESOLUTION|>--- conflicted
+++ resolved
@@ -35,7 +35,6 @@
 
 module cv32e40s_cs_registers import cv32e40s_pkg::*;
 #(
-<<<<<<< HEAD
   parameter bit          A_EXT            = 0,
   parameter m_ext_e      M_EXT            = M,
   parameter bit          X_EXT            = 0,
@@ -45,25 +44,12 @@
   parameter int          NUM_MHPMCOUNTERS = 1,
   parameter int          PMP_NUM_REGIONS  = 0,
   parameter int          PMP_GRANULARITY  = 0,
+  parameter pmpncfg_t    PMP_PMPNCFG_RV[PMP_NUM_REGIONS-1:0] = '{default:PMPNCFG_DEFAULT},
+  parameter [31:0]       PMP_PMPADDR_RV[PMP_NUM_REGIONS-1:0] = '{default:32'h0},
+  parameter mseccfg_t    PMP_MSECCFG_RV                      = MSECCFG_DEFAULT,
   parameter lfsr_cfg_t   LFSR0_CFG        = LFSR_CFG_DEFAULT,
   parameter lfsr_cfg_t   LFSR1_CFG        = LFSR_CFG_DEFAULT,
   parameter lfsr_cfg_t   LFSR2_CFG        = LFSR_CFG_DEFAULT
-=======
-  parameter bit          A_EXT                               = 0,
-  parameter m_ext_e      M_EXT                               = M,
-  parameter bit          X_EXT                               = 0,
-  parameter logic [31:0] X_MISA                              =  32'h00000000,
-  parameter logic [1:0]  X_ECS_XS                            =  2'b00, // todo: implement related mstatus bitfields (but only if X_EXT = 1)
-  parameter int          NUM_MHPMCOUNTERS                    = 1,
-  parameter int          PMP_NUM_REGIONS                     = 0,
-  parameter int          PMP_GRANULARITY                     = 0,
-  parameter pmpncfg_t    PMP_PMPNCFG_RV[PMP_NUM_REGIONS-1:0] = '{default:PMPNCFG_DEFAULT},
-  parameter [31:0]       PMP_PMPADDR_RV[PMP_NUM_REGIONS-1:0] = '{default:32'h0},
-  parameter mseccfg_t    PMP_MSECCFG_RV                      = MSECCFG_DEFAULT,
-  parameter lfsr_cfg_t   LFSR0_CFG                           = LFSR_CFG_DEFAULT,
-  parameter lfsr_cfg_t   LFSR1_CFG                           = LFSR_CFG_DEFAULT,
-  parameter lfsr_cfg_t   LFSR2_CFG                           = LFSR_CFG_DEFAULT
->>>>>>> 87bea821
 )
 (
   // Clock and Reset
@@ -519,7 +505,7 @@
         umode_mcounteren_illegal_read = !mcounteren_q[csr_raddr[4:0]] && (id_ex_pipe_i.priv_lvl == PRIV_LVL_U);
         csr_counter_read_o            = 1'b1;
       end
-
+      
       CSR_MCYCLEH,
       CSR_MINSTRETH,
       CSR_MHPMCOUNTER3H,
@@ -596,7 +582,7 @@
       end
 
       default: begin
-        csr_rdata_int    = '0;
+        csr_rdata_int = '0;
         illegal_csr_read = 1'b1;
       end
     endcase
@@ -649,10 +635,10 @@
 
     mstatus_we      = 1'b0;
     mcause_n        = '{
-                         irq:            csr_wdata_int[31],
-                         exception_code: csr_wdata_int[7:0],
-                         default:        'b0
-                       };
+                        irq:            csr_wdata_int[31],
+                        exception_code: csr_wdata_int[7:0],
+                        default: 'b0
+                        };
     mcause_we       = 1'b0;
     priv_lvl_n      = priv_lvl_q;
     priv_lvl_we     = 1'b0;
@@ -722,7 +708,7 @@
         CSR_MTVT: begin
           if (SMCLIC) begin
             mtvt_we = 1'b1;
-          end
+        end
         end
         // mscratch: machine scratch
         CSR_MSCRATCH: begin
@@ -876,8 +862,8 @@
         mstatus_we     = 1'b1;
       end //ctrl_fsm_i.csr_restore_mret
       ctrl_fsm_i.csr_restore_dret: begin //DRET
-        // Restore to the recorded privilege level
-        priv_lvl_n     = dcsr_q.prv;
+          // Restore to the recorded privilege level
+          priv_lvl_n = dcsr_q.prv;
       end //ctrl_fsm_i.csr_restore_dret
 
       default:;
@@ -1303,7 +1289,7 @@
       priv_lvl_if_ctrl_o.priv_lvl_set = 1'b1;
     end
   end
-  
+
   // Lookahead for priv_lvl_lsu_o. Updates to MPRV or MPP in WB needs to take effect for load/stores in EX
   always_comb begin
     if (mstatus_we) begin
