--- conflicted
+++ resolved
@@ -2900,21 +2900,7 @@
   end
 
   // deassert we signals (in case of stalls)
-<<<<<<< HEAD
-  assign alu_en_o          = (deassert_we_i) ? 1'b0          : alu_en;
-  assign apu_en_o          = (deassert_we_i) ? 1'b0          : apu_en;
-  assign mult_int_en_o     = (deassert_we_i) ? 1'b0          : mult_int_en;
-  assign mult_dot_en_o     = (deassert_we_i) ? 1'b0          : mult_dot_en;
-  assign regfile_mem_we_o  = (deassert_we_i) ? 1'b0          : regfile_mem_we;
-  assign regfile_alu_we_o  = (deassert_we_i) ? 1'b0          : regfile_alu_we;
-  assign data_req_o        = (deassert_we_i) ? 1'b0          : data_req;
-  assign hwloop_we_o       = (deassert_we_i) ? 3'b0          : hwloop_we;
-  assign csr_op_o          = (deassert_we_i) ? CSR_OP_READ   : csr_op;
-  assign jump_in_id_o      = (deassert_we_i) ? BRANCH_NONE   : jump_in_id;
-
-  assign jump_in_dec_o         = jump_in_id;
-  assign regfile_alu_we_dec_o  = regfile_alu_we;
-=======
+  assign alu_en_o                    = (deassert_we_i) ? 1'b0          : alu_en;
   assign apu_en_o                    = (deassert_we_i) ? 1'b0          : apu_en;
   assign mult_int_en_o               = (deassert_we_i) ? 1'b0          : mult_int_en;
   assign mult_dot_en_o               = (deassert_we_i) ? 1'b0          : mult_dot_en;
@@ -2927,6 +2913,5 @@
 
   assign ctrl_transfer_insn_in_dec_o  = ctrl_transfer_insn;
   assign regfile_alu_we_dec_o         = regfile_alu_we;
->>>>>>> 0c4f65a1
 
 endmodule // cv32e40p_decoder