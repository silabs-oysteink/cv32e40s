// Copyright 2018 ETH Zurich and University of Bologna.
// Copyright and related rights are licensed under the Solderpad Hardware
// License, Version 0.51 (the "License"); you may not use this file except in
// compliance with the License.  You may obtain a copy of the License at
// http://solderpad.org/licenses/SHL-0.51. Unless required by applicable law
// or agreed to in writing, software, hardware and materials distributed under
// this License is distributed on an "AS IS" BASIS, WITHOUT WARRANTIES OR
// CONDITIONS OF ANY KIND, either express or implied. See the License for the
// specific language governing permissions and limitations under the License.

////////////////////////////////////////////////////////////////////////////////
// Engineer        Andreas Traber - atraber@iis.ee.ethz.ch                    //
//                                                                            //
// Additional contributions by:                                               //
//                 Matthias Baer - baermatt@student.ethz.ch                   //
//                 Igor Loi - igor.loi@unibo.it                               //
//                 Sven Stucki - svstucki@student.ethz.ch                     //
//                 Davide Schiavone - pschiavo@iis.ee.ethz.ch                 //
//                                                                            //
// Design Name:    Decoder                                                    //
// Project Name:   RI5CY                                                      //
// Language:       SystemVerilog                                              //
//                                                                            //
// Description:    Decoder                                                    //
//                                                                            //
////////////////////////////////////////////////////////////////////////////////

`include "cv32e40p_apu_macros.sv"

import cv32e40p_defines::*;

module cv32e40p_decoder
#(
  parameter PULP_CLUSTER      =  0,
  parameter PULP_HWLP         = 0,
  parameter A_EXTENSION       = 0,
  parameter FPU               = 0,
  parameter FP_DIVSQRT        = 0,
  parameter PULP_SECURE       = 0,
  parameter USE_PMP           = 0,
  parameter SHARED_FP         = 0,
  parameter SHARED_DSP_MULT   = 0,
  parameter SHARED_INT_MULT   = 0,
  parameter SHARED_INT_DIV    = 0,
  parameter SHARED_FP_DIVSQRT = 0,
  parameter WAPUTYPE          = 0,
  parameter APU_WOP_CPU       = 6,
  parameter DEBUG_TRIGGER_EN  = 1
)
(
  // singals running to/from controller
  input  logic        deassert_we_i,           // deassert we, we are stalled or not active
  input  logic        data_misaligned_i,       // misaligned data load/store in progress
  input  logic        mult_multicycle_i,       // multiplier taking multiple cycles, using op c as storage
  output logic        instr_multicycle_o,      // true when multiple cycles are decoded

  output logic        illegal_insn_o,          // illegal instruction encountered
  output logic        ebrk_insn_o,             // trap instruction encountered

  output logic        mret_insn_o,             // return from exception instruction encountered (M)
  output logic        uret_insn_o,             // return from exception instruction encountered (S)
  output logic        dret_insn_o,             // return from debug (M)

  output logic        mret_dec_o,              // return from exception instruction encountered (M) without deassert
  output logic        uret_dec_o,              // return from exception instruction encountered (S) without deassert
  output logic        dret_dec_o,              // return from debug (M) without deassert

  output logic        ecall_insn_o,            // environment call (syscall) instruction encountered
  output logic        pipe_flush_o,            // pipeline flush is requested

  output logic        fencei_insn_o,           // fence.i instruction

  output logic        rega_used_o,             // rs1 is used by current instruction
  output logic        regb_used_o,             // rs2 is used by current instruction
  output logic        regc_used_o,             // rs3 is used by current instruction

  output logic        reg_fp_a_o,              // fp reg a is used
  output logic        reg_fp_b_o,              // fp reg b is used
  output logic        reg_fp_c_o,              // fp reg c is used
  output logic        reg_fp_d_o,              // fp reg d is used

  output logic [ 0:0] bmask_a_mux_o,           // bit manipulation mask a mux
  output logic [ 1:0] bmask_b_mux_o,           // bit manipulation mask b mux
  output logic        alu_bmask_a_mux_sel_o,   // bit manipulation mask a mux (reg or imm)
  output logic        alu_bmask_b_mux_sel_o,   // bit manipulation mask b mux (reg or imm)

  // from IF/ID pipeline
  input  logic [31:0] instr_rdata_i,           // instruction read from instr memory/cache
  input  logic        illegal_c_insn_i,        // compressed instruction decode failed

  // ALU signals
  output logic        alu_en_o,                // ALU enable
  output logic [ALU_OP_WIDTH-1:0] alu_operator_o, // ALU operation selection
  output logic [2:0]  alu_op_a_mux_sel_o,      // operand a selection: reg value, PC, immediate or zero
  output logic [2:0]  alu_op_b_mux_sel_o,      // operand b selection: reg value or immediate
  output logic [1:0]  alu_op_c_mux_sel_o,      // operand c selection: reg value or jump target
  output logic [1:0]  alu_vec_mode_o,          // selects between 32 bit, 16 bit and 8 bit vectorial modes
  output logic        scalar_replication_o,    // scalar replication enable
  output logic        scalar_replication_c_o,  // scalar replication enable for operand C
  output logic [0:0]  imm_a_mux_sel_o,         // immediate selection for operand a
  output logic [3:0]  imm_b_mux_sel_o,         // immediate selection for operand b
  output logic [1:0]  regc_mux_o,              // register c selection: S3, RD or 0
  output logic        is_clpx_o,               // whether the instruction is complex (pulpv3) or not
  output logic        is_subrot_o,

  // MUL related control signals
  output logic [2:0]  mult_operator_o,         // Multiplication operation selection
  output logic        mult_int_en_o,           // perform integer multiplication
  output logic        mult_dot_en_o,           // perform dot multiplication
  output logic [0:0]  mult_imm_mux_o,          // Multiplication immediate mux selector
  output logic        mult_sel_subword_o,      // Select subwords for 16x16 bit of multiplier
  output logic [1:0]  mult_signed_mode_o,      // Multiplication in signed mode
  output logic [1:0]  mult_dot_signed_o,       // Dot product in signed mode

  // FPU
  input  logic [C_RM-1:0]             frm_i,   // Rounding mode from float CSR

  output logic [C_FPNEW_FMTBITS-1:0]  fpu_dst_fmt_o,   // fpu destination format
  output logic [C_FPNEW_FMTBITS-1:0]  fpu_src_fmt_o,   // fpu source format
  output logic [C_FPNEW_IFMTBITS-1:0] fpu_int_fmt_o,   // fpu integer format (for casts)

  // APU
  output logic                apu_en_o,
  output logic [WAPUTYPE-1:0] apu_type_o,
  output logic [APU_WOP_CPU-1:0]  apu_op_o,
  output logic [1:0]          apu_lat_o,
  output logic [WAPUTYPE-1:0] apu_flags_src_o,
  output logic [2:0]          fp_rnd_mode_o,

  // register file related signals
  output logic        regfile_mem_we_o,        // write enable for regfile
  output logic        regfile_alu_we_o,        // write enable for 2nd regfile port
  output logic        regfile_alu_we_dec_o,    // write enable for 2nd regfile port without deassert
  output logic        regfile_alu_waddr_sel_o, // Select register write address for ALU/MUL operations

  // CSR manipulation
  output logic        csr_access_o,            // access to CSR
  output logic        csr_status_o,            // access to xstatus CSR
  output logic [1:0]  csr_op_o,                // operation to perform on CSR
  input  PrivLvl_t    current_priv_lvl_i,      // The current privilege level

  // LD/ST unit signals
  output logic        data_req_o,              // start transaction to data memory
  output logic        data_we_o,               // data memory write enable
  output logic        prepost_useincr_o,       // when not active bypass the alu result for address calculation
  output logic [1:0]  data_type_o,             // data type on data memory: byte, half word or word
  output logic [1:0]  data_sign_extension_o,   // sign extension on read data from data memory / NaN boxing
  output logic [1:0]  data_reg_offset_o,       // offset in byte inside register for stores
  output logic        data_load_event_o,       // data request is in the special event range

  // Atomic memory access
  output  logic [5:0] atop_o,

  // hwloop signals
  output logic [2:0]  hwloop_we_o,             // write enable for hwloop regs
  output logic        hwloop_target_mux_sel_o, // selects immediate for hwloop target
  output logic        hwloop_start_mux_sel_o,  // selects hwloop start address input
  output logic        hwloop_cnt_mux_sel_o,    // selects hwloop counter input

  input  logic        debug_mode_i,            // processor is in debug mode
  input  logic        debug_wfi_no_sleep_i,    // do not let WFI cause sleep

  // jump/branches
  output logic [1:0]  jump_in_dec_o,           // jump_in_id without deassert
  output logic [1:0]  jump_in_id_o,            // jump is being calculated in ALU
  output logic [1:0]  jump_target_mux_sel_o    // jump target selection
);

  // careful when modifying the following parameters! these types have to match the ones in the APU!
  localparam APUTYPE_DSP_MULT   = (SHARED_DSP_MULT)       ? 0 : 0;
  localparam APUTYPE_INT_MULT   = (SHARED_INT_MULT)       ? SHARED_DSP_MULT : 0;
  localparam APUTYPE_INT_DIV    = (SHARED_INT_DIV)        ? SHARED_DSP_MULT + SHARED_INT_MULT : 0;
  localparam APUTYPE_FP         = (SHARED_FP)             ? SHARED_DSP_MULT + SHARED_INT_MULT + SHARED_INT_DIV : 0;
  localparam APUTYPE_ADDSUB     = (SHARED_FP)             ? ((SHARED_FP==1) ? APUTYPE_FP   : APUTYPE_FP)   : 0;
  localparam APUTYPE_MULT       = (SHARED_FP)             ? ((SHARED_FP==1) ? APUTYPE_FP+1 : APUTYPE_FP)   : 0;
  localparam APUTYPE_CAST       = (SHARED_FP)             ? ((SHARED_FP==1) ? APUTYPE_FP+2 : APUTYPE_FP)   : 0;
  localparam APUTYPE_MAC        = (SHARED_FP)             ? ((SHARED_FP==1) ? APUTYPE_FP+3 : APUTYPE_FP)   : 0;
  // SHARED_FP_DIVSQRT is without effect unless FP_DIVSQRT is set.
  // SHARED_FP_DIVSQRT==1, SHARED_FP==1 (old config): separate div and sqrt units
  // SHARED_FP_DIVSQRT==1, SHARED_FP==2 (new config): divsqrt enabled within shared FPnew blocks
  // SHARED_FP_DIVSQRT==2, SHARED_FP==1 (old config): merged div/sqrt unit
  // SHARED_FP_DIVSQRT==2, SHARED_FP==2 (new config): separate shared divsqrt blocks (allows different share ratio)
  localparam APUTYPE_DIV        = (SHARED_FP_DIVSQRT==1)  ? ((SHARED_FP==1) ? APUTYPE_FP+4 : APUTYPE_FP)   :
                                 ((SHARED_FP_DIVSQRT==2)  ? ((SHARED_FP==1) ? APUTYPE_FP+4 : APUTYPE_FP+1) : 0);
  localparam APUTYPE_SQRT       = (SHARED_FP_DIVSQRT==1)  ? ((SHARED_FP==1) ? APUTYPE_FP+5 : APUTYPE_FP)   :
                                 ((SHARED_FP_DIVSQRT==2)  ? ((SHARED_FP==1) ? APUTYPE_FP+4 : APUTYPE_FP+1) : 0);

  // write enable/request control
  logic       regfile_mem_we;
  logic       regfile_alu_we;
  logic       data_req;
  logic [2:0] hwloop_we;
  logic       csr_illegal;
  logic [1:0] jump_in_id;

  logic [1:0] csr_op;

  logic       mult_int_en;
  logic       mult_dot_en;
  logic       apu_en;

  // this instruction needs floating-point rounding-mode verification
  logic check_fprm;

  logic [C_FPNEW_OPBITS-1:0] fpu_op;     // fpu operation
  logic                      fpu_op_mod; // fpu operation modifier
  logic                      fpu_vec_op; // fpu vectorial operation
  // unittypes for latencies to help us decode for APU
  enum logic[1:0] {ADDMUL, DIVSQRT, NONCOMP, CONV} fp_op_group;


  /////////////////////////////////////////////
  //   ____                     _            //
  //  |  _ \  ___  ___ ___   __| | ___ _ __  //
  //  | | | |/ _ \/ __/ _ \ / _` |/ _ \ '__| //
  //  | |_| |  __/ (_| (_) | (_| |  __/ |    //
  //  |____/ \___|\___\___/ \__,_|\___|_|    //
  //                                         //
  /////////////////////////////////////////////

  always_comb
  begin
    jump_in_id                  = BRANCH_NONE;
    jump_target_mux_sel_o       = JT_JAL;

    alu_en_o                    = 1'b1;
    alu_operator_o              = ALU_SLTU;
    alu_op_a_mux_sel_o          = OP_A_REGA_OR_FWD;
    alu_op_b_mux_sel_o          = OP_B_REGB_OR_FWD;
    alu_op_c_mux_sel_o          = OP_C_REGC_OR_FWD;
    alu_vec_mode_o              = VEC_MODE32;
    scalar_replication_o        = 1'b0;
    scalar_replication_c_o      = 1'b0;
    regc_mux_o                  = REGC_ZERO;
    imm_a_mux_sel_o             = IMMA_ZERO;
    imm_b_mux_sel_o             = IMMB_I;

    mult_operator_o             = MUL_I;
    mult_int_en                 = 1'b0;
    mult_dot_en                 = 1'b0;
    mult_imm_mux_o              = MIMM_ZERO;
    mult_signed_mode_o          = 2'b00;
    mult_sel_subword_o          = 1'b0;
    mult_dot_signed_o           = 2'b00;

    apu_en                      = 1'b0;
    apu_type_o                  = '0;
    apu_op_o                    = '0;
    apu_lat_o                   = '0;
    apu_flags_src_o             = '0;
    fp_rnd_mode_o               = '0;
    fpu_op                      = fpnew_pkg::SGNJ;
    fpu_op_mod                  = 1'b0;
    fpu_vec_op                  = 1'b0;
    fpu_dst_fmt_o               = fpnew_pkg::FP32;
    fpu_src_fmt_o               = fpnew_pkg::FP32;
    fpu_int_fmt_o               = fpnew_pkg::INT32;
    check_fprm                  = 1'b0;
    fp_op_group                 = ADDMUL;

    regfile_mem_we              = 1'b0;
    regfile_alu_we              = 1'b0;
    regfile_alu_waddr_sel_o     = 1'b1;

    prepost_useincr_o           = 1'b1;

    hwloop_we                   = 3'b0;
    hwloop_target_mux_sel_o     = 1'b0;
    hwloop_start_mux_sel_o      = 1'b0;
    hwloop_cnt_mux_sel_o        = 1'b0;

    csr_access_o                = 1'b0;
    csr_status_o                = 1'b0;
    csr_illegal                 = 1'b0;
    csr_op                      = CSR_OP_READ;
    mret_insn_o                 = 1'b0;
    uret_insn_o                 = 1'b0;

    dret_insn_o                 = 1'b0;

    data_we_o                   = 1'b0;
    data_type_o                 = 2'b00;
    data_sign_extension_o       = 2'b00;
    data_reg_offset_o           = 2'b00;
    data_req                    = 1'b0;
    data_load_event_o           = 1'b0;

    atop_o                      = 6'b000000;

    illegal_insn_o              = 1'b0;
    ebrk_insn_o                 = 1'b0;
    ecall_insn_o                = 1'b0;
    pipe_flush_o                = 1'b0;

    fencei_insn_o               = 1'b0;

    rega_used_o                 = 1'b0;
    regb_used_o                 = 1'b0;
    regc_used_o                 = 1'b0;
    reg_fp_a_o                  = 1'b0;
    reg_fp_b_o                  = 1'b0;
    reg_fp_c_o                  = 1'b0;
    reg_fp_d_o                  = 1'b0;

    bmask_a_mux_o               = BMASK_A_ZERO;
    bmask_b_mux_o               = BMASK_B_ZERO;
    alu_bmask_a_mux_sel_o       = BMASK_A_IMM;
    alu_bmask_b_mux_sel_o       = BMASK_B_IMM;

    instr_multicycle_o          = 1'b0;
    is_clpx_o                   = 1'b0;
    is_subrot_o                 = 1'b0;

    mret_dec_o                  = 1'b0;
    uret_dec_o                  = 1'b0;
    dret_dec_o                  = 1'b0;

    unique case (instr_rdata_i[6:0])

      //////////////////////////////////////
      //      _ _   _ __  __ ____  ____   //
      //     | | | | |  \/  |  _ \/ ___|  //
      //  _  | | | | | |\/| | |_) \___ \  //
      // | |_| | |_| | |  | |  __/ ___) | //
      //  \___/ \___/|_|  |_|_|   |____/  //
      //                                  //
      //////////////////////////////////////

      OPCODE_JAL: begin   // Jump and Link
        jump_target_mux_sel_o = JT_JAL;
        jump_in_id            = BRANCH_JAL;
        // Calculate and store PC+4
        alu_op_a_mux_sel_o  = OP_A_CURRPC;
        alu_op_b_mux_sel_o  = OP_B_IMM;
        imm_b_mux_sel_o     = IMMB_PCINCR;
        alu_operator_o      = ALU_ADD;
        regfile_alu_we      = 1'b1;
        // Calculate jump target (= PC + UJ imm)
      end

      OPCODE_JALR: begin  // Jump and Link Register
        jump_target_mux_sel_o = JT_JALR;
        jump_in_id            = BRANCH_JALR;
        // Calculate and store PC+4
        alu_op_a_mux_sel_o  = OP_A_CURRPC;
        alu_op_b_mux_sel_o  = OP_B_IMM;
        imm_b_mux_sel_o     = IMMB_PCINCR;
        alu_operator_o      = ALU_ADD;
        regfile_alu_we      = 1'b1;
        // Calculate jump target (= RS1 + I imm)
        rega_used_o         = 1'b1;

        if (instr_rdata_i[14:12] != 3'b0) begin
          jump_in_id       = BRANCH_NONE;
          regfile_alu_we   = 1'b0;
          illegal_insn_o   = 1'b1;
        end
      end

      OPCODE_BRANCH: begin // Branch
        jump_target_mux_sel_o = JT_COND;
        jump_in_id            = BRANCH_COND;
        alu_op_c_mux_sel_o    = OP_C_JT;
        rega_used_o           = 1'b1;
        regb_used_o           = 1'b1;

        unique case (instr_rdata_i[14:12])
          3'b000: alu_operator_o = ALU_EQ;
          3'b001: alu_operator_o = ALU_NE;
          3'b100: alu_operator_o = ALU_LTS;
          3'b101: alu_operator_o = ALU_GES;
          3'b110: alu_operator_o = ALU_LTU;
          3'b111: alu_operator_o = ALU_GEU;
          3'b010: begin
            alu_operator_o      = ALU_EQ;
            regb_used_o         = 1'b0;
            alu_op_b_mux_sel_o  = OP_B_IMM;
            imm_b_mux_sel_o     = IMMB_BI;
          end
          3'b011: begin
            alu_operator_o      = ALU_NE;
            regb_used_o         = 1'b0;
            alu_op_b_mux_sel_o  = OP_B_IMM;
            imm_b_mux_sel_o     = IMMB_BI;
          end
        endcase
      end


      //////////////////////////////////
      //  _     ____    ______ _____  //
      // | |   |  _ \  / / ___|_   _| //
      // | |   | | | |/ /\___ \ | |   //
      // | |___| |_| / /  ___) || |   //
      // |_____|____/_/  |____/ |_|   //
      //                              //
      //////////////////////////////////

      OPCODE_STORE,
      OPCODE_STORE_POST: begin
        data_req       = 1'b1;
        data_we_o      = 1'b1;
        rega_used_o    = 1'b1;
        regb_used_o    = 1'b1;
        alu_operator_o = ALU_ADD;
        instr_multicycle_o = 1'b1;
        // pass write data through ALU operand c
        alu_op_c_mux_sel_o = OP_C_REGB_OR_FWD;

        // post-increment setup
        if (instr_rdata_i[6:0] == OPCODE_STORE_POST) begin
          prepost_useincr_o       = 1'b0;
          regfile_alu_waddr_sel_o = 1'b0;
          regfile_alu_we          = 1'b1;
        end

        if (instr_rdata_i[14] == 1'b0) begin
          // offset from immediate
          imm_b_mux_sel_o     = IMMB_S;
          alu_op_b_mux_sel_o  = OP_B_IMM;
        end else begin
          // offset from register
          regc_used_o        = 1'b1;
          alu_op_b_mux_sel_o = OP_B_REGC_OR_FWD;
          regc_mux_o         = REGC_RD;
        end

        // store size
        unique case (instr_rdata_i[13:12])
          2'b00: data_type_o = 2'b10; // SB
          2'b01: data_type_o = 2'b01; // SH
          2'b10: data_type_o = 2'b00; // SW
          default: begin
            data_req       = 1'b0;
            data_we_o      = 1'b0;
            illegal_insn_o = 1'b1;
          end
        endcase
      end

      OPCODE_LOAD,
      OPCODE_LOAD_POST: begin
        data_req        = 1'b1;
        regfile_mem_we  = 1'b1;
        rega_used_o     = 1'b1;
        data_type_o     = 2'b00;
        instr_multicycle_o = 1'b1;
        // offset from immediate
        alu_operator_o      = ALU_ADD;
        alu_op_b_mux_sel_o  = OP_B_IMM;
        imm_b_mux_sel_o     = IMMB_I;

        // post-increment setup
        if (instr_rdata_i[6:0] == OPCODE_LOAD_POST) begin
          prepost_useincr_o       = 1'b0;
          regfile_alu_waddr_sel_o = 1'b0;
          regfile_alu_we          = 1'b1;
        end

        // sign/zero extension
        data_sign_extension_o = {1'b0,~instr_rdata_i[14]};

        // load size
        unique case (instr_rdata_i[13:12])
          2'b00:   data_type_o = 2'b10; // LB
          2'b01:   data_type_o = 2'b01; // LH
          2'b10:   data_type_o = 2'b00; // LW
          default: data_type_o = 2'b00; // illegal or reg-reg
        endcase

        // reg-reg load (different encoding)
        if (instr_rdata_i[14:12] == 3'b111) begin
          // offset from RS2
          regb_used_o        = 1'b1;
          alu_op_b_mux_sel_o = OP_B_REGB_OR_FWD;

          // sign/zero extension
          data_sign_extension_o = {1'b0, ~instr_rdata_i[30]};

          // load size
          unique case (instr_rdata_i[31:25])
            7'b0000_000,
            7'b0100_000: data_type_o = 2'b10; // LB, LBU
            7'b0001_000,
            7'b0101_000: data_type_o = 2'b01; // LH, LHU
            7'b0010_000: data_type_o = 2'b00; // LW
            default: begin
              illegal_insn_o = 1'b1;
            end
          endcase
        end

        // special p.elw (event load)
        if (instr_rdata_i[14:12] == 3'b110) begin
          if (PULP_CLUSTER && (instr_rdata_i[6:0] == OPCODE_LOAD)) begin
            data_load_event_o = 1'b1;
          end else begin
            // p.elw only valid for PULP_CLUSTER = 1; p.elw with post increment does not exist
            illegal_insn_o = 1'b1;
          end
        end

        if (instr_rdata_i[14:12] == 3'b011) begin
          // LD -> RV64 only
          illegal_insn_o = 1'b1;
        end
      end

      OPCODE_AMO: begin
        if (A_EXTENSION) begin : decode_amo
          if (instr_rdata_i[14:12] == 3'b010) begin // RV32A Extension (word)
            data_req          = 1'b1;
            data_type_o       = 2'b00;
            rega_used_o       = 1'b1;
            regb_used_o       = 1'b1;
            regfile_mem_we    = 1'b1;
            prepost_useincr_o = 1'b0; // only use alu_operand_a as address (not a+b)
            alu_op_a_mux_sel_o = OP_A_REGA_OR_FWD;

            data_sign_extension_o = 1'b1;

            // Apply AMO instruction at `atop_o`.
            atop_o = {1'b1, instr_rdata_i[31:27]};

            unique case (instr_rdata_i[31:27])
              AMO_LR: begin
                data_we_o = 1'b0;
              end
              AMO_SC,
              AMO_SWAP,
              AMO_ADD,
              AMO_XOR,
              AMO_AND,
              AMO_OR,
              AMO_MIN,
              AMO_MAX,
              AMO_MINU,
              AMO_MAXU: begin
                data_we_o = 1'b1;
                alu_op_c_mux_sel_o = OP_C_REGB_OR_FWD; // pass write data through ALU operand c
              end
              default : illegal_insn_o = 1'b1;
            endcase
          end
          else begin
            illegal_insn_o = 1'b1;
          end
        end else begin : no_decode_amo
          illegal_insn_o = 1'b1;
        end
      end


      //////////////////////////
      //     _    _    _   _  //
      //    / \  | |  | | | | //
      //   / _ \ | |  | | | | //
      //  / ___ \| |__| |_| | //
      // /_/   \_\_____\___/  //
      //                      //
      //////////////////////////

      OPCODE_LUI: begin  // Load Upper Immediate
        alu_op_a_mux_sel_o  = OP_A_IMM;
        alu_op_b_mux_sel_o  = OP_B_IMM;
        imm_a_mux_sel_o     = IMMA_ZERO;
        imm_b_mux_sel_o     = IMMB_U;
        alu_operator_o      = ALU_ADD;
        regfile_alu_we      = 1'b1;
      end

      OPCODE_AUIPC: begin  // Add Upper Immediate to PC
        alu_op_a_mux_sel_o  = OP_A_CURRPC;
        alu_op_b_mux_sel_o  = OP_B_IMM;
        imm_b_mux_sel_o     = IMMB_U;
        alu_operator_o      = ALU_ADD;
        regfile_alu_we      = 1'b1;
      end

      OPCODE_OPIMM: begin // Register-Immediate ALU Operations
        alu_op_b_mux_sel_o  = OP_B_IMM;
        imm_b_mux_sel_o     = IMMB_I;
        regfile_alu_we      = 1'b1;
        rega_used_o         = 1'b1;

        unique case (instr_rdata_i[14:12])
          3'b000: alu_operator_o = ALU_ADD;  // Add Immediate
          3'b010: alu_operator_o = ALU_SLTS; // Set to one if Lower Than Immediate
          3'b011: alu_operator_o = ALU_SLTU; // Set to one if Lower Than Immediate Unsigned
          3'b100: alu_operator_o = ALU_XOR;  // Exclusive Or with Immediate
          3'b110: alu_operator_o = ALU_OR;   // Or with Immediate
          3'b111: alu_operator_o = ALU_AND;  // And with Immediate

          3'b001: begin
            alu_operator_o = ALU_SLL;  // Shift Left Logical by Immediate
            if (instr_rdata_i[31:25] != 7'b0)
              illegal_insn_o = 1'b1;
          end

          3'b101: begin
            if (instr_rdata_i[31:25] == 7'b0)
              alu_operator_o = ALU_SRL;  // Shift Right Logical by Immediate
            else if (instr_rdata_i[31:25] == 7'b010_0000)
              alu_operator_o = ALU_SRA;  // Shift Right Arithmetically by Immediate
            else
              illegal_insn_o = 1'b1;
          end


        endcase
      end

      OPCODE_OP: begin  // Register-Register ALU operation

        // PREFIX 11
        if (instr_rdata_i[31:30] == 2'b11) begin

          //////////////////////////////
          // IMMEDIATE BIT-MANIPULATION
          //////////////////////////////

          regfile_alu_we = 1'b1;
          rega_used_o    = 1'b1;

          // bit-manipulation instructions
          bmask_a_mux_o       = BMASK_A_S3;
          bmask_b_mux_o       = BMASK_B_S2;
          alu_op_b_mux_sel_o  = OP_B_IMM;

          unique case (instr_rdata_i[14:12])
            3'b000: begin
              alu_operator_o  = ALU_BEXT;
              imm_b_mux_sel_o = IMMB_S2;
              bmask_b_mux_o   = BMASK_B_ZERO;
            end
            3'b001: begin
              alu_operator_o  = ALU_BEXTU;
              imm_b_mux_sel_o = IMMB_S2;
              bmask_b_mux_o   = BMASK_B_ZERO;
            end
            3'b010: begin
              alu_operator_o  = ALU_BINS;
              imm_b_mux_sel_o = IMMB_S2;
              regc_used_o     = 1'b1;
              regc_mux_o      = REGC_RD;
            end
            3'b011: begin
              alu_operator_o = ALU_BCLR;
            end
            3'b100: begin
              alu_operator_o = ALU_BSET;
            end
            3'b101: begin
              alu_operator_o        = ALU_BREV;
              // Enable write back to RD
              regc_used_o           = 1'b1;
              regc_mux_o            = REGC_RD;
              // Extract the source register on operand a
              imm_b_mux_sel_o       = IMMB_S2;
              // Map the radix to bmask_a immediate
              alu_bmask_a_mux_sel_o = BMASK_A_IMM;
            end
            default: illegal_insn_o = 1'b1;
          endcase
        end

        // PREFIX 10
        else if (instr_rdata_i[31:30] == 2'b10) begin

          //////////////////////////////
          // REGISTER BIT-MANIPULATION
          //////////////////////////////
          if (instr_rdata_i[29:25]==5'b00000) begin

            regfile_alu_we = 1'b1;
            rega_used_o    = 1'b1;

            bmask_a_mux_o       = BMASK_A_S3;
            bmask_b_mux_o       = BMASK_B_S2;
            alu_op_b_mux_sel_o  = OP_B_IMM;

            unique case (instr_rdata_i[14:12])
              3'b000: begin
                alu_operator_o  = ALU_BEXT;
                imm_b_mux_sel_o = IMMB_S2;
                bmask_b_mux_o   = BMASK_B_ZERO;
                //register variant
                alu_op_b_mux_sel_o     = OP_B_BMASK;
                alu_bmask_a_mux_sel_o  = BMASK_A_REG;
                regb_used_o            = 1'b1;
              end
              3'b001: begin
                alu_operator_o  = ALU_BEXTU;
                imm_b_mux_sel_o = IMMB_S2;
                bmask_b_mux_o   = BMASK_B_ZERO;
                //register variant
                alu_op_b_mux_sel_o     = OP_B_BMASK;
                alu_bmask_a_mux_sel_o  = BMASK_A_REG;
                regb_used_o            = 1'b1;
              end
              3'b010: begin
                alu_operator_o      = ALU_BINS;
                imm_b_mux_sel_o     = IMMB_S2;
                regc_used_o         = 1'b1;
                regc_mux_o          = REGC_RD;
                //register variant
                alu_op_b_mux_sel_o     = OP_B_BMASK;
                alu_bmask_a_mux_sel_o  = BMASK_A_REG;
                alu_bmask_b_mux_sel_o  = BMASK_B_REG;
                regb_used_o            = 1'b1;
              end
              3'b011: begin
                alu_operator_o = ALU_BCLR;
                //register variant
                regb_used_o            = 1'b1;
                alu_bmask_a_mux_sel_o  = BMASK_A_REG;
                alu_bmask_b_mux_sel_o  = BMASK_B_REG;
              end
              3'b100: begin
                alu_operator_o = ALU_BSET;
                //register variant
                regb_used_o            = 1'b1;
                alu_bmask_a_mux_sel_o  = BMASK_A_REG;
                alu_bmask_b_mux_sel_o  = BMASK_B_REG;
              end
              default: illegal_insn_o = 1'b1;
            endcase

          ///////////////////////
          // VECTORIAL FLOAT OPS
          ///////////////////////
          end else begin
            // Vectorial FP not available in 'old' shared FPU
            if (FPU==1 && C_XFVEC && SHARED_FP!=1) begin

              // using APU instead of ALU
              apu_en           = 1'b1;
              alu_en_o         = 1'b0;
              apu_flags_src_o  = APU_FLAGS_FPNEW;
              // by default, set all registers to FP registers and use 2
              rega_used_o      = 1'b1;
              regb_used_o      = 1'b1;
              reg_fp_a_o       = 1'b1;
              reg_fp_b_o       = 1'b1;
              reg_fp_d_o       = 1'b1;
              fpu_vec_op       = 1'b1;
              // replication bit comes from instruction (can change for some ops)
              scalar_replication_o = instr_rdata_i[14];
              // by default we need to verify rm is legal but assume it is for now
              check_fprm       = 1'b1;
              fp_rnd_mode_o    = frm_i; // all vectorial ops have rm from fcsr

              // Decode Formats
              unique case (instr_rdata_i[13:12])
                // FP32
                2'b00: begin
                  fpu_dst_fmt_o  = fpnew_pkg::FP32;
                  alu_vec_mode_o = VEC_MODE32;
                end
                // FP16ALT
                2'b01: begin
                  fpu_dst_fmt_o  = fpnew_pkg::FP16ALT;
                  alu_vec_mode_o = VEC_MODE16;
                end
                // FP16
                2'b10: begin
                  fpu_dst_fmt_o  = fpnew_pkg::FP16;
                  alu_vec_mode_o = VEC_MODE16;
                end
                // FP8
                2'b11: begin
                  fpu_dst_fmt_o  = fpnew_pkg::FP8;
                  alu_vec_mode_o = VEC_MODE8;
                end
              endcase

              // By default, src=dst
              fpu_src_fmt_o = fpu_dst_fmt_o;

              // decode vectorial FP instruction
              unique case (instr_rdata_i[29:25]) inside
                // vfadd.vfmt - Vectorial FP Addition
                5'b00001: begin
                  fpu_op      = fpnew_pkg::ADD;
                  fp_op_group = ADDMUL;
                  apu_type_o  = APUTYPE_ADDSUB;
                  // FPnew needs addition operands as operand B and C
                  alu_op_b_mux_sel_o     = OP_B_REGA_OR_FWD;
                  alu_op_c_mux_sel_o     = OP_C_REGB_OR_FWD;
                  scalar_replication_o   = 1'b0;
                  scalar_replication_c_o = instr_rdata_i[14];
                end
                // vfsub.vfmt - Vectorial FP Subtraction
                5'b00010: begin
                  fpu_op      = fpnew_pkg::ADD;
                  fpu_op_mod  = 1'b1;
                  fp_op_group = ADDMUL;
                  apu_type_o  = APUTYPE_ADDSUB;
                  // FPnew needs addition operands as operand B and C
                  alu_op_b_mux_sel_o     = OP_B_REGA_OR_FWD;
                  alu_op_c_mux_sel_o     = OP_C_REGB_OR_FWD;
                  scalar_replication_o   = 1'b0;
                  scalar_replication_c_o = instr_rdata_i[14];
                end
                // vfmul.vfmt - Vectorial FP Multiplication
                5'b00011: begin
                  fpu_op      = fpnew_pkg::MUL;
                  fp_op_group = ADDMUL;
                  apu_type_o  = APUTYPE_MULT;
                end
                // vfdiv.vfmt - Vectorial FP Division
                5'b00100: begin
                  if (FP_DIVSQRT) begin
                    fpu_op      = fpnew_pkg::DIV;
                    fp_op_group = DIVSQRT;
                    apu_type_o  = APUTYPE_DIV;
                  end else
                    illegal_insn_o = 1'b1;
                end
                // vfmin.vfmt - Vectorial FP Minimum
                5'b00101: begin
                  fpu_op        = fpnew_pkg::MINMAX;
                  fp_rnd_mode_o = 3'b000; // min
                  fp_op_group   = NONCOMP;
                  apu_type_o    = APUTYPE_FP; // doesn't matter much as long as it's not div
                  check_fprm    = 1'b0; // instruction encoded in rm
                end
                // vfmax.vfmt - Vectorial FP Maximum
                5'b00110: begin
                  fpu_op        = fpnew_pkg::MINMAX;
                  fp_rnd_mode_o = 3'b001; // max
                  fp_op_group   = NONCOMP;
                  apu_type_o    = APUTYPE_FP; // doesn't matter much as long as it's not div
                  check_fprm    = 1'b0; // instruction encoded in rm
                end
                // vfsqrt.vfmt - Vectorial FP Square Root
                5'b00111: begin
                  if (FP_DIVSQRT) begin
                    regb_used_o = 1'b0;
                    fpu_op      = fpnew_pkg::SQRT;
                    fp_op_group = DIVSQRT;
                    apu_type_o  = APUTYPE_SQRT;
                    // rs2 and R must be zero
                    if ((instr_rdata_i[24:20] != 5'b00000) || instr_rdata_i[14]) begin
                      illegal_insn_o = 1'b1;
                    end
                  end else
                    illegal_insn_o = 1'b1;
                end
                // vfmac.vfmt - Vectorial FP Multiply-Accumulate
                5'b01000: begin
                  regc_used_o = 1'b1;
                  regc_mux_o  = REGC_RD; // third operand is rd
                  reg_fp_c_o  = 1'b1;
                  fpu_op      = fpnew_pkg::FMADD;
                  fp_op_group = ADDMUL;
                  apu_type_o  = APUTYPE_MAC;
                end
                // vfmre.vfmt - Vectorial FP Multiply-Reduce
                5'b01001: begin
                  regc_used_o = 1'b1;
                  regc_mux_o  = REGC_RD; // third operand is rd
                  reg_fp_c_o  = 1'b1;
                  fpu_op      = fpnew_pkg::FMADD;
                  fpu_op_mod  = 1'b1;
                  fp_op_group = ADDMUL;
                  apu_type_o  = APUTYPE_MAC;
                end
                // Moves, Conversions, Classifications
                5'b01100: begin
                  regb_used_o          = 1'b0;
                  scalar_replication_o = 1'b0;
                  // Decode Operation in rs2
                  unique case (instr_rdata_i[24:20]) inside
                    // vfmv.{x.vfmt/vfmt.x} - Vectorial FP Reg <-> GP Reg Moves
                    5'b00000: begin
                      alu_op_b_mux_sel_o = OP_B_REGA_OR_FWD; // set rs2 = rs1 so we can map FMV to SGNJ in the unit
                      fpu_op             = fpnew_pkg::SGNJ;
                      fp_rnd_mode_o      = 3'b011;  // passthrough without checking nan-box
                      fp_op_group        = NONCOMP;
                      apu_type_o         = APUTYPE_FP; // doesn't matter much as long as it's not div
                      check_fprm         = 1'b0;
                      // GP reg to FP reg
                      if (instr_rdata_i[14]) begin
                        reg_fp_a_o        = 1'b0; // go from integer regfile
                        fpu_op_mod        = 1'b0; // nan-box result
                      end
                      // FP reg to GP reg
                      else begin
                        reg_fp_d_o        = 1'b0; // go to integer regfile
                        fpu_op_mod        = 1'b1; // sign-extend result
                      end
                    end
                    // vfclass.vfmt - Vectorial FP Classifications
                    5'b00001: begin
                      reg_fp_d_o    = 1'b0; // go to integer regfile
                      fpu_op        = fpnew_pkg::CLASSIFY;
                      fp_rnd_mode_o = 3'b000;
                      fp_op_group   = NONCOMP;
                      apu_type_o    = APUTYPE_FP; // doesn't matter much as long as it's not div
                      check_fprm    = 1'b0;
                      // R must not be set
                      if (instr_rdata_i[14]) illegal_insn_o = 1'b1;
                    end
                    // vfcvt.{x.vfmt/vfmt.x} - Vectorial FP <-> Int Conversions
                    5'b0001?: begin
                      fp_op_group = CONV;
                      fpu_op_mod  = instr_rdata_i[14]; // signed/unsigned switch
                      apu_type_o  = APUTYPE_CAST;
                      // Integer width matches FP width
                      unique case (instr_rdata_i[13:12])
                        // FP32
                        2'b00 : fpu_int_fmt_o = fpnew_pkg::INT32;
                        // FP16[ALT]
                        2'b01,
                        2'b10: fpu_int_fmt_o = fpnew_pkg::INT16;
                        // FP8
                        2'b11: fpu_int_fmt_o = fpnew_pkg::INT8;
                      endcase
                      // Int to FP conversion
                      if (instr_rdata_i[20]) begin
                        reg_fp_a_o = 1'b0; // go from integer regfile
                        fpu_op     = fpnew_pkg::I2F;
                      end
                      // FP to Int conversion
                      else begin
                        reg_fp_d_o = 1'b0; // go to integer regfile
                        fpu_op     = fpnew_pkg::F2I;
                      end
                    end
                    // vfcvt.vfmt.vfmt - Vectorial FP <-> FP Conversions
                    5'b001??: begin
                      fpu_op      = fpnew_pkg::F2F;
                      fp_op_group = CONV;
                      apu_type_o  = APUTYPE_CAST;
                      // check source format
                      unique case (instr_rdata_i[21:20])
                        // Only process instruction if corresponding extension is active (static)
                        2'b00: begin
                          fpu_src_fmt_o = fpnew_pkg::FP32;
                          if (~C_RVF) illegal_insn_o = 1'b1;
                        end
                        2'b01: begin
                          fpu_src_fmt_o = fpnew_pkg::FP16ALT;
                          if (~C_XF16ALT) illegal_insn_o = 1'b1;
                        end
                        2'b10: begin
                          fpu_src_fmt_o = fpnew_pkg::FP16;
                          if (~C_XF16) illegal_insn_o = 1'b1;
                        end
                        2'b11: begin
                          fpu_src_fmt_o = fpnew_pkg::FP8;
                          if (~C_XF8) illegal_insn_o = 1'b1;
                        end
                      endcase
                      // R must not be set
                      if (instr_rdata_i[14]) illegal_insn_o = 1'b1;
                    end
                    // others
                    default : illegal_insn_o = 1'b1;
                  endcase
                end
                // vfsgnj.vfmt - Vectorial FP Sign Injection
                5'b01101: begin
                  fpu_op        = fpnew_pkg::SGNJ;
                  fp_rnd_mode_o = 3'b000; // sgnj
                  fp_op_group   = NONCOMP;
                  apu_type_o    = APUTYPE_FP; // doesn't matter much as long as it's not div
                  check_fprm    = 1'b0;
                end
                // vfsgnjn.vfmt - Vectorial FP Negated Sign Injection
                5'b01110: begin
                  fpu_op        = fpnew_pkg::SGNJ;
                  fp_rnd_mode_o = 3'b001; // sgnjn
                  fp_op_group   = NONCOMP;
                  apu_type_o    = APUTYPE_FP; // doesn't matter much as long as it's not div
                  check_fprm    = 1'b0;
                end
                // vfsgnjx.vfmt - Vectorial FP Xored Sign Injection
                5'b01111: begin
                  fpu_op        = fpnew_pkg::SGNJ;
                  fp_rnd_mode_o = 3'b010; // sgnjx
                  fp_op_group   = NONCOMP;
                  apu_type_o    = APUTYPE_FP; // doesn't matter much as long as it's not div
                  check_fprm    = 1'b0;
                end
                // vfeq.vfmt - Vectorial FP Equals
                5'b10000: begin
                  reg_fp_d_o    = 1'b0; // go to integer regfile
                  fpu_op        = fpnew_pkg::CMP;
                  fp_rnd_mode_o = 3'b010; // eq
                  fp_op_group   = NONCOMP;
                  apu_type_o    = APUTYPE_FP; // doesn't matter much as long as it's not div
                  check_fprm    = 1'b0;
                end
                // vfne.vfmt - Vectorial FP Not Equals
                5'b10001: begin
                  reg_fp_d_o    = 1'b0; // go to integer regfile
                  fpu_op        = fpnew_pkg::CMP;
                  fpu_op_mod    = 1'b1; // invert output
                  fp_rnd_mode_o = 3'b010; // eq
                  fp_op_group   = NONCOMP;
                  apu_type_o    = APUTYPE_FP; // doesn't matter much as long as it's not div
                  check_fprm    = 1'b0;
                end
                // vflt.vfmt - Vectorial FP Less Than
                5'b10010: begin
                  reg_fp_d_o    = 1'b0; // go to integer regfile
                  fpu_op        = fpnew_pkg::CMP;
                  fp_rnd_mode_o = 3'b001; // lt
                  fp_op_group   = NONCOMP;
                  apu_type_o    = APUTYPE_FP; // doesn't matter much as long as it's not div
                  check_fprm    = 1'b0;
                end
                // vfge.vfmt - Vectorial FP Greater Than or Equals
                5'b10011: begin
                  reg_fp_d_o    = 1'b0; // go to integer regfile
                  fpu_op        = fpnew_pkg::CMP;
                  fpu_op_mod    = 1'b1; // invert output
                  fp_rnd_mode_o = 3'b001; // lt
                  fp_op_group   = NONCOMP;
                  apu_type_o    = APUTYPE_FP; // doesn't matter much as long as it's not div
                  check_fprm    = 1'b0;
                end
                // vfle.vfmt - Vectorial FP Less Than or Equals
                5'b10100: begin
                  reg_fp_d_o    = 1'b0; // go to integer regfile
                  fpu_op        = fpnew_pkg::CMP;
                  fp_rnd_mode_o = 3'b000; // le
                  fp_op_group   = NONCOMP;
                  apu_type_o    = APUTYPE_FP; // doesn't matter much as long as it's not div
                  check_fprm    = 1'b0;
                end
                // vfgt.vfmt - Vectorial FP Greater Than
                5'b10101: begin
                  reg_fp_d_o    = 1'b0; // go to integer regfile
                  fpu_op        = fpnew_pkg::CMP;
                  fpu_op_mod    = 1'b1; // invert output
                  fp_rnd_mode_o = 3'b000; // le
                  fp_op_group   = NONCOMP;
                  apu_type_o    = APUTYPE_FP; // doesn't matter much as long as it's not div
                  check_fprm    = 1'b0;
                end
                // vfcpk{a-d}.vfmt.s/d
                5'b110??: begin
                  // vfcpk{{a/c}/{b/d}} selection in R bit
                  fpu_op_mod           = instr_rdata_i[14];
                  fp_op_group          = CONV;
                  apu_type_o           = APUTYPE_CAST;
                  scalar_replication_o = 1'b0;

                  if (instr_rdata_i[25]) fpu_op = fpnew_pkg::CPKCD; // vfcpk{c/d}
                  else fpu_op = fpnew_pkg::CPKAB; // vfcpk{a/b}

                  // vfcpk{a-d}.vfmt.d - from double
                  if (instr_rdata_i[26]) begin
                    fpu_src_fmt_o  = fpnew_pkg::FP64;
                    if (~C_RVD) illegal_insn_o = 1'b1;
                  end
                  // vfcpk{a-d}.vfmt.s
                  else begin
                    fpu_src_fmt_o  = fpnew_pkg::FP32;
                    if (~C_RVF) illegal_insn_o = 1'b1;
                  end
                  // Resolve legal vfcpk / format combinations (mostly static)
                  if (fpu_op == fpnew_pkg::CPKCD) begin // vfcpk{c/d} not possible unless FP8 and FLEN>=64
                    if (~C_XF8 || ~C_RVD) illegal_insn_o = 1'b1;
                  end else begin
                    if (instr_rdata_i[14]) begin // vfcpkb
                      // vfcpkb not possible for FP32
                      if (fpu_dst_fmt_o == fpnew_pkg::FP32) illegal_insn_o = 1'b1;
                      // vfcpkb not possible for FP16[ALT] if not RVD
                      if (~C_RVD && (fpu_dst_fmt_o != fpnew_pkg::FP8)) illegal_insn_o = 1'b1;
                    end
                  end
                end
                // Rest are illegal instructions
                default: begin
                  illegal_insn_o = 1'b1;
                end
              endcase

              // check enabled formats (static)
              // need RVD for F vectors
              if ((~C_RVF || ~C_RVD) && fpu_dst_fmt_o == fpnew_pkg::FP32) illegal_insn_o = 1'b1;
              // need RVF for F16 vectors
              if ((~C_XF16 || ~C_RVF) && fpu_dst_fmt_o == fpnew_pkg::FP16) illegal_insn_o = 1'b1;
              // need RVF for F16 vectors
              if ((~C_XF16ALT || ~C_RVF) && fpu_dst_fmt_o == fpnew_pkg::FP16ALT) begin
                illegal_insn_o = 1'b1;
              end
              // need F16 for F8 vectors
              if ((~C_XF8 || (~C_XF16 && ~C_XF16ALT)) && fpu_dst_fmt_o == fpnew_pkg::FP8) begin
                illegal_insn_o = 1'b1;
              end

              // check rounding mode
              if (check_fprm) begin
                unique case (frm_i) inside
                  [3'b000:3'b100] : ; //legal rounding modes
                  default         : illegal_insn_o = 1'b1;
                endcase
              end

              // Set latencies for FPnew from config. The C_LAT constants contain the number
              // of pipeline registers. the APU takes the following values:
              // 1 = single cycle (no latency), 2 = one pipestage, 3 = two or more pipestages
              case (fp_op_group)
                // ADDMUL has format dependent latency
                ADDMUL : begin
                  unique case (fpu_dst_fmt_o)
                    fpnew_pkg::FP32    : apu_lat_o = (C_LAT_FP32<2)    ? C_LAT_FP32+1    : 2'h3;
                    fpnew_pkg::FP16    : apu_lat_o = (C_LAT_FP16<2)    ? C_LAT_FP16+1    : 2'h3;
                    fpnew_pkg::FP16ALT : apu_lat_o = (C_LAT_FP16ALT<2) ? C_LAT_FP16ALT+1 : 2'h3;
                    fpnew_pkg::FP8     : apu_lat_o = (C_LAT_FP8<2)     ? C_LAT_FP8+1     : 2'h3;
                    default : ;
                  endcase
                end
                // DIVSQRT is iterative and takes more than 2 cycles
                DIVSQRT : apu_lat_o = 2'h3;
                // NONCOMP uses the same latency for all formats
                NONCOMP : apu_lat_o = (C_LAT_NONCOMP<2) ? C_LAT_NONCOMP+1 : 2'h3;
                // CONV uses the same latency for all formats
                CONV    : apu_lat_o = (C_LAT_CONV<2) ? C_LAT_CONV+1 : 2'h3;
              endcase

              // Set FPnew OP and OPMOD as the APU op
              apu_op_o = {fpu_vec_op, fpu_op_mod, fpu_op};
            end
            // FPU!=1 or no Vectors or old shared unit
            else begin
              illegal_insn_o = 1'b1;
            end
          end // Vectorial Float Ops

        end  // prefix 10

        // PREFIX 00/01
        else begin
          // non bit-manipulation instructions
          regfile_alu_we = 1'b1;
          rega_used_o    = 1'b1;

          if (~instr_rdata_i[28]) regb_used_o = 1'b1;

          unique case ({instr_rdata_i[30:25], instr_rdata_i[14:12]})
            // RV32I ALU operations
            {6'b00_0000, 3'b000}: alu_operator_o = ALU_ADD;   // Add
            {6'b10_0000, 3'b000}: alu_operator_o = ALU_SUB;   // Sub
            {6'b00_0000, 3'b010}: alu_operator_o = ALU_SLTS;  // Set Lower Than
            {6'b00_0000, 3'b011}: alu_operator_o = ALU_SLTU;  // Set Lower Than Unsigned
            {6'b00_0000, 3'b100}: alu_operator_o = ALU_XOR;   // Xor
            {6'b00_0000, 3'b110}: alu_operator_o = ALU_OR;    // Or
            {6'b00_0000, 3'b111}: alu_operator_o = ALU_AND;   // And
            {6'b00_0000, 3'b001}: alu_operator_o = ALU_SLL;   // Shift Left Logical
            {6'b00_0000, 3'b101}: alu_operator_o = ALU_SRL;   // Shift Right Logical
            {6'b10_0000, 3'b101}: alu_operator_o = ALU_SRA;   // Shift Right Arithmetic

            // supported RV32M instructions
            {6'b00_0001, 3'b000}: begin // mul
              alu_en_o        = 1'b0;
              mult_int_en     = 1'b1;
              mult_operator_o = MUL_MAC32;
              regc_mux_o      = REGC_ZERO;
            end
            {6'b00_0001, 3'b001}: begin // mulh
              alu_en_o           = 1'b0;
              regc_used_o        = 1'b1;
              regc_mux_o         = REGC_ZERO;
              mult_signed_mode_o = 2'b11;
              mult_int_en        = 1'b1;
              mult_operator_o    = MUL_H;
              instr_multicycle_o = 1'b1;
            end
            {6'b00_0001, 3'b010}: begin // mulhsu
              alu_en_o           = 1'b0;
              regc_used_o        = 1'b1;
              regc_mux_o         = REGC_ZERO;
              mult_signed_mode_o = 2'b01;
              mult_int_en        = 1'b1;
              mult_operator_o    = MUL_H;
              instr_multicycle_o = 1'b1;
            end
            {6'b00_0001, 3'b011}: begin // mulhu
              alu_en_o           = 1'b0;
              regc_used_o        = 1'b1;
              regc_mux_o         = REGC_ZERO;
              mult_signed_mode_o = 2'b00;
              mult_int_en        = 1'b1;
              mult_operator_o    = MUL_H;
              instr_multicycle_o = 1'b1;
            end
            {6'b00_0001, 3'b100}: begin // div
              alu_op_a_mux_sel_o = OP_A_REGB_OR_FWD;
              alu_op_b_mux_sel_o = OP_B_REGC_OR_FWD;
              regc_mux_o         = REGC_S1;
              regc_used_o        = 1'b1;
              regb_used_o        = 1'b1;
              rega_used_o        = 1'b0;
              alu_operator_o     = ALU_DIV;
              instr_multicycle_o = 1'b1;
              `USE_APU_INT_DIV
            end
            {6'b00_0001, 3'b101}: begin // divu
              alu_op_a_mux_sel_o = OP_A_REGB_OR_FWD;
              alu_op_b_mux_sel_o = OP_B_REGC_OR_FWD;
              regc_mux_o         = REGC_S1;
              regc_used_o        = 1'b1;
              regb_used_o        = 1'b1;
              rega_used_o        = 1'b0;
              alu_operator_o     = ALU_DIVU;
              instr_multicycle_o = 1'b1;
              `USE_APU_INT_DIV
            end
            {6'b00_0001, 3'b110}: begin // rem
              alu_op_a_mux_sel_o = OP_A_REGB_OR_FWD;
              alu_op_b_mux_sel_o = OP_B_REGC_OR_FWD;
              regc_mux_o         = REGC_S1;
              regc_used_o        = 1'b1;
              regb_used_o        = 1'b1;
              rega_used_o        = 1'b0;
              alu_operator_o     = ALU_REM;
              instr_multicycle_o = 1'b1;
              `USE_APU_INT_DIV
            end
            {6'b00_0001, 3'b111}: begin // remu
              alu_op_a_mux_sel_o = OP_A_REGB_OR_FWD;
              alu_op_b_mux_sel_o = OP_B_REGC_OR_FWD;
              regc_mux_o         = REGC_S1;
              regc_used_o        = 1'b1;
              regb_used_o        = 1'b1;
              rega_used_o        = 1'b0;
              alu_operator_o     = ALU_REMU;
              instr_multicycle_o = 1'b1;
              `USE_APU_INT_DIV
            end

            // PULP specific instructions
            {6'b10_0001, 3'b000}: begin // p.mac
              alu_en_o        = 1'b0;
              regc_used_o     = 1'b1;
              regc_mux_o      = REGC_RD;
              mult_int_en     = 1'b1;
              mult_operator_o = MUL_MAC32;
              `USE_APU_INT_MULT
            end
            {6'b10_0001, 3'b001}: begin // p.msu
              alu_en_o        = 1'b0;
              regc_used_o     = 1'b1;
              regc_mux_o      = REGC_RD;
              mult_int_en     = 1'b1;
              mult_operator_o = MUL_MSU32;
              `USE_APU_INT_MULT
            end
            {6'b00_0010, 3'b010}: alu_operator_o = ALU_SLETS; // Set Lower Equal Than    p.slet
            {6'b00_0010, 3'b011}: alu_operator_o = ALU_SLETU; // Set Lower Equal Than Unsigned   p.sletu
            {6'b00_0010, 3'b100}: begin alu_operator_o = ALU_MIN;   end // Min   p.min
            {6'b00_0010, 3'b101}: begin alu_operator_o = ALU_MINU;  end // Min Unsigned
            {6'b00_0010, 3'b110}: begin alu_operator_o = ALU_MAX;   end // Max
            {6'b00_0010, 3'b111}: begin alu_operator_o = ALU_MAXU;  end // Max Unsigned
            {6'b00_0100, 3'b101}: begin alu_operator_o = ALU_ROR;   end // Rotate Right

            // PULP specific instructions using only one source register
            {6'b00_1000, 3'b000}: begin alu_operator_o = ALU_FF1;  end // Find First 1
            {6'b00_1000, 3'b001}: begin alu_operator_o = ALU_FL1;  end // Find Last 1
            {6'b00_1000, 3'b010}: begin alu_operator_o = ALU_CLB;  end // Count Leading Bits
            {6'b00_1000, 3'b011}: begin alu_operator_o = ALU_CNT;  end // Count set bits (popcount)
            {6'b00_1000, 3'b100}: begin alu_operator_o = ALU_EXTS; alu_vec_mode_o = VEC_MODE16;  end // Sign-extend Half-word
            {6'b00_1000, 3'b101}: begin alu_operator_o = ALU_EXT;  alu_vec_mode_o = VEC_MODE16;  end // Zero-extend Half-word
            {6'b00_1000, 3'b110}: begin alu_operator_o = ALU_EXTS; alu_vec_mode_o = VEC_MODE8;   end // Sign-extend Byte
            {6'b00_1000, 3'b111}: begin alu_operator_o = ALU_EXT;  alu_vec_mode_o = VEC_MODE8;   end // Zero-extend Byte

            {6'b00_0010, 3'b000}: begin alu_operator_o = ALU_ABS;  end // p.abs

            {6'b00_1010, 3'b001}: begin // p.clip
              alu_operator_o     = ALU_CLIP;
              alu_op_b_mux_sel_o = OP_B_IMM;
              imm_b_mux_sel_o    = IMMB_CLIP;
            end

            {6'b00_1010, 3'b010}: begin // p.clipu
              alu_operator_o     = ALU_CLIPU;
              alu_op_b_mux_sel_o = OP_B_IMM;
              imm_b_mux_sel_o    = IMMB_CLIP;
            end

            {6'b00_1010, 3'b101}: begin // p.clipr
              alu_operator_o     = ALU_CLIP;
              regb_used_o        = 1'b1;
            end

            {6'b00_1010, 3'b110}: begin // p.clipur
              alu_operator_o     = ALU_CLIPU;
              regb_used_o        = 1'b1;
            end

            default: begin
              illegal_insn_o = 1'b1;
            end
          endcase
        end
      end

      ////////////////////////////
      //  ______ _____  _    _  //
      // |  ____|  __ \| |  | | //
      // | |__  | |__) | |  | | //
      // |  __| |  ___/| |  | | //
      // | |    | |    | |__| | //
      // |_|    |_|     \____/  //
      //                        //
      ////////////////////////////

      // floating point arithmetic
      OPCODE_OP_FP: begin
        if (FPU==1) begin

          // using APU instead of ALU
          apu_en           = 1'b1;
          alu_en_o         = 1'b0;
          // Private and new shared FP use FPnew
          apu_flags_src_o  = (SHARED_FP==1) ? APU_FLAGS_FP : APU_FLAGS_FPNEW;
          // by default, set all registers to FP registers and use 2
          rega_used_o      = 1'b1;
          regb_used_o      = 1'b1;
          reg_fp_a_o       = 1'b1;
          reg_fp_b_o       = 1'b1;
          reg_fp_d_o       = 1'b1;
          // by default we need to verify rm is legal but assume it is for now
          check_fprm       = 1'b1;
          fp_rnd_mode_o    = instr_rdata_i[14:12];

          // Decode Formats (preliminary, can change for some ops)
          unique case (instr_rdata_i[26:25])
            // FP32
            2'b00: fpu_dst_fmt_o = fpnew_pkg::FP32;
            // FP64
            2'b01: fpu_dst_fmt_o = fpnew_pkg::FP64;
            // FP16 or FP16ALT
            2'b10: begin
              // FP16alt encoded in rm field
              if (instr_rdata_i[14:12]==3'b101) fpu_dst_fmt_o = fpnew_pkg::FP16ALT;
              // this can still change to FP16ALT
              else fpu_dst_fmt_o = fpnew_pkg::FP16;
            end
            // FP8
            2'b11: fpu_dst_fmt_o = fpnew_pkg::FP8;
          endcase

          // By default, src=dst
          fpu_src_fmt_o = fpu_dst_fmt_o;

          // decode FP instruction
          unique case (instr_rdata_i[31:27])
            // fadd.fmt - FP Addition
            5'b00000: begin
              fpu_op        = fpnew_pkg::ADD;
              fp_op_group   = ADDMUL;
              apu_type_o    = APUTYPE_ADDSUB;
              apu_op_o      = 2'b0;
              apu_lat_o     = (PIPE_REG_ADDSUB==1) ? 2'h2 : 2'h1;
              // FPnew needs addition operands as operand B and C
              if (SHARED_FP!=1) begin
                alu_op_b_mux_sel_o = OP_B_REGA_OR_FWD;
                alu_op_c_mux_sel_o = OP_C_REGB_OR_FWD;
              end
            end
            // fsub.fmt - FP Subtraction
            5'b00001: begin
              fpu_op        = fpnew_pkg::ADD;
              fpu_op_mod    = 1'b1;
              fp_op_group   = ADDMUL;
              apu_type_o    = APUTYPE_ADDSUB;
              apu_op_o      = 2'b1;
              apu_lat_o     = (PIPE_REG_ADDSUB==1) ? 2'h2 : 2'h1;
              if (SHARED_FP!=1) begin
                alu_op_b_mux_sel_o = OP_B_REGA_OR_FWD;
                alu_op_c_mux_sel_o = OP_C_REGB_OR_FWD;
              end
            end
            // fmul.fmt - FP Multiplication
            5'b00010: begin
              fpu_op        = fpnew_pkg::MUL;
              fp_op_group   = ADDMUL;
              apu_type_o    = APUTYPE_MULT;
              apu_lat_o     = (PIPE_REG_MULT==1) ? 2'h2 : 2'h1;
            end
            // fdiv.fmt - FP Division
            5'b00011: begin
              if (FP_DIVSQRT) begin
                fpu_op      = fpnew_pkg::DIV;
                fp_op_group = DIVSQRT;
                apu_type_o  = APUTYPE_DIV;
                apu_lat_o   = 2'h3;
              end else
                illegal_insn_o = 1'b1;
            end
            // fsqrt.fmt - FP Square Root
            5'b01011: begin
              if (FP_DIVSQRT) begin
                regb_used_o = 1'b0;
                fpu_op      = fpnew_pkg::SQRT;
                fp_op_group = DIVSQRT;
                apu_type_o  = APUTYPE_SQRT;
                apu_op_o    = 1'b1;
                apu_lat_o   = 2'h3;
                // rs2 must be zero
                if (instr_rdata_i[24:20] != 5'b00000) illegal_insn_o = 1'b1;
              end else
                illegal_insn_o = 1'b1;
            end
            // fsgn{j[n]/jx}.fmt - FP Sign Injection
            5'b00100: begin
              // old FPU needs ALU
              if (SHARED_FP==1) begin
                apu_en         = 1'b0;
                alu_en_o       = 1'b1;
                regfile_alu_we = 1'b1;
                case (instr_rdata_i[14:12])
                  //fsgnj.s
                  3'h0: alu_operator_o = ALU_FSGNJ;
                  //fsgnjn.s
                  3'h1: alu_operator_o = ALU_FSGNJN;
                  //fsgnjx.s
                  3'h2: alu_operator_o = ALU_FSGNJX;
                  // illegal instruction
                  default: illegal_insn_o = 1'b1;
                endcase
              // FPnew supports SGNJ
              end else begin
                fpu_op        = fpnew_pkg::SGNJ;
                fp_op_group   = NONCOMP;
                apu_type_o    = APUTYPE_FP; // doesn't matter much as long as it's not div
                check_fprm    = 1'b0; // instruction encoded in rm, do the check here
                if (C_XF16ALT) begin  // FP16ALT instructions encoded in rm separately (static)
                  if (!(instr_rdata_i[14:12] inside {[3'b000:3'b010], [3'b100:3'b110]})) begin
                    illegal_insn_o = 1'b1;
                  end
                  // FP16ALT uses special encoding here
                  if (instr_rdata_i[14]) begin
                    fpu_dst_fmt_o = fpnew_pkg::FP16ALT;
                    fpu_src_fmt_o = fpnew_pkg::FP16ALT;
                  end else begin
                    fp_rnd_mode_o = {1'b0, instr_rdata_i[13:12]};
                  end
                end else begin
                  if (!(instr_rdata_i[14:12] inside {[3'b000:3'b010]})) illegal_insn_o = 1'b1;
                end
              end
            end
            // fmin/fmax.fmt - FP Minimum / Maximum
            5'b00101: begin
              // old FPU needs ALU
              if (SHARED_FP==1) begin
                apu_en         = 1'b0;
                alu_en_o       = 1'b1;
                regfile_alu_we = 1'b1;
                case (instr_rdata_i[14:12])
                  //fmin.s
                  3'h0:     alu_operator_o = ALU_FMIN;
                  //fmax.s
                  3'h1:     alu_operator_o = ALU_FMAX;
                  default:  illegal_insn_o = 1'b1;
                endcase
              // FPnew supports MIN-MAX
              end else begin
                fpu_op        = fpnew_pkg::MINMAX;
                fp_op_group   = NONCOMP;
                apu_type_o    = APUTYPE_FP; // doesn't matter much as long as it's not div
                check_fprm    = 1'b0; // instruction encoded in rm, do the check here
                if (C_XF16ALT) begin  // FP16ALT instructions encoded in rm separately (static)
                  if (!(instr_rdata_i[14:12] inside {[3'b000:3'b001], [3'b100:3'b101]})) begin
                    illegal_insn_o = 1'b1;
                  end
                  // FP16ALT uses special encoding here
                  if (instr_rdata_i[14]) begin
                    fpu_dst_fmt_o = fpnew_pkg::FP16ALT;
                    fpu_src_fmt_o = fpnew_pkg::FP16ALT;
                  end else begin
                    fp_rnd_mode_o = {1'b0, instr_rdata_i[13:12]};
                  end
                end else begin
                  if (!(instr_rdata_i[14:12] inside {[3'b000:3'b001]})) illegal_insn_o = 1'b1;
                end
              end
            end
            // fcvt.fmt.fmt - FP to FP Conversion
            5'b01000: begin
              // old FPU has hacky fcvt.s.d
              if (SHARED_FP==1) begin
                apu_en         = 1'b0;
                alu_en_o       = 1'b1;
                regfile_alu_we = 1'b1;
                regb_used_o    = 1'b0;
                alu_operator_o = ALU_FKEEP;
              // FPnew does proper casts
              end else begin
                regb_used_o   = 1'b0;
                fpu_op        = fpnew_pkg::F2F;
                fp_op_group   = CONV;
                apu_type_o    = APUTYPE_CAST;
                // bits [22:20] used, other bits must be 0
                if (instr_rdata_i[24:23]) illegal_insn_o = 1'b1;
                // check source format
                unique case (instr_rdata_i[22:20])
                  // Only process instruction if corresponding extension is active (static)
                  3'b000: begin
                    if (~C_RVF) illegal_insn_o = 1'b1;
                    fpu_src_fmt_o = fpnew_pkg::FP32;
                  end
                  3'b001: begin
                    if (~C_RVD) illegal_insn_o = 1'b1;
                    fpu_src_fmt_o = fpnew_pkg::FP64;
                  end
                  3'b010: begin
                    if (~C_XF16) illegal_insn_o = 1'b1;
                    fpu_src_fmt_o = fpnew_pkg::FP16;
                  end
                  3'b110: begin
                    if (~C_XF16ALT) illegal_insn_o = 1'b1;
                    fpu_src_fmt_o = fpnew_pkg::FP16ALT;
                  end
                  3'b011: begin
                    if (~C_XF8) illegal_insn_o = 1'b1;
                    fpu_src_fmt_o = fpnew_pkg::FP8;
                  end
                  default: illegal_insn_o = 1'b1;
                endcase
              end
            end
            // fmulex.s.fmt - FP Expanding Multiplication to FP32
            5'b01001: begin
              fpu_op        = fpnew_pkg::MUL;
              fp_op_group   = ADDMUL;
              apu_type_o    = APUTYPE_MULT;
              apu_lat_o     = (PIPE_REG_MULT==1) ? 2'h2 : 2'h1;
              // set dst format to FP32
              fpu_dst_fmt_o = fpnew_pkg::FP32;
            end
            // fmacex.s.fmt - FP Expanding Multipy-Accumulate to FP32
            5'b01010: begin
              regc_used_o = 1'b1;
              regc_mux_o  = REGC_RD; // third operand is rd
              reg_fp_c_o  = 1'b1;
              fpu_op      = fpnew_pkg::FMADD;
              fp_op_group = ADDMUL;
              apu_type_o  = APUTYPE_MAC;
              apu_lat_o   = (PIPE_REG_MULT==1) ? 2'h2 : 2'h1;
              // set dst format to FP32
              fpu_dst_fmt_o = fpnew_pkg::FP32;
            end
            // feq/flt/fle.fmt - FP Comparisons
            5'b10100: begin
              // old FPU needs ALU
              if (SHARED_FP==1) begin
                apu_en         = 1'b0;
                alu_en_o       = 1'b1;
                regfile_alu_we = 1'b1;
                reg_fp_d_o     = 1'b0;
                case (instr_rdata_i[14:12])
                  //fle.s
                  3'h0:     alu_operator_o = ALU_FLE;
                  //flt.s
                  3'h1:     alu_operator_o = ALU_FLT;
                  //feq.s
                  3'h2:     alu_operator_o = ALU_FEQ;
                  default:  illegal_insn_o = 1'b1;
                endcase
              // FPnew supports comparisons
              end else begin
                fpu_op        = fpnew_pkg::CMP;
                fp_op_group   = NONCOMP;
                reg_fp_d_o    = 1'b0; // go to integer regfile
                apu_type_o    = APUTYPE_FP; // doesn't matter much as long as it's not div
                check_fprm    = 1'b0; // instruction encoded in rm, do the check here
                if (C_XF16ALT) begin  // FP16ALT instructions encoded in rm separately (static)
                  if (!(instr_rdata_i[14:12] inside {[3'b000:3'b010], [3'b100:3'b110]})) begin
                    illegal_insn_o = 1'b1;
                  end
                  // FP16ALT uses special encoding here
                  if (instr_rdata_i[14]) begin
                    fpu_dst_fmt_o = fpnew_pkg::FP16ALT;
                    fpu_src_fmt_o = fpnew_pkg::FP16ALT;
                  end else begin
                    fp_rnd_mode_o = {1'b0, instr_rdata_i[13:12]};
                  end
                end else begin
                  if (!(instr_rdata_i[14:12] inside {[3'b000:3'b010]})) illegal_insn_o = 1'b1;
                end
              end
            end
            // fcvt.ifmt.fmt - FP to Int Conversion
            5'b11000: begin
              regb_used_o   = 1'b0;
              reg_fp_d_o    = 1'b0; // go to integer regfile
              fpu_op        = fpnew_pkg::F2I;
              fp_op_group   = CONV;
              fpu_op_mod    = instr_rdata_i[20]; // signed/unsigned switch
              apu_type_o    = APUTYPE_CAST;
              apu_op_o      = 2'b1;
              apu_lat_o     = (PIPE_REG_CAST==1) ? 2'h2 : 2'h1;

              unique case (instr_rdata_i[26:25]) //fix for casting to different formats other than FP32
                2'b00: begin
                  if (~C_RVF) illegal_insn_o = 1;
                  else fpu_src_fmt_o = fpnew_pkg::FP32;
                end
                2'b01: begin
                  if (~C_RVD) illegal_insn_o = 1;
                  else fpu_src_fmt_o = fpnew_pkg::FP64;
                end
                2'b10: begin
                  if (instr_rdata_i[14:12] == 3'b101) begin
                    if (~C_XF16ALT) illegal_insn_o = 1;
                    else fpu_src_fmt_o = fpnew_pkg::FP16ALT;
                  end else if (~C_XF16) begin
                    illegal_insn_o = 1;
                  end else begin
                    fpu_src_fmt_o = fpnew_pkg::FP16;
                  end
                end
                2'b11: begin
                  if (~C_XF8) illegal_insn_o = 1;
                  else fpu_src_fmt_o = fpnew_pkg::FP8;
                end
              endcase // unique case (instr_rdata_i[26:25])
              // bits [21:20] used, other bits must be 0
              if (instr_rdata_i[24:21]) illegal_insn_o = 1'b1;   // in RV32, no casts to L allowed.
            end
            // fcvt.fmt.ifmt - Int to FP Conversion
            5'b11010: begin
              regb_used_o   = 1'b0;
              reg_fp_a_o    = 1'b0; // go from integer regfile
              fpu_op        = fpnew_pkg::I2F;
              fp_op_group   = CONV;
              fpu_op_mod    = instr_rdata_i[20]; // signed/unsigned switch
              apu_type_o    = APUTYPE_CAST;
              apu_op_o      = 2'b0;
              apu_lat_o     = (PIPE_REG_CAST==1) ? 2'h2 : 2'h1;
              // bits [21:20] used, other bits must be 0
              if (instr_rdata_i[24:21]) illegal_insn_o = 1'b1;   // in RV32, no casts to L allowed.
            end
            // move and class
            5'b11100: begin
              // old fpu maps this to ALU ops
              if (SHARED_FP==1) begin
                apu_en         = 1'b0;
                alu_en_o       = 1'b1;
                regfile_alu_we = 1'b1;
                case (instr_rdata_i[14:12])
                  // fmv.x.s - move from floating point to gp register
                  3'b000: begin
                     reg_fp_d_o     = 1'b0; // go to integer regfile
                     alu_operator_o = ALU_ADD;
                  end
                  // fclass - classify float
                  3'b001: begin
                     regb_used_o    = 1'b0;
                     reg_fp_d_o     = 1'b0; // go to integer regfile
                     alu_operator_o = ALU_FCLASS;
                  end
                  default: illegal_insn_o = 1'b1;
                endcase
              // FPnew does proper NaN-Boxing
              end else begin
                regb_used_o = 1'b0;
                reg_fp_d_o  = 1'b0; // go to integer regfile
                fp_op_group = NONCOMP;
                apu_type_o  = APUTYPE_FP; // doesn't matter much as long as it's not div
                check_fprm  = 1'b0; // instruction encoded in rm, do the check here
                // fmv.x.fmt - FPR to GPR Move
                if (instr_rdata_i[14:12] == 3'b000 || (C_XF16ALT && instr_rdata_i[14:12] == 3'b100)) begin
                  alu_op_b_mux_sel_o  = OP_B_REGA_OR_FWD; // set rs2 = rs1 so we can map FMV to SGNJ in the unit
                  fpu_op              = fpnew_pkg::SGNJ; // mapped to SGNJ-passthrough since no recoding
                  fpu_op_mod          = 1'b1;    // sign-extend result
                  fp_rnd_mode_o       = 3'b011;  // passthrough without checking nan-box
                  // FP16ALT uses special encoding here
                  if (instr_rdata_i[14]) begin
                    fpu_dst_fmt_o = fpnew_pkg::FP16ALT;
                    fpu_src_fmt_o = fpnew_pkg::FP16ALT;
                  end
                // fclass.fmt - FP Classify
                end else if (instr_rdata_i[14:12] == 3'b001 || (C_XF16ALT && instr_rdata_i[14:12] == 3'b101)) begin
                  fpu_op        = fpnew_pkg::CLASSIFY;
                  fp_rnd_mode_o = 3'b000;
                  // FP16ALT uses special encoding here
                  if (instr_rdata_i[14]) begin
                    fpu_dst_fmt_o = fpnew_pkg::FP16ALT;
                    fpu_src_fmt_o = fpnew_pkg::FP16ALT;
                  end
                end else begin
                  illegal_insn_o = 1'b1;
                end
                // rs2 must be zero
                if (instr_rdata_i[24:20]) illegal_insn_o = 1'b1;
              end
            end
            // fmv.fmt.x - GPR to FPR Move
            5'b11110: begin
              // old fpu maps this to ALU ops
              if (SHARED_FP==1) begin
                apu_en         = 1'b0;
                alu_en_o       = 1'b1;
                regfile_alu_we = 1'b1;
                reg_fp_a_o     = 1'b0; // go from integer regfile
                alu_operator_o = ALU_ADD;
              // FPnew does proper NaN-Boxing
              end else begin
                regb_used_o         = 1'b0;
                reg_fp_a_o          = 1'b0; // go from integer regfile
                alu_op_b_mux_sel_o  = OP_B_REGA_OR_FWD; // set rs2 = rs1 so we can map FMV to SGNJ in the unit
                fpu_op              = fpnew_pkg::SGNJ; // mapped to SGNJ-passthrough since no recoding
                fpu_op_mod          = 1'b0;    // nan-box result
                fp_op_group         = NONCOMP;
                fp_rnd_mode_o       = 3'b011;  // passthrough without checking nan-box
                apu_type_o          = APUTYPE_FP; // doesn't matter much as long as it's not div
                check_fprm          = 1'b0; // instruction encoded in rm, do the check here
                if (instr_rdata_i[14:12] == 3'b000 || (C_XF16ALT && instr_rdata_i[14:12] == 3'b100)) begin
                  // FP16ALT uses special encoding here
                  if (instr_rdata_i[14]) begin
                    fpu_dst_fmt_o = fpnew_pkg::FP16ALT;
                    fpu_src_fmt_o = fpnew_pkg::FP16ALT;
                  end
                end else begin
                  illegal_insn_o = 1'b1;
                end
                // rs2 must be zero
                if (instr_rdata_i[24:20] != 5'b00000) illegal_insn_o = 1'b1;
              end
            end
            // Rest are illegal instructions
            default: begin
              illegal_insn_o = 1'b1;
            end
          endcase

          // check enabled formats (static)
          if (~C_RVF && fpu_dst_fmt_o == fpnew_pkg::FP32) illegal_insn_o = 1'b1;
          if ((~C_RVD || SHARED_FP==1) && fpu_dst_fmt_o == fpnew_pkg::FP64) illegal_insn_o = 1'b1;
          if ((~C_XF16 || SHARED_FP==1) && fpu_dst_fmt_o == fpnew_pkg::FP16) illegal_insn_o = 1'b1;
          if ((~C_XF16ALT || SHARED_FP==1) && fpu_dst_fmt_o == fpnew_pkg::FP16ALT) begin
            illegal_insn_o = 1'b1;
          end
          if ((~C_XF8 || SHARED_FP==1) && fpu_dst_fmt_o == fpnew_pkg::FP8) illegal_insn_o = 1'b1;

          // check rounding mode
          if (check_fprm) begin
            unique case (instr_rdata_i[14:12]) inside
              [3'b000:3'b100]: ; //legal rounding modes
              3'b101: begin      // Alternative Half-Precsision encded as fmt=10 and rm=101
                if (~C_XF16ALT || fpu_dst_fmt_o != fpnew_pkg::FP16ALT) illegal_insn_o = 1'b1;
                // actual rounding mode from frm csr
                unique case (frm_i) inside
                  [3'b000:3'b100] : fp_rnd_mode_o = frm_i; //legal rounding modes
                  default         : illegal_insn_o = 1'b1;
                endcase
              end
              3'b111: begin
                // rounding mode from frm csr
                unique case (frm_i) inside
                  [3'b000:3'b100] : fp_rnd_mode_o = frm_i; //legal rounding modes
                  default         : illegal_insn_o = 1'b1;
                endcase
              end
              default : illegal_insn_o = 1'b1;
            endcase
          end

          // Set latencies for FPnew from config. The C_LAT constants contain the number
          // of pipeline registers. the APU takes the following values:
          // 1 = single cycle (no latency), 2 = one pipestage, 3 = two or more pipestages
          if (SHARED_FP!=1) begin
            case (fp_op_group)
              // ADDMUL has format dependent latency
              ADDMUL : begin
                unique case (fpu_dst_fmt_o)
                  fpnew_pkg::FP32    : apu_lat_o = (C_LAT_FP32<2)    ? C_LAT_FP32+1    : 2'h3;
                  fpnew_pkg::FP64    : apu_lat_o = (C_LAT_FP64<2)    ? C_LAT_FP64+1    : 2'h3;
                  fpnew_pkg::FP16    : apu_lat_o = (C_LAT_FP16<2)    ? C_LAT_FP16+1    : 2'h3;
                  fpnew_pkg::FP16ALT : apu_lat_o = (C_LAT_FP16ALT<2) ? C_LAT_FP16ALT+1 : 2'h3;
                  fpnew_pkg::FP8     : apu_lat_o = (C_LAT_FP8<2)     ? C_LAT_FP8+1     : 2'h3;
                  default : ;
                endcase
              end
              // DIVSQRT is iterative and takes more than 2 cycles
              DIVSQRT : apu_lat_o = 2'h3;
              // NONCOMP uses the same latency for all formats
              NONCOMP : apu_lat_o = (C_LAT_NONCOMP<2) ? C_LAT_NONCOMP+1 : 2'h3;
              // CONV uses the same latency for all formats
              CONV    : apu_lat_o = (C_LAT_CONV<2) ? C_LAT_CONV+1 : 2'h3;
            endcase
          end

          // Set FPnew OP and OPMOD as the APU op
          if (SHARED_FP!=1) apu_op_o = {fpu_vec_op, fpu_op_mod, fpu_op};

        end
        // FPU!=1
        else
          illegal_insn_o = 1'b1;
      end

      // floating point fused arithmetic
      OPCODE_OP_FMADD,
      OPCODE_OP_FMSUB,
      OPCODE_OP_FNMSUB,
      OPCODE_OP_FNMADD : begin
        if (FPU==1) begin
          // using APU instead of ALU
          apu_en           = 1'b1;
          alu_en_o         = 1'b0;
          // Private and new shared FP use FPnew
          apu_flags_src_o  = (SHARED_FP==1) ? APU_FLAGS_FP : APU_FLAGS_FPNEW;
          apu_type_o       = APUTYPE_MAC;
          apu_lat_o        = (PIPE_REG_MAC>1) ? 2'h3 : 2'h2;
          // all registers are FP registers and use three
          rega_used_o      = 1'b1;
          regb_used_o      = 1'b1;
          regc_used_o      = 1'b1;
          regc_mux_o       = REGC_S4;
          reg_fp_a_o       = 1'b1;
          reg_fp_b_o       = 1'b1;
          reg_fp_c_o       = 1'b1;
          reg_fp_d_o       = 1'b1;
          fp_rnd_mode_o    = instr_rdata_i[14:12];

          // Decode Formats
          unique case (instr_rdata_i[26:25])
            // FP32
            2'b00 : fpu_dst_fmt_o = fpnew_pkg::FP32;
            // FP64
            2'b01 : fpu_dst_fmt_o = fpnew_pkg::FP64;
            // FP16 or FP16ALT
            2'b10 : begin
              // FP16alt encoded in rm field
              if (instr_rdata_i[14:12]==3'b101) fpu_dst_fmt_o = fpnew_pkg::FP16ALT;
              else fpu_dst_fmt_o = fpnew_pkg::FP16;
            end
            // FP8
            2'b11 : fpu_dst_fmt_o = fpnew_pkg::FP8;
          endcase

          // By default, src=dst
          fpu_src_fmt_o = fpu_dst_fmt_o;

          // decode FP intstruction
          unique case (instr_rdata_i[6:0])
            // fmadd.fmt - FP Fused multiply-add
            OPCODE_OP_FMADD : begin
              fpu_op      = fpnew_pkg::FMADD;
              apu_op_o    = 2'b00;
            end
            // fmsub.fmt - FP Fused multiply-subtract
            OPCODE_OP_FMSUB : begin
              fpu_op      = fpnew_pkg::FMADD;
              fpu_op_mod  = 1'b1;
              apu_op_o    = 2'b01;
            end
            // fnmsub.fmt - FP Negated fused multiply-subtract
            OPCODE_OP_FNMSUB : begin
              fpu_op      = fpnew_pkg::FNMSUB;
              apu_op_o    = 2'b10;
            end
            // fnmadd.fmt - FP Negated fused multiply-add
            OPCODE_OP_FNMADD : begin
              fpu_op      = fpnew_pkg::FNMSUB;
              fpu_op_mod  = 1'b1;
              apu_op_o    = 2'b11;
            end
          endcase

          // check enabled formats (static)
          if (~C_RVF && fpu_dst_fmt_o == fpnew_pkg::FP32) illegal_insn_o = 1'b1;
          if ((~C_RVD || SHARED_FP==1) && fpu_dst_fmt_o == fpnew_pkg::FP64) illegal_insn_o = 1'b1;
          if ((~C_XF16 || SHARED_FP==1) && fpu_dst_fmt_o == fpnew_pkg::FP16) illegal_insn_o = 1'b1;
          if ((~C_XF16ALT || SHARED_FP==1) && fpu_dst_fmt_o == fpnew_pkg::FP16ALT) begin
            illegal_insn_o = 1'b1;
          end
          if ((~C_XF8 || SHARED_FP==1) && fpu_dst_fmt_o == fpnew_pkg::FP8) illegal_insn_o = 1'b1;

          // check rounding mode
          unique case (instr_rdata_i[14:12]) inside
            [3'b000:3'b100]: ; //legal rounding modes
            3'b101: begin      // Alternative Half-Precsision encded as fmt=10 and rm=101
              if (~C_XF16ALT || fpu_dst_fmt_o != fpnew_pkg::FP16ALT) illegal_insn_o = 1'b1;
              // actual rounding mode from frm csr
              unique case (frm_i) inside
                [3'b000:3'b100] : fp_rnd_mode_o = frm_i; //legal rounding modes
                default         : illegal_insn_o = 1'b1;
              endcase
            end
            3'b111: begin
              // rounding mode from frm csr
              unique case (frm_i) inside
                [3'b000:3'b100] : fp_rnd_mode_o = frm_i; //legal rounding modes
                default         : illegal_insn_o = 1'b1;
              endcase
            end
            default : illegal_insn_o = 1'b1;
          endcase

          // Set latencies for FPnew from config. The C_LAT constants contain the number
          // of pipeline registers. the APU takes the following values:
          // 1 = single cycle (no latency), 2 = one pipestage, 3 = two or more pipestages
          if (SHARED_FP!=1) begin
            // format dependent latency
            unique case (fpu_dst_fmt_o)
              fpnew_pkg::FP32    : apu_lat_o = (C_LAT_FP32<2)    ? C_LAT_FP32+1    : 2'h3;
              fpnew_pkg::FP64    : apu_lat_o = (C_LAT_FP64<2)    ? C_LAT_FP64+1    : 2'h3;
              fpnew_pkg::FP16    : apu_lat_o = (C_LAT_FP16<2)    ? C_LAT_FP16+1    : 2'h3;
              fpnew_pkg::FP16ALT : apu_lat_o = (C_LAT_FP16ALT<2) ? C_LAT_FP16ALT+1 : 2'h3;
              fpnew_pkg::FP8     : apu_lat_o = (C_LAT_FP8<2)     ? C_LAT_FP8+1     : 2'h3;
              default : ;
            endcase
          end

          // Set FPnew OP and OPMOD as the APU op
          if (SHARED_FP!=1) apu_op_o = {fpu_vec_op, fpu_op_mod, fpu_op};
        end
        // FPU!=1
        else begin
          illegal_insn_o = 1'b1;
        end
      end

      OPCODE_STORE_FP: begin
        if (FPU==1) begin
          data_req            = 1'b1;
          data_we_o           = 1'b1;
          rega_used_o         = 1'b1;
          regb_used_o         = 1'b1;
          alu_operator_o      = ALU_ADD;
          reg_fp_b_o          = 1'b1;
          instr_multicycle_o  = 1'b1;

          // offset from immediate
          imm_b_mux_sel_o     = IMMB_S;
          alu_op_b_mux_sel_o  = OP_B_IMM;

          // pass write data through ALU operand c
          alu_op_c_mux_sel_o = OP_C_REGB_OR_FWD;

          // Decode data type
          unique case (instr_rdata_i[14:12])
            // fsb - FP8 store
            3'b000 : if (C_XF8) data_type_o = 2'b10;
                     else illegal_insn_o = 1'b1;
            // fsh - FP16 store
            3'b001 : if (C_XF16 | C_XF16ALT) data_type_o = 2'b01;
                     else illegal_insn_o = 1'b1;
            // fsw - FP32 store
            3'b010 : if (C_RVF) data_type_o = 2'b00;
                     else illegal_insn_o = 1'b1;
            // fsd - FP64 store
            3'b011 : if (C_RVD) data_type_o = 2'b00; // 64bit stores unsupported!
                     else illegal_insn_o = 1'b1;
            default: illegal_insn_o = 1'b1;
          endcase

          // sanitize memory bus signals for illegal instr (not sure if needed??)
          if (illegal_insn_o) begin
            data_req       = 1'b0;
            data_we_o      = 1'b0;
          end
        end
        // FPU!=1
        else
          illegal_insn_o = 1'b1;
      end

      OPCODE_LOAD_FP: begin
        if (FPU==1) begin
          data_req            = 1'b1;
          regfile_mem_we      = 1'b1;
          reg_fp_d_o          = 1'b1;
          rega_used_o         = 1'b1;
          alu_operator_o      = ALU_ADD;
          instr_multicycle_o  = 1'b1;

          // offset from immediate
          imm_b_mux_sel_o     = IMMB_I;
          alu_op_b_mux_sel_o  = OP_B_IMM;

          // NaN boxing
          data_sign_extension_o = 2'b10;

          // Decode data type
          unique case (instr_rdata_i[14:12])
            // flb - FP8 load
            3'b000 : if (C_XF8) data_type_o = 2'b10;
                     else illegal_insn_o = 1'b1;
            // flh - FP16 load
            3'b001 : if (C_XF16 | C_XF16ALT) data_type_o = 2'b01;
                     else illegal_insn_o = 1'b1;
            // flw - FP32 load
            3'b010 : if (C_RVF) data_type_o = 2'b00;
                     else illegal_insn_o = 1'b1;
            // fld - FP64 load
            3'b011 : if (C_RVD) data_type_o = 2'b00; // 64bit loads unsupported!
                     else illegal_insn_o = 1'b1;
            default: illegal_insn_o = 1'b1;
          endcase
        end
        // FPU!=1
        else
          illegal_insn_o = 1'b1;
      end

      OPCODE_PULP_OP: begin  // PULP specific ALU instructions with three source operands
        regfile_alu_we = 1'b1;
        rega_used_o    = 1'b1;
        regb_used_o    = 1'b1;

        case (instr_rdata_i[13:12])
          2'b00: begin // multiply with subword selection
            alu_en_o           = 1'b0;

            mult_sel_subword_o = instr_rdata_i[30];
            mult_signed_mode_o = {2{instr_rdata_i[31]}};

            mult_imm_mux_o = MIMM_S3;
            regc_mux_o     = REGC_ZERO;
            mult_int_en    = 1'b1;

            if (instr_rdata_i[14])
              mult_operator_o = MUL_IR;
            else
              mult_operator_o = MUL_I;

            `USE_APU_INT_MULT
          end

          2'b01: begin // MAC with subword selection
            alu_en_o           = 1'b0;

            mult_sel_subword_o = instr_rdata_i[30];
            mult_signed_mode_o = {2{instr_rdata_i[31]}};

            regc_used_o     = 1'b1;
            regc_mux_o      = REGC_RD;
            mult_imm_mux_o  = MIMM_S3;
            mult_int_en     = 1'b1;

            if (instr_rdata_i[14])
              mult_operator_o = MUL_IR;
            else
              mult_operator_o = MUL_I;

            `USE_APU_INT_MULT
          end

          2'b10: begin // add with normalization and rounding
            // decide between using unsigned and rounding, and combinations
            // thereof
            case ({instr_rdata_i[31],instr_rdata_i[14]})
              2'b00: alu_operator_o = ALU_ADD;
              2'b01: alu_operator_o = ALU_ADDR;
              2'b10: alu_operator_o = ALU_ADDU;
              2'b11: alu_operator_o = ALU_ADDUR;
            endcase

            bmask_a_mux_o = BMASK_A_ZERO;
            bmask_b_mux_o = BMASK_B_S3;

            if (instr_rdata_i[30]) begin
              //register variant
              regc_used_o            = 1'b1;
              regc_mux_o             = REGC_RD;
              alu_bmask_b_mux_sel_o  = BMASK_B_REG;
              alu_op_a_mux_sel_o     = OP_A_REGC_OR_FWD;
              alu_op_b_mux_sel_o     = OP_B_REGA_OR_FWD;
            end

          end

          2'b11: begin // sub with normalization and rounding
            // decide between using unsigned and rounding, and combinations
            // thereof
            case ({instr_rdata_i[31],instr_rdata_i[14]})
              2'b00: alu_operator_o = ALU_SUB;
              2'b01: alu_operator_o = ALU_SUBR;
              2'b10: alu_operator_o = ALU_SUBU;
              2'b11: alu_operator_o = ALU_SUBUR;
            endcase

            bmask_a_mux_o = BMASK_A_ZERO;
            bmask_b_mux_o = BMASK_B_S3;

            if (instr_rdata_i[30]) begin
              //register variant
              regc_used_o            = 1'b1;
              regc_mux_o             = REGC_RD;
              alu_bmask_b_mux_sel_o  = BMASK_B_REG;
              alu_op_a_mux_sel_o     = OP_A_REGC_OR_FWD;
              alu_op_b_mux_sel_o     = OP_B_REGA_OR_FWD;
            end

          end
        endcase
      end

      OPCODE_VECOP: begin
        regfile_alu_we      = 1'b1;
        rega_used_o         = 1'b1;
        imm_b_mux_sel_o     = IMMB_VS;

        // vector size
        if (instr_rdata_i[12]) begin
          alu_vec_mode_o  = VEC_MODE8;
          mult_operator_o = MUL_DOT8;
        end else begin
          alu_vec_mode_o = VEC_MODE16;
          mult_operator_o = MUL_DOT16;
        end

        // distinguish normal vector, sc and sci modes
        if (instr_rdata_i[14]) begin
          scalar_replication_o = 1'b1;

          if (instr_rdata_i[13]) begin
            // immediate scalar replication, .sci
            alu_op_b_mux_sel_o = OP_B_IMM;
          end else begin
            // register scalar replication, .sc
            regb_used_o = 1'b1;
          end
        end else begin
          // normal register use
          regb_used_o = 1'b1;
        end

        // now decode the instruction
        unique case (instr_rdata_i[31:26])
          6'b00000_0: begin alu_operator_o = ALU_ADD;  imm_b_mux_sel_o = IMMB_VS;  end // pv.add
          6'b00001_0: begin alu_operator_o = ALU_SUB;  imm_b_mux_sel_o = IMMB_VS;  end // pv.sub
          6'b00010_0: begin alu_operator_o = ALU_ADD;  imm_b_mux_sel_o = IMMB_VS; bmask_b_mux_o = BMASK_B_ONE;  end // pv.avg
          6'b00011_0: begin alu_operator_o = ALU_ADDU; imm_b_mux_sel_o = IMMB_VU; bmask_b_mux_o = BMASK_B_ONE;  end // pv.avgu
          6'b00100_0: begin alu_operator_o = ALU_MIN;  imm_b_mux_sel_o = IMMB_VS;  end // pv.min
          6'b00101_0: begin alu_operator_o = ALU_MINU; imm_b_mux_sel_o = IMMB_VU;  end // pv.minu
          6'b00110_0: begin alu_operator_o = ALU_MAX;  imm_b_mux_sel_o = IMMB_VS;  end // pv.max
          6'b00111_0: begin alu_operator_o = ALU_MAXU; imm_b_mux_sel_o = IMMB_VU;  end // pv.maxu
          6'b01000_0: begin alu_operator_o = ALU_SRL;  imm_b_mux_sel_o = IMMB_VS;  end // pv.srl
          6'b01001_0: begin alu_operator_o = ALU_SRA;  imm_b_mux_sel_o = IMMB_VS;  end // pv.sra
          6'b01010_0: begin alu_operator_o = ALU_SLL;  imm_b_mux_sel_o = IMMB_VS;  end // pv.sll
          6'b01011_0: begin alu_operator_o = ALU_OR;   imm_b_mux_sel_o = IMMB_VS;  end // pv.or
          6'b01100_0: begin alu_operator_o = ALU_XOR;  imm_b_mux_sel_o = IMMB_VS;  end // pv.xor
          6'b01101_0: begin alu_operator_o = ALU_AND;  imm_b_mux_sel_o = IMMB_VS;  end // pv.and
          6'b01110_0: begin alu_operator_o = ALU_ABS;  imm_b_mux_sel_o = IMMB_VS;  end // pv.abs

          // shuffle/pack
          6'b11101_0,       // pv.shuffleI1
          6'b11110_0,       // pv.shuffleI2
          6'b11111_0,       // pv.shuffleI3
          6'b11000_0: begin // pv.shuffle, pv.shuffleI0
            alu_operator_o       = ALU_SHUF;
            imm_b_mux_sel_o      = IMMB_SHUF;
            regb_used_o          = 1'b1;
            scalar_replication_o = 1'b0;
          end
          6'b11001_0: begin // pv.shuffle2
            alu_operator_o       = ALU_SHUF2;
            regb_used_o          = 1'b1;
            regc_used_o          = 1'b1;
            regc_mux_o           = REGC_RD;
            scalar_replication_o = 1'b0;
          end
          6'b11010_0: begin // pv.pack
            alu_operator_o = instr_rdata_i[25] ? ALU_PCKHI : ALU_PCKLO;
            regb_used_o    = 1'b1;
          end
          6'b11011_0: begin // pv.packhi
            alu_operator_o = ALU_PCKHI;
            regb_used_o    = 1'b1;
            regc_used_o    = 1'b1;
            regc_mux_o     = REGC_RD;
          end
          6'b11100_0: begin // pv.packlo
            alu_operator_o = ALU_PCKLO;
            regb_used_o    = 1'b1;
            regc_used_o    = 1'b1;
            regc_mux_o     = REGC_RD;
          end

          6'b01111_0: begin // pv.extract
            alu_operator_o = ALU_EXTS;
          end

          6'b10010_0: begin // pv.extractu
            alu_operator_o = ALU_EXT;
          end

          6'b10110_0: begin // pv.insert
            alu_operator_o     = ALU_INS;
            regc_used_o        = 1'b1;
            regc_mux_o         = REGC_RD;
            alu_op_b_mux_sel_o = OP_B_REGC_OR_FWD;
          end

          6'b10000_0: begin // pv.dotup
            alu_en_o          = 1'b0;
            mult_dot_en       = 1'b1;
            mult_dot_signed_o = 2'b00;
            imm_b_mux_sel_o   = IMMB_VU;
            `USE_APU_DSP_MULT
          end
          6'b10001_0: begin // pv.dotusp
            alu_en_o          = 1'b0;
            mult_dot_en       = 1'b1;
            mult_dot_signed_o = 2'b01;
            `USE_APU_DSP_MULT
          end
          6'b10011_0: begin // pv.dotsp
            alu_en_o          = 1'b0;
            mult_dot_en       = 1'b1;
            mult_dot_signed_o = 2'b11;
            `USE_APU_DSP_MULT
          end
          6'b10100_0: begin // pv.sdotup
            alu_en_o          = 1'b0;
            mult_dot_en       = 1'b1;
            mult_dot_signed_o = 2'b00;
            regc_used_o       = 1'b1;
            regc_mux_o        = REGC_RD;
            imm_b_mux_sel_o   = IMMB_VU;
            `USE_APU_DSP_MULT
          end
          6'b10101_0: begin // pv.sdotusp
            alu_en_o          = 1'b0;
            mult_dot_en       = 1'b1;
            mult_dot_signed_o = 2'b01;
            regc_used_o       = 1'b1;
            regc_mux_o        = REGC_RD;
            `USE_APU_DSP_MULT
          end
          6'b10111_0: begin // pv.sdotsp
            alu_en_o          = 1'b0;
            mult_dot_en       = 1'b1;
            mult_dot_signed_o = 2'b11;
            regc_used_o       = 1'b1;
            regc_mux_o        = REGC_RD;
            `USE_APU_DSP_MULT
          end

          /*  COMPLEX INSTRUCTIONS */

          6'b01010_1: begin // pc.clpxmul.h.{r,i}.{/,div2,div4,div8}
            alu_en_o             = 1'b0;
            mult_dot_en          = 1'b1;
            mult_dot_signed_o    = 2'b11;
            is_clpx_o            = 1'b1;
            regc_used_o          = 1'b1;
            regc_mux_o           = REGC_RD;
            scalar_replication_o = 1'b0;
            alu_op_b_mux_sel_o   = OP_B_REGB_OR_FWD;
            regb_used_o          = 1'b1;
            `USE_APU_DSP_MULT
          end

          6'b01101_1: begin // pv.subrotmj.h.{/,div2,div4,div8}
            alu_operator_o       = ALU_SUB;
            is_clpx_o            = 1'b1;
            scalar_replication_o = 1'b0;
            alu_op_b_mux_sel_o   = OP_B_REGB_OR_FWD;
            regb_used_o          = 1'b1;
            is_subrot_o          = 1'b1;
          end

          6'b01011_1: begin // pv.cplxconj.h
            alu_operator_o       = ALU_ABS;
            is_clpx_o            = 1'b1;
            scalar_replication_o = 1'b0;
            regb_used_o          = 1'b0;
          end

          6'b01110_1: begin // pv.add.h.{div2,div4,div8}
            alu_operator_o       = ALU_ADD;
            is_clpx_o            = 1'b1;
            scalar_replication_o = 1'b0;
            alu_op_b_mux_sel_o   = OP_B_REGB_OR_FWD;
            regb_used_o          = 1'b1;
          end

          6'b01100_1: begin // pv.sub.h.{div2,div4,div8}
            alu_operator_o       = ALU_SUB;
            is_clpx_o            = 1'b1;
            scalar_replication_o = 1'b0;
            alu_op_b_mux_sel_o   = OP_B_REGB_OR_FWD;
            regb_used_o          = 1'b1;
          end

          // comparisons, always have bit 26 set
          6'b00000_1: begin alu_operator_o = ALU_EQ;  imm_b_mux_sel_o     = IMMB_VS; end // pv.cmpeq
          6'b00001_1: begin alu_operator_o = ALU_NE;  imm_b_mux_sel_o     = IMMB_VS; end // pv.cmpne
          6'b00010_1: begin alu_operator_o = ALU_GTS; imm_b_mux_sel_o     = IMMB_VS; end // pv.cmpgt
          6'b00011_1: begin alu_operator_o = ALU_GES; imm_b_mux_sel_o     = IMMB_VS; end // pv.cmpge
          6'b00100_1: begin alu_operator_o = ALU_LTS; imm_b_mux_sel_o     = IMMB_VS; end // pv.cmplt
          6'b00101_1: begin alu_operator_o = ALU_LES; imm_b_mux_sel_o     = IMMB_VS; end // pv.cmple
          6'b00110_1: begin alu_operator_o = ALU_GTU; imm_b_mux_sel_o     = IMMB_VU; end // pv.cmpgtu
          6'b00111_1: begin alu_operator_o = ALU_GEU; imm_b_mux_sel_o     = IMMB_VU; end // pv.cmpgeu
          6'b01000_1: begin alu_operator_o = ALU_LTU; imm_b_mux_sel_o     = IMMB_VU; end // pv.cmpltu
          6'b01001_1: begin alu_operator_o = ALU_LEU; imm_b_mux_sel_o     = IMMB_VU; end // pv.cmpleu

          default: illegal_insn_o = 1'b1;
        endcase
      end


      ////////////////////////////////////////////////
      //  ____  ____  _____ ____ ___    _    _      //
      // / ___||  _ \| ____/ ___|_ _|  / \  | |     //
      // \___ \| |_) |  _|| |    | |  / _ \ | |     //
      //  ___) |  __/| |__| |___ | | / ___ \| |___  //
      // |____/|_|   |_____\____|___/_/   \_\_____| //
      //                                            //
      ////////////////////////////////////////////////

      OPCODE_FENCE: begin
        unique case (instr_rdata_i[14:12])
          3'b000: begin // FENCE (FENCE.I instead, a bit more conservative)
            // flush pipeline
            fencei_insn_o = 1'b1;
          end

          3'b001: begin // FENCE.I
            // flush prefetch buffer, flush pipeline
            fencei_insn_o = 1'b1;
          end

          default: begin
            illegal_insn_o =  1'b1;
          end
        endcase
      end

      OPCODE_SYSTEM: begin
        if (instr_rdata_i[14:12] == 3'b000)
        begin
          // non CSR related SYSTEM instructions
          if ( {instr_rdata_i[19:15], instr_rdata_i[11:7]} == '0)
          begin
            unique case (instr_rdata_i[31:20])
              12'h000:  // ECALL
              begin
                // environment (system) call
                ecall_insn_o  = 1'b1;
              end

              12'h001:  // ebreak
              begin
                // debugger trap
                ebrk_insn_o = 1'b1;
              end

              12'h302:  // mret
              begin
                illegal_insn_o = (PULP_SECURE) ? current_priv_lvl_i != PRIV_LVL_M : 1'b0;
                mret_insn_o    = ~illegal_insn_o;
                mret_dec_o     = 1'b1;
              end

              12'h002:  // uret
              begin
                uret_insn_o   = (PULP_SECURE) ? 1'b1 : 1'b0;
                uret_dec_o     = 1'b1;
              end

              12'h7b2:  // dret
              begin
                illegal_insn_o = !debug_mode_i;
                dret_insn_o    =  debug_mode_i;
                dret_dec_o     =  1'b1;
              end

              12'h105:  // wfi
              begin
                if (debug_wfi_no_sleep_i) begin
                  // Treat as NOP (do not cause sleep mode entry)
                  // Using decoding similar to ADDI, but without register reads/writes, i.e.
                  // keep regfile_alu_we = 0, rega_used_o = 0
                  alu_op_b_mux_sel_o = OP_B_IMM;
                  imm_b_mux_sel_o = IMMB_I;
                  alu_operator_o = ALU_ADD;
                end else begin
                  // Flush pipeline (resulting in sleep mode entry)
                  pipe_flush_o = 1'b1;
                end
              end

              default:
              begin
                illegal_insn_o = 1'b1;
              end
            endcase
          end else illegal_insn_o = 1'b1;
        end
        else
        begin
          // instruction to read/modify CSR
          csr_access_o        = 1'b1;
          regfile_alu_we      = 1'b1;
          alu_op_b_mux_sel_o  = OP_B_IMM;
          imm_a_mux_sel_o     = IMMA_Z;
          imm_b_mux_sel_o     = IMMB_I;    // CSR address is encoded in I imm
          instr_multicycle_o  = 1'b1;

          if (instr_rdata_i[14] == 1'b1) begin
            // rs1 field is used as immediate
            alu_op_a_mux_sel_o = OP_A_IMM;
          end else begin
            rega_used_o        = 1'b1;
            alu_op_a_mux_sel_o = OP_A_REGA_OR_FWD;
          end

          // instr_rdata_i[19:14] = rs or immediate value
          //   if set or clear with rs==x0 or imm==0,
          //   then do not perform a write action
          unique case (instr_rdata_i[13:12])
            2'b01:   csr_op   = CSR_OP_WRITE;
            2'b10:   csr_op   = instr_rdata_i[19:15] == 5'b0 ? CSR_OP_READ : CSR_OP_SET;
            2'b11:   csr_op   = instr_rdata_i[19:15] == 5'b0 ? CSR_OP_READ : CSR_OP_CLEAR;
            default: csr_illegal = 1'b1;
          endcase

          if (instr_rdata_i[29:28] > current_priv_lvl_i) begin
            // No access to higher privilege CSR
            csr_illegal = 1'b1;
          end

          // Determine if CSR access is illegal
          case (instr_rdata_i[31:20])
            // Floating point
            CSR_FFLAGS,
              CSR_FRM,
              CSR_FCSR,
              CSR_FPREC :
                if(!FPU) csr_illegal = 1'b1;

            //  Writes to read only CSRs results in illegal instruction
            CSR_MVENDORID,
              CSR_MARCHID,
              CSR_MIMPID,
              CSR_MHARTID :
                if(csr_op != CSR_OP_READ) csr_illegal = 1'b1;

            // These are valid CSR registers
            CSR_MSTATUS,
              CSR_MISA,
              CSR_MIE,
              CSR_MTVEC,
              CSR_MSCRATCH,
              CSR_MEPC,
              CSR_MCAUSE,
              CSR_MTVAL,
              CSR_MIP,
              CSR_MCOUNTEREN,

              CSR_UHARTID,
              CSR_PRIVLV,

              // Hardware Performance Monitor
              CSR_MCYCLE,
              CSR_MINSTRET,
              CSR_MHPMCOUNTER3,
              CSR_MHPMCOUNTER4,  CSR_MHPMCOUNTER5,  CSR_MHPMCOUNTER6,  CSR_MHPMCOUNTER7,
              CSR_MHPMCOUNTER8,  CSR_MHPMCOUNTER9,  CSR_MHPMCOUNTER10, CSR_MHPMCOUNTER11,
              CSR_MHPMCOUNTER12, CSR_MHPMCOUNTER13, CSR_MHPMCOUNTER14, CSR_MHPMCOUNTER15,
              CSR_MHPMCOUNTER16, CSR_MHPMCOUNTER17, CSR_MHPMCOUNTER18, CSR_MHPMCOUNTER19,
              CSR_MHPMCOUNTER20, CSR_MHPMCOUNTER21, CSR_MHPMCOUNTER22, CSR_MHPMCOUNTER23,
              CSR_MHPMCOUNTER24, CSR_MHPMCOUNTER25, CSR_MHPMCOUNTER26, CSR_MHPMCOUNTER27,
              CSR_MHPMCOUNTER28, CSR_MHPMCOUNTER29, CSR_MHPMCOUNTER30, CSR_MHPMCOUNTER31,
              CSR_MCYCLEH,
              CSR_MINSTRETH,
              CSR_MHPMCOUNTER3H,
              CSR_MHPMCOUNTER4H,  CSR_MHPMCOUNTER5H,  CSR_MHPMCOUNTER6H,  CSR_MHPMCOUNTER7H,
              CSR_MHPMCOUNTER8H,  CSR_MHPMCOUNTER9H,  CSR_MHPMCOUNTER10H, CSR_MHPMCOUNTER11H,
              CSR_MHPMCOUNTER12H, CSR_MHPMCOUNTER13H, CSR_MHPMCOUNTER14H, CSR_MHPMCOUNTER15H,
              CSR_MHPMCOUNTER16H, CSR_MHPMCOUNTER17H, CSR_MHPMCOUNTER18H, CSR_MHPMCOUNTER19H,
              CSR_MHPMCOUNTER20H, CSR_MHPMCOUNTER21H, CSR_MHPMCOUNTER22H, CSR_MHPMCOUNTER23H,
              CSR_MHPMCOUNTER24H, CSR_MHPMCOUNTER25H, CSR_MHPMCOUNTER26H, CSR_MHPMCOUNTER27H,
              CSR_MHPMCOUNTER28H, CSR_MHPMCOUNTER29H, CSR_MHPMCOUNTER30H, CSR_MHPMCOUNTER31H,
              CSR_MCOUNTINHIBIT,
              CSR_MHPMEVENT3,
              CSR_MHPMEVENT4,  CSR_MHPMEVENT5,  CSR_MHPMEVENT6,  CSR_MHPMEVENT7,
              CSR_MHPMEVENT8,  CSR_MHPMEVENT9,  CSR_MHPMEVENT10, CSR_MHPMEVENT11,
              CSR_MHPMEVENT12, CSR_MHPMEVENT13, CSR_MHPMEVENT14, CSR_MHPMEVENT15,
              CSR_MHPMEVENT16, CSR_MHPMEVENT17, CSR_MHPMEVENT18, CSR_MHPMEVENT19,
              CSR_MHPMEVENT20, CSR_MHPMEVENT21, CSR_MHPMEVENT22, CSR_MHPMEVENT23,
              CSR_MHPMEVENT24, CSR_MHPMEVENT25, CSR_MHPMEVENT26, CSR_MHPMEVENT27,
              CSR_MHPMEVENT28, CSR_MHPMEVENT29, CSR_MHPMEVENT30, CSR_MHPMEVENT31:
                ; // do nothing, not illegal

            // Debug register access
            CSR_DCSR,
              CSR_DPC,
              CSR_DSCRATCH0,
              CSR_DSCRATCH1 :
                if(!debug_mode_i) csr_illegal = 1'b1;

            // Debug Trigger register access
<<<<<<< HEAD
            CSR_TSELECT,
              CSR_TDATA1,
              CSR_TDATA2,
              CSR_TDATA3,
              CSR_MCONTEXT,
              CSR_SCONTEXT :
=======
            CSR_TSELECT     ,
              CSR_TDATA1    ,
              CSR_TDATA2    ,
              CSR_TDATA3    ,
              CSR_TINFO     ,
              CSR_MCONTEXT  ,
              CSR_SCONTEXT  :
>>>>>>> 63b5a87d
                if(!debug_mode_i || DEBUG_TRIGGER_EN != 1)
                  csr_illegal = 1'b1;

            // Hardware Loop register access
            CSR_LPSTART0,
              CSR_LPEND0,
              CSR_LPCOUNT0,
              CSR_LPSTART1,
              CSR_LPEND1,
              CSR_LPCOUNT1 :
                if(!PULP_HWLP) csr_illegal = 1'b1;

            // PMP register access
            CSR_PMPCFG0,
              CSR_PMPCFG1,
              CSR_PMPCFG2,
              CSR_PMPCFG3,
              CSR_PMPADDR0,
              CSR_PMPADDR1,
              CSR_PMPADDR2,
              CSR_PMPADDR3,
              CSR_PMPADDR4,
              CSR_PMPADDR5,
              CSR_PMPADDR6,
              CSR_PMPADDR7,
              CSR_PMPADDR8,
              CSR_PMPADDR9,
              CSR_PMPADDR10,
              CSR_PMPADDR11,
              CSR_PMPADDR12,
              CSR_PMPADDR13,
              CSR_PMPADDR14,
              CSR_PMPADDR15 :
                if(!USE_PMP) csr_illegal = 1'b1;

            // User register access
            CSR_USTATUS,
              CSR_UTVEC,
              CSR_UEPC,
              CSR_UCAUSE :
                if(!PULP_SECURE) csr_illegal = 1'b1;

            default : csr_illegal = 1'b1;

          endcase // case (instr_rdata_i[31:20])

          // set csr_status for specific CSR register access:
          //  Causes controller to enter FLUSH
          if(~csr_illegal)
            if (instr_rdata_i[31:20] == CSR_MSTATUS   ||
                instr_rdata_i[31:20] == CSR_USTATUS   ||
                instr_rdata_i[31:20] == CSR_UEPC      ||
                // Debug registers
                instr_rdata_i[31:20] == CSR_DCSR      ||
                instr_rdata_i[31:20] == CSR_DPC       ||
                instr_rdata_i[31:20] == CSR_DSCRATCH0 ||
                instr_rdata_i[31:20] == CSR_DSCRATCH1  )
              //access to xstatus
              csr_status_o = 1'b1;

          illegal_insn_o = csr_illegal;

        end

      end


      ///////////////////////////////////////////////
      //  _   ___        ___     ___   ___  ____   //
      // | | | \ \      / / |   / _ \ / _ \|  _ \  //
      // | |_| |\ \ /\ / /| |  | | | | | | | |_) | //
      // |  _  | \ V  V / | |__| |_| | |_| |  __/  //
      // |_| |_|  \_/\_/  |_____\___/ \___/|_|     //
      //                                           //
      ///////////////////////////////////////////////

      OPCODE_HWLOOP: begin
        if(PULP_HWLP) begin : HWLOOP_FEATURE_ENABLED
          hwloop_target_mux_sel_o = 1'b0;

          unique case (instr_rdata_i[14:12])
            3'b000: begin
              // lp.starti: set start address to PC + I-type immediate
              hwloop_we[0]           = 1'b1;
              hwloop_start_mux_sel_o = 1'b0;
            end

            3'b001: begin
              // lp.endi: set end address to PC + I-type immediate
              hwloop_we[1]         = 1'b1;
            end

            3'b010: begin
              // lp.count: initialize counter from rs1
              hwloop_we[2]         = 1'b1;
              hwloop_cnt_mux_sel_o = 1'b1;
              rega_used_o          = 1'b1;
            end

            3'b011: begin
              // lp.counti: initialize counter from I-type immediate
              hwloop_we[2]         = 1'b1;
              hwloop_cnt_mux_sel_o = 1'b0;
            end

            3'b100: begin
              // lp.setup: initialize counter from rs1, set start address to
              // next instruction and end address to PC + I-type immediate
              hwloop_we              = 3'b111;
              hwloop_start_mux_sel_o = 1'b1;
              hwloop_cnt_mux_sel_o   = 1'b1;
              rega_used_o            = 1'b1;
            end

            3'b101: begin
              // lp.setupi: initialize counter from immediate, set start address to
              // next instruction and end address to PC + I-type immediate
              hwloop_we               = 3'b111;
              hwloop_target_mux_sel_o = 1'b1;
              hwloop_start_mux_sel_o  = 1'b1;
              hwloop_cnt_mux_sel_o    = 1'b0;
            end

            default: begin
              illegal_insn_o = 1'b1;
            end
          endcase // case (instr_rdata_i[14:12])

        end else begin // block: HWLOOP_FEATURE_ENABLED
          illegal_insn_o = 1'b1;
        end
      end // case: OPCODE_HWLOOP

      default: begin
        illegal_insn_o = 1'b1;
      end
    endcase

    // make sure invalid compressed instruction causes an exception
    if (illegal_c_insn_i) begin
      illegal_insn_o = 1'b1;
    end

    // misaligned access was detected by the LSU
    // TODO: this section should eventually be moved out of the decoder
    if (data_misaligned_i == 1'b1)
    begin
      // only part of the pipeline is unstalled, make sure that the
      // correct operands are sent to the AGU
      alu_op_a_mux_sel_o  = OP_A_REGA_OR_FWD;
      alu_op_b_mux_sel_o  = OP_B_IMM;
      imm_b_mux_sel_o     = IMMB_PCINCR;

      // if prepost increments are used, we do not write back the
      // second address since the first calculated address was
      // the correct one
      regfile_alu_we = 1'b0;

      // if post increments are used, we must make sure that for
      // the second memory access we do use the adder
      prepost_useincr_o = 1'b1;
      // we do not want to replicate operand_b
      scalar_replication_o = 1'b0;
    end else if (mult_multicycle_i) begin
      alu_op_c_mux_sel_o = OP_C_REGC_OR_FWD;
    end
  end

  // deassert we signals (in case of stalls)
  assign apu_en_o          = (deassert_we_i) ? 1'b0          : apu_en;
  assign mult_int_en_o     = (deassert_we_i) ? 1'b0          : mult_int_en;
  assign mult_dot_en_o     = (deassert_we_i) ? 1'b0          : mult_dot_en;
  assign regfile_mem_we_o  = (deassert_we_i) ? 1'b0          : regfile_mem_we;
  assign regfile_alu_we_o  = (deassert_we_i) ? 1'b0          : regfile_alu_we;
  assign data_req_o        = (deassert_we_i) ? 1'b0          : data_req;
  assign hwloop_we_o       = (deassert_we_i) ? 3'b0          : hwloop_we;
  assign csr_op_o          = (deassert_we_i) ? CSR_OP_READ   : csr_op;
  assign jump_in_id_o      = (deassert_we_i) ? BRANCH_NONE   : jump_in_id;

  assign jump_in_dec_o         = jump_in_id;
  assign regfile_alu_we_dec_o  = regfile_alu_we;

endmodule // controller<|MERGE_RESOLUTION|>--- conflicted
+++ resolved
@@ -2497,22 +2497,13 @@
                 if(!debug_mode_i) csr_illegal = 1'b1;
 
             // Debug Trigger register access
-<<<<<<< HEAD
             CSR_TSELECT,
               CSR_TDATA1,
               CSR_TDATA2,
               CSR_TDATA3,
+              CSR_TINFO,
               CSR_MCONTEXT,
               CSR_SCONTEXT :
-=======
-            CSR_TSELECT     ,
-              CSR_TDATA1    ,
-              CSR_TDATA2    ,
-              CSR_TDATA3    ,
-              CSR_TINFO     ,
-              CSR_MCONTEXT  ,
-              CSR_SCONTEXT  :
->>>>>>> 63b5a87d
                 if(!debug_mode_i || DEBUG_TRIGGER_EN != 1)
                   csr_illegal = 1'b1;
 
