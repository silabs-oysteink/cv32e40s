--- conflicted
+++ resolved
@@ -31,12 +31,8 @@
 
 module cv32e40p_decoder
 #(
-<<<<<<< HEAD
   parameter PULP_XPULP        = 1,              // PULP ISA Extension (including PULP specific CSRs and hardware loop, excluding p.elw)
-=======
   parameter PULP_CLUSTER      =  0,
-  parameter PULP_HWLP         = 0,
->>>>>>> 63b5a87d
   parameter A_EXTENSION       = 0,
   parameter FPU               = 0,
   parameter FP_DIVSQRT        = 0,
@@ -515,21 +511,15 @@
             end
           end
 
-<<<<<<< HEAD
           // special p.elw (event load)
-          if (instr_rdata_i[14:12] == 3'b110)
-            data_load_event_o = 1'b1;
-=======
-        // special p.elw (event load)
-        if (instr_rdata_i[14:12] == 3'b110) begin
-          if (PULP_CLUSTER && (instr_rdata_i[6:0] == OPCODE_LOAD)) begin
-            data_load_event_o = 1'b1;
-          end else begin
-            // p.elw only valid for PULP_CLUSTER = 1; p.elw with post increment does not exist
-            illegal_insn_o = 1'b1;
+          if (instr_rdata_i[14:12] == 3'b110) begin
+            if (PULP_CLUSTER && (instr_rdata_i[6:0] == OPCODE_LOAD)) begin
+              data_load_event_o = 1'b1;
+            end else begin
+              // p.elw only valid for PULP_CLUSTER = 1; p.elw with post increment does not exist
+              illegal_insn_o = 1'b1;
+            end
           end
-        end
->>>>>>> 63b5a87d
 
           if (instr_rdata_i[14:12] == 3'b011) begin
             // LD -> RV64 only
