--- conflicted
+++ resolved
@@ -2642,16 +2642,11 @@
             // Floating point
             CSR_FFLAGS,
               CSR_FRM,
-<<<<<<< HEAD
-              CSR_FCSR,
-              CSR_FPREC :
-=======
               CSR_FCSR :
->>>>>>> df4b88f1
                 if(!FPU) csr_illegal = 1'b1;
 
             // Floating point (custom)
-            FPREC :
+            CSR_FPREC :
                 if(!(FPU && PULP_XPULP)) csr_illegal = 1'b1;
 
             //  Writes to read only CSRs results in illegal instruction
@@ -2671,13 +2666,6 @@
               CSR_MCAUSE,
               CSR_MTVAL,
               CSR_MIP,
-<<<<<<< HEAD
-              CSR_MCOUNTEREN,
-
-              CSR_UHARTID,
-              CSR_PRIVLV,
-=======
->>>>>>> df4b88f1
 
             // Hardware Performance Monitor
             CSR_MCYCLE,
@@ -2750,7 +2738,6 @@
                 if(!debug_mode_i) csr_illegal = 1'b1;
 
             // Debug Trigger register access
-<<<<<<< HEAD
             CSR_TSELECT,
               CSR_TDATA1,
               CSR_TDATA2,
@@ -2758,39 +2745,19 @@
               CSR_TINFO,
               CSR_MCONTEXT,
               CSR_SCONTEXT :
-                if(!debug_mode_i || DEBUG_TRIGGER_EN != 1)
+                if(DEBUG_TRIGGER_EN != 1)
                   csr_illegal = 1'b1;
 
-            // Hardware Loop register access
+            // Hardware Loop register, UHARTID, PRIVLV access
             CSR_LPSTART0,
               CSR_LPEND0,
               CSR_LPCOUNT0,
               CSR_LPSTART1,
               CSR_LPEND1,
-              CSR_LPCOUNT1 :
-                if(!PULP_HWLP) csr_illegal = 1'b1;
-=======
-            CSR_TSELECT     ,
-              CSR_TDATA1    ,
-              CSR_TDATA2    ,
-              CSR_TDATA3    ,
-              CSR_TINFO     ,
-              CSR_MCONTEXT  ,
-              CSR_SCONTEXT  :
-                if(DEBUG_TRIGGER_EN != 1)
-                  csr_illegal = 1'b1;
-
-            // Hardware Loop register access
-            HWLoop0_START,
-              HWLoop0_END,
-              HWLoop0_COUNTER,
-              HWLoop1_START,
-              HWLoop1_END,
-              HWLoop1_COUNTER,
-              UHARTID,
-              PRIVLV :
+              CSR_LPCOUNT1,
+              CSR_UHARTID,
+              CSR_PRIVLV :
                 if(!PULP_XPULP) csr_illegal = 1'b1;
->>>>>>> df4b88f1
 
             // PMP register access
             CSR_PMPCFG0,
