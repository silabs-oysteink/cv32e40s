// Copyright 2018 ETH Zurich and University of Bologna.
// Copyright and related rights are licensed under the Solderpad Hardware
// License, Version 0.51 (the "License"); you may not use this file except in
// compliance with the License.  You may obtain a copy of the License at
// http://solderpad.org/licenses/SHL-0.51. Unless required by applicable law
// or agreed to in writing, software, hardware and materials distributed under
// this License is distributed on an "AS IS" BASIS, WITHOUT WARRANTIES OR
// CONDITIONS OF ANY KIND, either express or implied. See the License for the
// specific language governing permissions and limitations under the License.

////////////////////////////////////////////////////////////////////////////////
// Engineer        Andreas Traber - atraber@iis.ee.ethz.ch                    //
//                                                                            //
// Additional contributions by:                                               //
//                 Matthias Baer - baermatt@student.ethz.ch                   //
//                 Igor Loi - igor.loi@unibo.it                               //
//                 Sven Stucki - svstucki@student.ethz.ch                     //
//                 Davide Schiavone - pschiavo@iis.ee.ethz.ch                 //
//                                                                            //
// Design Name:    Decoder                                                    //
// Project Name:   RI5CY                                                      //
// Language:       SystemVerilog                                              //
//                                                                            //
// Description:    Decoder                                                    //
//                                                                            //
////////////////////////////////////////////////////////////////////////////////

`include "apu_macros.sv"

import riscv_defines::*;

module riscv_decoder
#(
  parameter FPU               = 0,
  parameter FP_DIVSQRT        = 0,
  parameter PULP_SECURE       = 0,
  parameter SHARED_FP         = 0,
  parameter SHARED_DSP_MULT   = 0,
  parameter SHARED_INT_DIV    = 0,
  parameter SHARED_FP_DIVSQRT = 0,
  parameter WAPUTYPE          = 0,
  parameter APU_WOP_CPU       = 6
)
(
  // singals running to/from controller
  input  logic        deassert_we_i,           // deassert we, we are stalled or not active
  input  logic        data_misaligned_i,       // misaligned data load/store in progress
  input  logic        mult_multicycle_i,       // multiplier taking multiple cycles, using op c as storage
  output logic        instr_multicycle_o,      // true when multiple cycles are decoded

  output logic        illegal_insn_o,          // illegal instruction encountered
  output logic        ebrk_insn_o,             // trap instruction encountered

  output logic        mret_insn_o,             // return from exception instruction encountered (M)
  output logic        uret_insn_o,             // return from exception instruction encountered (S)
  output logic        dret_insn_o,             // return from debug (M)

  output logic        mret_dec_o,              // return from exception instruction encountered (M) without deassert
  output logic        uret_dec_o,              // return from exception instruction encountered (S) without deassert
  output logic        dret_dec_o,              // return from debug (M) without deassert

  output logic        ecall_insn_o,            // environment call (syscall) instruction encountered
  output logic        pipe_flush_o,            // pipeline flush is requested

  output logic        fencei_insn_o,           // fence.i instruction

  output logic        rega_used_o,             // rs1 is used by current instruction
  output logic        regb_used_o,             // rs2 is used by current instruction
  output logic        regc_used_o,             // rs3 is used by current instruction

  output logic        reg_fp_a_o,              // fp reg a is used
  output logic        reg_fp_b_o,              // fp reg b is used
  output logic        reg_fp_c_o,              // fp reg c is used
  output logic        reg_fp_d_o,              // fp reg d is used

  output logic [ 0:0] bmask_a_mux_o,           // bit manipulation mask a mux
  output logic [ 1:0] bmask_b_mux_o,           // bit manipulation mask b mux
  output logic        alu_bmask_a_mux_sel_o,   // bit manipulation mask a mux (reg or imm)
  output logic        alu_bmask_b_mux_sel_o,   // bit manipulation mask b mux (reg or imm)

  // from IF/ID pipeline
  input  logic [31:0] instr_rdata_i,           // instruction read from instr memory/cache
  input  logic        illegal_c_insn_i,        // compressed instruction decode failed

  // ALU signals
  output logic        alu_en_o,                // ALU enable
  output logic [ALU_OP_WIDTH-1:0] alu_operator_o, // ALU operation selection
  output logic [2:0]  alu_op_a_mux_sel_o,      // operand a selection: reg value, PC, immediate or zero
  output logic [2:0]  alu_op_b_mux_sel_o,      // operand b selection: reg value or immediate
  output logic [1:0]  alu_op_c_mux_sel_o,      // operand c selection: reg value or jump target
  output logic [1:0]  alu_vec_mode_o,          // selects between 32 bit, 16 bit and 8 bit vectorial modes
  output logic        scalar_replication_o,    // scalar replication enable
  output logic        scalar_replication_c_o,  // scalar replication enable for operand C
  output logic [0:0]  imm_a_mux_sel_o,         // immediate selection for operand a
  output logic [3:0]  imm_b_mux_sel_o,         // immediate selection for operand b
  output logic [1:0]  regc_mux_o,              // register c selection: S3, RD or 0
  output logic        is_clpx_o,               // whether the instruction is complex (pulpv3) or not
  output logic        is_subrot_o,

  // MUL related control signals
  output logic [2:0]  mult_operator_o,         // Multiplication operation selection
  output logic        mult_int_en_o,           // perform integer multiplication
  output logic        mult_dot_en_o,           // perform dot multiplication
  output logic [0:0]  mult_imm_mux_o,          // Multiplication immediate mux selector
  output logic        mult_sel_subword_o,      // Select subwords for 16x16 bit of multiplier
  output logic [1:0]  mult_signed_mode_o,      // Multiplication in signed mode
  output logic [1:0]  mult_dot_signed_o,       // Dot product in signed mode

  // FPU
  input  logic [C_RM-1:0]             frm_i,   // Rounding mode from float CSR

  output logic [C_FPNEW_FMTBITS-1:0]  fpu_dst_fmt_o, // fpu primary format (destination)
  output logic [C_FPNEW_FMTBITS-1:0]  fpu_src_fmt_o, // fpu secondary format (source)
  output logic [C_FPNEW_IFMTBITS-1:0] fpu_int_fmt_o, // fpu integer format (for casts)

  // APU
  output logic                apu_en_o,
  output logic [WAPUTYPE-1:0] apu_type_o,
  output logic [APU_WOP_CPU-1:0]  apu_op_o,
  output logic [1:0]          apu_lat_o,
  output logic [WAPUTYPE-1:0] apu_flags_src_o,
  output logic [2:0]          fp_rnd_mode_o,

  // register file related signals
  output logic        regfile_mem_we_o,        // write enable for regfile
  output logic        regfile_alu_we_o,        // write enable for 2nd regfile port
  output logic        regfile_alu_we_dec_o,    // write enable for 2nd regfile port without deassert
  output logic        regfile_alu_waddr_sel_o, // Select register write address for ALU/MUL operations

  // CSR manipulation
  output logic        csr_access_o,            // access to CSR
  output logic        csr_status_o,            // access to xstatus CSR
  output logic [1:0]  csr_op_o,                // operation to perform on CSR
  input  PrivLvl_t    current_priv_lvl_i,      // The current privilege level

  // LD/ST unit signals
  output logic        data_req_o,              // start transaction to data memory
  output logic        data_we_o,               // data memory write enable
  output logic        prepost_useincr_o,       // when not active bypass the alu result for address calculation
  output logic [1:0]  data_type_o,             // data type on data memory: byte, half word or word
  output logic [1:0]  data_sign_extension_o,   // sign extension on read data from data memory / NaN boxing
  output logic [1:0]  data_reg_offset_o,       // offset in byte inside register for stores
  output logic        data_load_event_o,       // data request is in the special event range

  // hwloop signals
  output logic [2:0]  hwloop_we_o,             // write enable for hwloop regs
  output logic        hwloop_target_mux_sel_o, // selects immediate for hwloop target
  output logic        hwloop_start_mux_sel_o,  // selects hwloop start address input
  output logic        hwloop_cnt_mux_sel_o,    // selects hwloop counter input

  // jump/branches
  output logic [1:0]  jump_in_dec_o,           // jump_in_id without deassert
  output logic [1:0]  jump_in_id_o,            // jump is being calculated in ALU
  output logic [1:0]  jump_target_mux_sel_o    // jump target selection
);

  // careful when modifying the following parameters! these types have to match the ones in the APU!
  localparam APUTYPE_DSP_MULT   = (SHARED_DSP_MULT)       ? 0 : 0;
  localparam APUTYPE_INT_MULT   = (SHARED_INT_MULT)       ? SHARED_DSP_MULT : 0;
  localparam APUTYPE_INT_DIV    = (SHARED_INT_DIV)        ? SHARED_DSP_MULT + SHARED_INT_MULT : 0;
  localparam APUTYPE_FP         = (SHARED_FP)             ? SHARED_DSP_MULT + SHARED_INT_MULT + SHARED_INT_DIV : 0;
  localparam APUTYPE_ADDSUB     = (SHARED_FP)             ? ((SHARED_FP==1) ? APUTYPE_FP   : APUTYPE_FP)   : 0;
  localparam APUTYPE_MULT       = (SHARED_FP)             ? ((SHARED_FP==1) ? APUTYPE_FP+1 : APUTYPE_FP)   : 0;
  localparam APUTYPE_CAST       = (SHARED_FP)             ? ((SHARED_FP==1) ? APUTYPE_FP+2 : APUTYPE_FP)   : 0;
  localparam APUTYPE_MAC        = (SHARED_FP)             ? ((SHARED_FP==1) ? APUTYPE_FP+3 : APUTYPE_FP)   : 0;
  // SHARED_FP_DIVSQRT is without effect unless FP_DIVSQRT is set.
  // SHARED_FP_DIVSQRT==1, SHARED_FP==1 (old config): separate div and sqrt units
  // SHARED_FP_DIVSQRT==1, SHARED_FP==2 (new config): divsqrt enabled within shared FPnew blocks
  // SHARED_FP_DIVSQRT==2, SHARED_FP==1 (old config): merged div/sqrt unit
  // SHARED_FP_DIVSQRT==2, SHARED_FP==2 (new config): separate shared divsqrt blocks (allows different share ratio)
  localparam APUTYPE_DIV        = (SHARED_FP_DIVSQRT==1)  ? ((SHARED_FP==1) ? APUTYPE_FP+4 : APUTYPE_FP)   :
                                 ((SHARED_FP_DIVSQRT==2)  ? ((SHARED_FP==1) ? APUTYPE_FP+4 : APUTYPE_FP+1) : 0);
  localparam APUTYPE_SQRT       = (SHARED_FP_DIVSQRT==1)  ? ((SHARED_FP==1) ? APUTYPE_FP+5 : APUTYPE_FP)   :
                                 ((SHARED_FP_DIVSQRT==2)  ? ((SHARED_FP==1) ? APUTYPE_FP+4 : APUTYPE_FP+1) : 0);

  // write enable/request control
  logic       regfile_mem_we;
  logic       regfile_alu_we;
  logic       data_req;
  logic [2:0] hwloop_we;
  logic       csr_illegal;
  logic [1:0] jump_in_id;

  logic [1:0] csr_op;

  logic       mult_int_en;
  logic       mult_dot_en;
  logic       apu_en;

  // this instruction needs floating-point rounding-mode verification
  logic check_fprm;

  logic [C_FPNEW_OPBITS-1:0] fpu_op;     // fpu operation
  logic                      fpu_op_mod; // fpu operation modifier
  logic                      fpu_vec_op; // fpu vectorial operation
  // unittypes for latencies to help us decode for APU
  enum logic[1:0] {ADDMUL, DIVSQRT, NONCOMP, CONV} fp_op_group;


  /////////////////////////////////////////////
  //   ____                     _            //
  //  |  _ \  ___  ___ ___   __| | ___ _ __  //
  //  | | | |/ _ \/ __/ _ \ / _` |/ _ \ '__| //
  //  | |_| |  __/ (_| (_) | (_| |  __/ |    //
  //  |____/ \___|\___\___/ \__,_|\___|_|    //
  //                                         //
  /////////////////////////////////////////////

  always_comb
  begin
    jump_in_id                  = BRANCH_NONE;
    jump_target_mux_sel_o       = JT_JAL;

    alu_en_o                    = 1'b1;
    alu_operator_o              = ALU_SLTU;
    alu_op_a_mux_sel_o          = OP_A_REGA_OR_FWD;
    alu_op_b_mux_sel_o          = OP_B_REGB_OR_FWD;
    alu_op_c_mux_sel_o          = OP_C_REGC_OR_FWD;
    alu_vec_mode_o              = VEC_MODE32;
    scalar_replication_o        = 1'b0;
    scalar_replication_c_o      = 1'b0;
    regc_mux_o                  = REGC_ZERO;
    imm_a_mux_sel_o             = IMMA_ZERO;
    imm_b_mux_sel_o             = IMMB_I;

    mult_operator_o             = MUL_I;
    mult_int_en                 = 1'b0;
    mult_dot_en                 = 1'b0;
    mult_imm_mux_o              = MIMM_ZERO;
    mult_signed_mode_o          = 2'b00;
    mult_sel_subword_o          = 1'b0;
    mult_dot_signed_o           = 2'b00;

    apu_en                      = 1'b0;
    apu_type_o                  = '0;
    apu_op_o                    = '0;
    apu_lat_o                   = '0;
    apu_flags_src_o             = '0;
    fp_rnd_mode_o               = '0;
    fpu_op                      = fpnew_pkg::SGNJ;
    fpu_op_mod                  = 1'b0;
    fpu_vec_op                  = 1'b0;
    fpu_dst_fmt_o               = fpnew_pkg::FP32;
    fpu_src_fmt_o               = fpnew_pkg::FP32;
    fpu_int_fmt_o               = fpnew_pkg::INT32;
    check_fprm                  = 1'b0;
    fp_op_group                 = ADDMUL;

    regfile_mem_we              = 1'b0;
    regfile_alu_we              = 1'b0;
    regfile_alu_waddr_sel_o     = 1'b1;

    prepost_useincr_o           = 1'b1;

    hwloop_we                   = 3'b0;
    hwloop_target_mux_sel_o     = 1'b0;
    hwloop_start_mux_sel_o      = 1'b0;
    hwloop_cnt_mux_sel_o        = 1'b0;

    csr_access_o                = 1'b0;
    csr_status_o                = 1'b0;
    csr_illegal                 = 1'b0;
    csr_op                      = CSR_OP_NONE;
    mret_insn_o                 = 1'b0;
    uret_insn_o                 = 1'b0;

    dret_insn_o                 = 1'b0;

    data_we_o                   = 1'b0;
    data_type_o                 = 2'b00;
    data_sign_extension_o       = 2'b00;
    data_reg_offset_o           = 2'b00;
    data_req                    = 1'b0;
    data_load_event_o           = 1'b0;

    illegal_insn_o              = 1'b0;
    ebrk_insn_o                 = 1'b0;
    ecall_insn_o                = 1'b0;
    pipe_flush_o                = 1'b0;

    fencei_insn_o               = 1'b0;

    rega_used_o                 = 1'b0;
    regb_used_o                 = 1'b0;
    regc_used_o                 = 1'b0;
    reg_fp_a_o                  = 1'b0;
    reg_fp_b_o                  = 1'b0;
    reg_fp_c_o                  = 1'b0;
    reg_fp_d_o                  = 1'b0;

    bmask_a_mux_o               = BMASK_A_ZERO;
    bmask_b_mux_o               = BMASK_B_ZERO;
    alu_bmask_a_mux_sel_o       = BMASK_A_IMM;
    alu_bmask_b_mux_sel_o       = BMASK_B_IMM;

    instr_multicycle_o          = 1'b0;
    is_clpx_o                   = 1'b0;
    is_subrot_o                 = 1'b0;
<<<<<<< HEAD
=======

    mret_dec_o                  = 1'b0;
    uret_dec_o                  = 1'b0;
    dret_dec_o                  = 1'b0;
>>>>>>> d6f8fe2e

    unique case (instr_rdata_i[6:0])

      //////////////////////////////////////
      //      _ _   _ __  __ ____  ____   //
      //     | | | | |  \/  |  _ \/ ___|  //
      //  _  | | | | | |\/| | |_) \___ \  //
      // | |_| | |_| | |  | |  __/ ___) | //
      //  \___/ \___/|_|  |_|_|   |____/  //
      //                                  //
      //////////////////////////////////////

      OPCODE_JAL: begin   // Jump and Link
        jump_target_mux_sel_o = JT_JAL;
        jump_in_id            = BRANCH_JAL;
        // Calculate and store PC+4
        alu_op_a_mux_sel_o  = OP_A_CURRPC;
        alu_op_b_mux_sel_o  = OP_B_IMM;
        imm_b_mux_sel_o     = IMMB_PCINCR;
        alu_operator_o      = ALU_ADD;
        regfile_alu_we      = 1'b1;
        // Calculate jump target (= PC + UJ imm)
      end

      OPCODE_JALR: begin  // Jump and Link Register
        jump_target_mux_sel_o = JT_JALR;
        jump_in_id            = BRANCH_JALR;
        // Calculate and store PC+4
        alu_op_a_mux_sel_o  = OP_A_CURRPC;
        alu_op_b_mux_sel_o  = OP_B_IMM;
        imm_b_mux_sel_o     = IMMB_PCINCR;
        alu_operator_o      = ALU_ADD;
        regfile_alu_we      = 1'b1;
        // Calculate jump target (= RS1 + I imm)
        rega_used_o         = 1'b1;

        if (instr_rdata_i[14:12] != 3'b0) begin
          jump_in_id       = BRANCH_NONE;
          regfile_alu_we   = 1'b0;
          illegal_insn_o   = 1'b1;
        end
      end

      OPCODE_BRANCH: begin // Branch
        jump_target_mux_sel_o = JT_COND;
        jump_in_id            = BRANCH_COND;
        alu_op_c_mux_sel_o    = OP_C_JT;
        rega_used_o           = 1'b1;
        regb_used_o           = 1'b1;

        unique case (instr_rdata_i[14:12])
          3'b000: alu_operator_o = ALU_EQ;
          3'b001: alu_operator_o = ALU_NE;
          3'b100: alu_operator_o = ALU_LTS;
          3'b101: alu_operator_o = ALU_GES;
          3'b110: alu_operator_o = ALU_LTU;
          3'b111: alu_operator_o = ALU_GEU;
          3'b010: begin
            alu_operator_o      = ALU_EQ;
            regb_used_o         = 1'b0;
            alu_op_b_mux_sel_o  = OP_B_IMM;
            imm_b_mux_sel_o     = IMMB_BI;
          end
          3'b011: begin
            alu_operator_o      = ALU_NE;
            regb_used_o         = 1'b0;
            alu_op_b_mux_sel_o  = OP_B_IMM;
            imm_b_mux_sel_o     = IMMB_BI;
          end
        endcase
      end


      //////////////////////////////////
      //  _     ____    ______ _____  //
      // | |   |  _ \  / / ___|_   _| //
      // | |   | | | |/ /\___ \ | |   //
      // | |___| |_| / /  ___) || |   //
      // |_____|____/_/  |____/ |_|   //
      //                              //
      //////////////////////////////////

      OPCODE_STORE,
      OPCODE_STORE_POST: begin
        data_req       = 1'b1;
        data_we_o      = 1'b1;
        rega_used_o    = 1'b1;
        regb_used_o    = 1'b1;
        alu_operator_o = ALU_ADD;
        instr_multicycle_o = 1'b1;
        // pass write data through ALU operand c
        alu_op_c_mux_sel_o = OP_C_REGB_OR_FWD;

        // post-increment setup
        if (instr_rdata_i[6:0] == OPCODE_STORE_POST) begin
          prepost_useincr_o       = 1'b0;
          regfile_alu_waddr_sel_o = 1'b0;
          regfile_alu_we          = 1'b1;
        end

        if (instr_rdata_i[14] == 1'b0) begin
          // offset from immediate
          imm_b_mux_sel_o     = IMMB_S;
          alu_op_b_mux_sel_o  = OP_B_IMM;
        end else begin
          // offset from register
          regc_used_o        = 1'b1;
          alu_op_b_mux_sel_o = OP_B_REGC_OR_FWD;
          regc_mux_o         = REGC_RD;
        end

        // store size
        unique case (instr_rdata_i[13:12])
          2'b00: data_type_o = 2'b10; // SB
          2'b01: data_type_o = 2'b01; // SH
          2'b10: data_type_o = 2'b00; // SW
          default: begin
            data_req       = 1'b0;
            data_we_o      = 1'b0;
            illegal_insn_o = 1'b1;
          end
        endcase
      end

      OPCODE_LOAD,
      OPCODE_LOAD_POST: begin
        data_req        = 1'b1;
        regfile_mem_we  = 1'b1;
        rega_used_o     = 1'b1;
        data_type_o     = 2'b00;
        instr_multicycle_o = 1'b1;
        // offset from immediate
        alu_operator_o      = ALU_ADD;
        alu_op_b_mux_sel_o  = OP_B_IMM;
        imm_b_mux_sel_o     = IMMB_I;

        // post-increment setup
        if (instr_rdata_i[6:0] == OPCODE_LOAD_POST) begin
          prepost_useincr_o       = 1'b0;
          regfile_alu_waddr_sel_o = 1'b0;
          regfile_alu_we          = 1'b1;
        end

        // sign/zero extension
        data_sign_extension_o = {1'b0,~instr_rdata_i[14]};

        // load size
        unique case (instr_rdata_i[13:12])
          2'b00:   data_type_o = 2'b10; // LB
          2'b01:   data_type_o = 2'b01; // LH
          2'b10:   data_type_o = 2'b00; // LW
          default: data_type_o = 2'b00; // illegal or reg-reg
        endcase

        // reg-reg load (different encoding)
        if (instr_rdata_i[14:12] == 3'b111) begin
          // offset from RS2
          regb_used_o        = 1'b1;
          alu_op_b_mux_sel_o = OP_B_REGB_OR_FWD;

          // sign/zero extension
          data_sign_extension_o = {1'b0, ~instr_rdata_i[30]};

          // load size
          unique case (instr_rdata_i[31:25])
            7'b0000_000,
            7'b0100_000: data_type_o = 2'b10; // LB, LBU
            7'b0001_000,
            7'b0101_000: data_type_o = 2'b01; // LH, LHU
            7'b0010_000: data_type_o = 2'b00; // LW
            default: begin
              illegal_insn_o = 1'b1;
            end
          endcase
        end

        // special p.elw (event load)
        if (instr_rdata_i[14:12] == 3'b110)
          data_load_event_o = 1'b1;

        if (instr_rdata_i[14:12] == 3'b011) begin
          // LD -> RV64 only
          illegal_insn_o = 1'b1;
        end
      end


      //////////////////////////
      //     _    _    _   _  //
      //    / \  | |  | | | | //
      //   / _ \ | |  | | | | //
      //  / ___ \| |__| |_| | //
      // /_/   \_\_____\___/  //
      //                      //
      //////////////////////////

      OPCODE_LUI: begin  // Load Upper Immediate
        alu_op_a_mux_sel_o  = OP_A_IMM;
        alu_op_b_mux_sel_o  = OP_B_IMM;
        imm_a_mux_sel_o     = IMMA_ZERO;
        imm_b_mux_sel_o     = IMMB_U;
        alu_operator_o      = ALU_ADD;
        regfile_alu_we      = 1'b1;
      end

      OPCODE_AUIPC: begin  // Add Upper Immediate to PC
        alu_op_a_mux_sel_o  = OP_A_CURRPC;
        alu_op_b_mux_sel_o  = OP_B_IMM;
        imm_b_mux_sel_o     = IMMB_U;
        alu_operator_o      = ALU_ADD;
        regfile_alu_we      = 1'b1;
      end

      OPCODE_OPIMM: begin // Register-Immediate ALU Operations
        alu_op_b_mux_sel_o  = OP_B_IMM;
        imm_b_mux_sel_o     = IMMB_I;
        regfile_alu_we      = 1'b1;
        rega_used_o         = 1'b1;

        unique case (instr_rdata_i[14:12])
          3'b000: alu_operator_o = ALU_ADD;  // Add Immediate
          3'b010: alu_operator_o = ALU_SLTS; // Set to one if Lower Than Immediate
          3'b011: alu_operator_o = ALU_SLTU; // Set to one if Lower Than Immediate Unsigned
          3'b100: alu_operator_o = ALU_XOR;  // Exclusive Or with Immediate
          3'b110: alu_operator_o = ALU_OR;   // Or with Immediate
          3'b111: alu_operator_o = ALU_AND;  // And with Immediate

          3'b001: begin
            alu_operator_o = ALU_SLL;  // Shift Left Logical by Immediate
            if (instr_rdata_i[31:25] != 7'b0)
              illegal_insn_o = 1'b1;
          end

          3'b101: begin
            if (instr_rdata_i[31:25] == 7'b0)
              alu_operator_o = ALU_SRL;  // Shift Right Logical by Immediate
            else if (instr_rdata_i[31:25] == 7'b010_0000)
              alu_operator_o = ALU_SRA;  // Shift Right Arithmetically by Immediate
            else
              illegal_insn_o = 1'b1;
          end


        endcase
      end

      OPCODE_OP: begin  // Register-Register ALU operation

        // PREFIX 11
        if (instr_rdata_i[31:30] == 2'b11) begin

          //////////////////////////////
          // IMMEDIATE BIT-MANIPULATION
          //////////////////////////////

          regfile_alu_we = 1'b1;
          rega_used_o    = 1'b1;

          // bit-manipulation instructions
          bmask_a_mux_o       = BMASK_A_S3;
          bmask_b_mux_o       = BMASK_B_S2;
          alu_op_b_mux_sel_o  = OP_B_IMM;

          unique case (instr_rdata_i[14:12])
            3'b000: begin
              alu_operator_o  = ALU_BEXT;
              imm_b_mux_sel_o = IMMB_S2;
              bmask_b_mux_o   = BMASK_B_ZERO;
            end
            3'b001: begin
              alu_operator_o  = ALU_BEXTU;
              imm_b_mux_sel_o = IMMB_S2;
              bmask_b_mux_o   = BMASK_B_ZERO;
            end
            3'b010: begin
              alu_operator_o  = ALU_BINS;
              imm_b_mux_sel_o = IMMB_S2;
              regc_used_o     = 1'b1;
              regc_mux_o      = REGC_RD;
            end
            3'b011: begin
              alu_operator_o = ALU_BCLR;
            end
            3'b100: begin
              alu_operator_o = ALU_BSET;
            end
            3'b101: begin
              alu_operator_o        = ALU_BREV;
              // Enable write back to RD
              regc_used_o           = 1'b1;
              regc_mux_o            = REGC_RD;
              // Extract the source register on operand a
              imm_b_mux_sel_o       = IMMB_S2;
              // Map the radix to bmask_a immediate
              alu_bmask_a_mux_sel_o = BMASK_A_IMM;
            end
            default: illegal_insn_o = 1'b1;
          endcase
        end

        // PREFIX 10
        else if (instr_rdata_i[31:30] == 2'b10) begin

          //////////////////////////////
          // REGISTER BIT-MANIPULATION
          //////////////////////////////
          if (instr_rdata_i[29:25]==5'b00000) begin

            regfile_alu_we = 1'b1;
            rega_used_o    = 1'b1;

            bmask_a_mux_o       = BMASK_A_S3;
            bmask_b_mux_o       = BMASK_B_S2;
            alu_op_b_mux_sel_o  = OP_B_IMM;

            unique case (instr_rdata_i[14:12])
              3'b000: begin
                alu_operator_o  = ALU_BEXT;
                imm_b_mux_sel_o = IMMB_S2;
                bmask_b_mux_o   = BMASK_B_ZERO;
                //register variant
                alu_op_b_mux_sel_o     = OP_B_BMASK;
                alu_bmask_a_mux_sel_o  = BMASK_A_REG;
                regb_used_o            = 1'b1;
              end
              3'b001: begin
                alu_operator_o  = ALU_BEXTU;
                imm_b_mux_sel_o = IMMB_S2;
                bmask_b_mux_o   = BMASK_B_ZERO;
                //register variant
                alu_op_b_mux_sel_o     = OP_B_BMASK;
                alu_bmask_a_mux_sel_o  = BMASK_A_REG;
                regb_used_o            = 1'b1;
              end
              3'b010: begin
                alu_operator_o      = ALU_BINS;
                imm_b_mux_sel_o     = IMMB_S2;
                regc_used_o         = 1'b1;
                regc_mux_o          = REGC_RD;
                //register variant
                alu_op_b_mux_sel_o     = OP_B_BMASK;
                alu_bmask_a_mux_sel_o  = BMASK_A_REG;
                alu_bmask_b_mux_sel_o  = BMASK_B_REG;
                regb_used_o            = 1'b1;
              end
              3'b011: begin
                alu_operator_o = ALU_BCLR;
                //register variant
                regb_used_o            = 1'b1;
                alu_bmask_a_mux_sel_o  = BMASK_A_REG;
                alu_bmask_b_mux_sel_o  = BMASK_B_REG;
              end
              3'b100: begin
                alu_operator_o = ALU_BSET;
                //register variant
                regb_used_o            = 1'b1;
                alu_bmask_a_mux_sel_o  = BMASK_A_REG;
                alu_bmask_b_mux_sel_o  = BMASK_B_REG;
              end
              default: illegal_insn_o = 1'b1;
            endcase

          ///////////////////////
          // VECTORIAL FLOAT OPS
          ///////////////////////
          end else begin
            // Vectorial FP not available in 'old' shared FPU
            if (FPU==1 && C_XFVEC && SHARED_FP!=1) begin

              // using APU instead of ALU
              apu_en           = 1'b1;
              alu_en_o         = 1'b0;
              apu_flags_src_o  = APU_FLAGS_FPNEW;
              // by default, set all registers to FP registers and use 2
              rega_used_o      = 1'b1;
              regb_used_o      = 1'b1;
              reg_fp_a_o       = 1'b1;
              reg_fp_b_o       = 1'b1;
              reg_fp_d_o       = 1'b1;
              fpu_vec_op       = 1'b1;
              // replication bit comes from instruction (can change for some ops)
              scalar_replication_o = instr_rdata_i[14];
              // by default we need to verify rm is legal but assume it is for now
              check_fprm       = 1'b1;
              fp_rnd_mode_o    = frm_i; // all vectorial ops have rm from fcsr

              // Decode Formats
              unique case (instr_rdata_i[13:12])
                // FP32
                2'b00: begin
                  fpu_dst_fmt_o  = fpnew_pkg::FP32;
                  alu_vec_mode_o = VEC_MODE32;
                end
                // FP16ALT
                2'b01: begin
                  fpu_dst_fmt_o  = fpnew_pkg::FP16ALT;
                  alu_vec_mode_o = VEC_MODE16;
                end
                // FP16
                2'b10: begin
                  fpu_dst_fmt_o  = fpnew_pkg::FP16;
                  alu_vec_mode_o = VEC_MODE16;
                end
                // FP8
                2'b11: begin
                  fpu_dst_fmt_o  = fpnew_pkg::FP8;
                  alu_vec_mode_o = VEC_MODE8;
                end
              endcase

              // By default, src=dst
              fpu_src_fmt_o = fpu_dst_fmt_o;

              // decode vectorial FP instruction
              unique case (instr_rdata_i[29:25]) inside
                // vfadd.vfmt - Vectorial FP Addition
                5'b00001: begin
                  fpu_op      = fpnew_pkg::ADD;
                  fp_op_group = ADDMUL;
                  apu_type_o  = APUTYPE_ADDSUB;
                  // FPnew needs addition operands as operand B and C
                  alu_op_b_mux_sel_o     = OP_B_REGA_OR_FWD;
                  alu_op_c_mux_sel_o     = OP_C_REGB_OR_FWD;
                  scalar_replication_o   = 1'b0;
                  scalar_replication_c_o = instr_rdata_i[14];
                end
                // vfsub.vfmt - Vectorial FP Subtraction
                5'b00010: begin
                  fpu_op      = fpnew_pkg::ADD;
                  fpu_op_mod  = 1'b1;
                  fp_op_group = ADDMUL;
                  apu_type_o  = APUTYPE_ADDSUB;
                  // FPnew needs addition operands as operand B and C
                  alu_op_b_mux_sel_o     = OP_B_REGA_OR_FWD;
                  alu_op_c_mux_sel_o     = OP_C_REGB_OR_FWD;
                  scalar_replication_o   = 1'b0;
                  scalar_replication_c_o = instr_rdata_i[14];
                end
                // vfmul.vfmt - Vectorial FP Multiplication
                5'b00011: begin
                  fpu_op      = fpnew_pkg::MUL;
                  fp_op_group = ADDMUL;
                  apu_type_o  = APUTYPE_MULT;
                end
                // vfdiv.vfmt - Vectorial FP Division
                5'b00100: begin
                  if (FP_DIVSQRT) begin
                    fpu_op      = fpnew_pkg::DIV;
                    fp_op_group = DIVSQRT;
                    apu_type_o  = APUTYPE_DIV;
                  end else
                    illegal_insn_o = 1'b1;
                end
                // vfmin.vfmt - Vectorial FP Minimum
                5'b00101: begin
                  fpu_op        = fpnew_pkg::MINMAX;
                  fp_rnd_mode_o = 3'b000; // min
                  fp_op_group   = NONCOMP;
                  apu_type_o    = APUTYPE_FP; // doesn't matter much as long as it's not div
                  check_fprm    = 1'b0; // instruction encoded in rm
                end
                // vfmax.vfmt - Vectorial FP Maximum
                5'b00110: begin
                  fpu_op        = fpnew_pkg::MINMAX;
                  fp_rnd_mode_o = 3'b001; // max
                  fp_op_group   = NONCOMP;
                  apu_type_o    = APUTYPE_FP; // doesn't matter much as long as it's not div
                  check_fprm    = 1'b0; // instruction encoded in rm
                end
                // vfsqrt.vfmt - Vectorial FP Square Root
                5'b00111: begin
                  if (FP_DIVSQRT) begin
                    regb_used_o = 1'b0;
                    fpu_op      = fpnew_pkg::SQRT;
                    fp_op_group = DIVSQRT;
                    apu_type_o  = APUTYPE_SQRT;
                    // rs2 and R must be zero
                    if ((instr_rdata_i[24:20] != 5'b00000) || instr_rdata_i[14]) begin
                      illegal_insn_o = 1'b1;
                    end
                  end else
                    illegal_insn_o = 1'b1;
                end
                // vfmac.vfmt - Vectorial FP Multiply-Accumulate
                5'b01000: begin
                  regc_used_o = 1'b1;
                  regc_mux_o  = REGC_RD; // third operand is rd
                  reg_fp_c_o  = 1'b1;
                  fpu_op      = fpnew_pkg::FMADD;
                  fp_op_group = ADDMUL;
                  apu_type_o  = APUTYPE_MAC;
                end
                // vfmre.vfmt - Vectorial FP Multiply-Reduce
                5'b01001: begin
                  regc_used_o = 1'b1;
                  regc_mux_o  = REGC_RD; // third operand is rd
                  reg_fp_c_o  = 1'b1;
                  fpu_op      = fpnew_pkg::FMADD;
                  fpu_op_mod  = 1'b1;
                  fp_op_group = ADDMUL;
                  apu_type_o  = APUTYPE_MAC;
                end
                // Moves, Conversions, Classifications
                5'b01100: begin
                  regb_used_o          = 1'b0;
                  scalar_replication_o = 1'b0;
                  // Decode Operation in rs2
                  unique case (instr_rdata_i[24:20]) inside
                    // vfmv.{x.vfmt/vfmt.x} - Vectorial FP Reg <-> GP Reg Moves
                    5'b00000: begin
                      alu_op_b_mux_sel_o = OP_B_REGA_OR_FWD; // set rs2 = rs1 so we can map FMV to SGNJ in the unit
                      fpu_op             = fpnew_pkg::SGNJ;
                      fp_rnd_mode_o      = 3'b011;  // passthrough without checking nan-box
                      fp_op_group        = NONCOMP;
                      apu_type_o         = APUTYPE_FP; // doesn't matter much as long as it's not div
                      check_fprm         = 1'b0;
                      // GP reg to FP reg
                      if (instr_rdata_i[14]) begin
                        reg_fp_a_o        = 1'b0; // go from integer regfile
                        fpu_op_mod        = 1'b0; // nan-box result
                      end
                      // FP reg to GP reg
                      else begin
                        reg_fp_d_o        = 1'b0; // go to integer regfile
                        fpu_op_mod        = 1'b1; // sign-extend result
                      end
                    end
                    // vfclass.vfmt - Vectorial FP Classifications
                    5'b00001: begin
                      reg_fp_d_o    = 1'b0; // go to integer regfile
                      fpu_op        = fpnew_pkg::CLASSIFY;
                      fp_rnd_mode_o = 3'b000;
                      fp_op_group   = NONCOMP;
                      apu_type_o    = APUTYPE_FP; // doesn't matter much as long as it's not div
                      check_fprm    = 1'b0;
                      // R must not be set
                      if (instr_rdata_i[14]) illegal_insn_o = 1'b1;
                    end
                    // vfcvt.{x.vfmt/vfmt.x} - Vectorial FP <-> Int Conversions
                    5'b0001?: begin
                      fp_op_group = CONV;
                      fpu_op_mod  = instr_rdata_i[14]; // signed/unsigned switch
                      apu_type_o  = APUTYPE_CAST;
                      // Integer width matches FP width
                      unique case (instr_rdata_i[13:12])
                        // FP32
                        2'b00 : fpu_int_fmt_o = fpnew_pkg::INT32;
                        // FP16[ALT]
                        2'b01,
                        2'b10: fpu_int_fmt_o = fpnew_pkg::INT16;
                        // FP8
                        2'b11: fpu_int_fmt_o = fpnew_pkg::INT8;
                      endcase
                      // Int to FP conversion
                      if (instr_rdata_i[20]) begin
                        reg_fp_a_o = 1'b0; // go from integer regfile
                        fpu_op     = fpnew_pkg::I2F;
                      end
                      // FP to Int conversion
                      else begin
                        reg_fp_d_o = 1'b0; // go to integer regfile
                        fpu_op     = fpnew_pkg::F2I;
                      end
                    end
                    // vfcvt.vfmt.vfmt - Vectorial FP <-> FP Conversions
                    5'b001??: begin
                      fpu_op      = fpnew_pkg::F2F;
                      fp_op_group = CONV;
                      apu_type_o  = APUTYPE_CAST;
                      // check source format
                      unique case (instr_rdata_i[21:20])
                        // Only process instruction if corresponding extension is active (static)
                        2'b00: begin
                          fpu_src_fmt_o = fpnew_pkg::FP32;
                          if (~C_RVF) illegal_insn_o = 1'b1;
                        end
                        2'b01: begin
                          fpu_src_fmt_o = fpnew_pkg::FP16ALT;
                          if (~C_XF16ALT) illegal_insn_o = 1'b1;
                        end
                        2'b10: begin
                          fpu_src_fmt_o = fpnew_pkg::FP16;
                          if (~C_XF16) illegal_insn_o = 1'b1;
                        end
                        2'b11: begin
                          fpu_src_fmt_o = fpnew_pkg::FP8;
                          if (~C_XF8) illegal_insn_o = 1'b1;
                        end
                      endcase
                      // R must not be set
                      if (instr_rdata_i[14]) illegal_insn_o = 1'b1;
                    end
                    // others
                    default : illegal_insn_o = 1'b1;
                  endcase
                end
                // vfsgnj.vfmt - Vectorial FP Sign Injection
                5'b01101: begin
                  fpu_op        = fpnew_pkg::SGNJ;
                  fp_rnd_mode_o = 3'b000; // sgnj
                  fp_op_group   = NONCOMP;
                  apu_type_o    = APUTYPE_FP; // doesn't matter much as long as it's not div
                  check_fprm    = 1'b0;
                end
                // vfsgnjn.vfmt - Vectorial FP Negated Sign Injection
                5'b01110: begin
                  fpu_op        = fpnew_pkg::SGNJ;
                  fp_rnd_mode_o = 3'b001; // sgnjn
                  fp_op_group   = NONCOMP;
                  apu_type_o    = APUTYPE_FP; // doesn't matter much as long as it's not div
                  check_fprm    = 1'b0;
                end
                // vfsgnjx.vfmt - Vectorial FP Xored Sign Injection
                5'b01111: begin
                  fpu_op        = fpnew_pkg::SGNJ;
                  fp_rnd_mode_o = 3'b010; // sgnjx
                  fp_op_group   = NONCOMP;
                  apu_type_o    = APUTYPE_FP; // doesn't matter much as long as it's not div
                  check_fprm    = 1'b0;
                end
                // vfeq.vfmt - Vectorial FP Equals
                5'b10000: begin
                  reg_fp_d_o    = 1'b0; // go to integer regfile
                  fpu_op        = fpnew_pkg::CMP;
                  fp_rnd_mode_o = 3'b010; // eq
                  fp_op_group   = NONCOMP;
                  apu_type_o    = APUTYPE_FP; // doesn't matter much as long as it's not div
                  check_fprm    = 1'b0;
                end
                // vfne.vfmt - Vectorial FP Not Equals
                5'b10001: begin
                  reg_fp_d_o    = 1'b0; // go to integer regfile
                  fpu_op        = fpnew_pkg::CMP;
                  fpu_op_mod    = 1'b1; // invert output
                  fp_rnd_mode_o = 3'b010; // eq
                  fp_op_group   = NONCOMP;
                  apu_type_o    = APUTYPE_FP; // doesn't matter much as long as it's not div
                  check_fprm    = 1'b0;
                end
                // vflt.vfmt - Vectorial FP Less Than
                5'b10010: begin
                  reg_fp_d_o    = 1'b0; // go to integer regfile
                  fpu_op        = fpnew_pkg::CMP;
                  fp_rnd_mode_o = 3'b001; // lt
                  fp_op_group   = NONCOMP;
                  apu_type_o    = APUTYPE_FP; // doesn't matter much as long as it's not div
                  check_fprm    = 1'b0;
                end
                // vfge.vfmt - Vectorial FP Greater Than or Equals
                5'b10011: begin
                  reg_fp_d_o    = 1'b0; // go to integer regfile
                  fpu_op        = fpnew_pkg::CMP;
                  fpu_op_mod    = 1'b1; // invert output
                  fp_rnd_mode_o = 3'b001; // lt
                  fp_op_group   = NONCOMP;
                  apu_type_o    = APUTYPE_FP; // doesn't matter much as long as it's not div
                  check_fprm    = 1'b0;
                end
                // vfle.vfmt - Vectorial FP Less Than or Equals
                5'b10100: begin
                  reg_fp_d_o    = 1'b0; // go to integer regfile
                  fpu_op        = fpnew_pkg::CMP;
                  fp_rnd_mode_o = 3'b000; // le
                  fp_op_group   = NONCOMP;
                  apu_type_o    = APUTYPE_FP; // doesn't matter much as long as it's not div
                  check_fprm    = 1'b0;
                end
                // vfgt.vfmt - Vectorial FP Greater Than
                5'b10101: begin
                  reg_fp_d_o    = 1'b0; // go to integer regfile
                  fpu_op        = fpnew_pkg::CMP;
                  fpu_op_mod    = 1'b1; // invert output
                  fp_rnd_mode_o = 3'b000; // le
                  fp_op_group   = NONCOMP;
                  apu_type_o    = APUTYPE_FP; // doesn't matter much as long as it's not div
                  check_fprm    = 1'b0;
                end
                // vfcpk{a-d}.vfmt.s/d
                5'b110??: begin
                  // vfcpk{{a/c}/{b/d}} selection in R bit
                  fpu_op_mod           = instr_rdata_i[14];
                  fp_op_group          = CONV;
                  apu_type_o           = APUTYPE_CAST;
                  scalar_replication_o = 1'b0;

                  if (instr_rdata_i[25]) fpu_op = fpnew_pkg::CPKCD; // vfcpk{c/d}
                  else fpu_op = fpnew_pkg::CPKAB; // vfcpk{a/b}

                  // vfcpk{a-d}.vfmt.d - from double
                  if (instr_rdata_i[26]) begin
                    fpu_src_fmt_o  = fpnew_pkg::FP64;
                    if (~C_RVD) illegal_insn_o = 1'b1;
                  end
                  // vfcpk{a-d}.vfmt.s -
                  else begin
                    fpu_src_fmt_o  = fpnew_pkg::FP32;
                    if (~C_RVF) illegal_insn_o = 1'b1;
                  end
                  // Resolve legal vfcpk / format combinations (mostly static)
                  if (fpu_op == fpnew_pkg::CPKCD) begin // vfcpk{c/d} not possible unless FP8 and FLEN>=64
                    if (~C_XF8 || ~C_RVD) illegal_insn_o = 1'b1;
                  end else begin
                    if (instr_rdata_i[14]) begin // vfcpkb
                      // vfcpkb not possible for FP32
                      if (fpu_dst_fmt_o == fpnew_pkg::FP32) illegal_insn_o = 1'b1;
                      // vfcpkb not possible for FP16[ALT] if not RVD
                      if (~C_RVD && (fpu_dst_fmt_o != fpnew_pkg::FP8)) illegal_insn_o = 1'b1;
                    end
                  end
                end
                // Rest are illegal instructions
                default: begin
                  illegal_insn_o = 1'b1;
                end
              endcase

              // check enabled formats (static)
              // need RVD for F vectors
              if ((~C_RVF || ~C_RVD) && fpu_dst_fmt_o == fpnew_pkg::FP32) illegal_insn_o = 1'b1;
              // need RVF for F16 vectors
              if ((~C_XF16 || ~C_RVF) && fpu_dst_fmt_o == fpnew_pkg::FP16) illegal_insn_o = 1'b1;
              // need RVF for F16 vectors
              if ((~C_XF16ALT || ~C_RVF) && fpu_dst_fmt_o == fpnew_pkg::FP16ALT) begin
                illegal_insn_o = 1'b1;
              end
              // need F16 for F8 vectors
              if ((~C_XF8 || (~C_XF16 && ~C_XF16ALT)) && fpu_dst_fmt_o == fpnew_pkg::FP8) begin
                illegal_insn_o = 1'b1;
              end

              // check rounding mode
              if (check_fprm) begin
                unique case (frm_i) inside
                  [3'b000:3'b100] : ; //legal rounding modes
                  default         : illegal_insn_o = 1'b1;
                endcase
              end

              // Set latencies for FPnew from config. The C_LAT constants contain the number
              // of pipeline registers. the APU takes the following values:
              // 1 = single cycle (no latency), 2 = one pipestage, 3 = two or more pipestages
              case (fp_op_group)
                // ADDMUL has format dependent latency
                ADDMUL : begin
                  unique case (fpu_dst_fmt_o)
                    fpnew_pkg::FP32    : apu_lat_o = (C_LAT_FP32<2)    ? C_LAT_FP32+1    : 2'h3;
                    fpnew_pkg::FP16    : apu_lat_o = (C_LAT_FP16<2)    ? C_LAT_FP16+1    : 2'h3;
                    fpnew_pkg::FP16ALT : apu_lat_o = (C_LAT_FP16ALT<2) ? C_LAT_FP16ALT+1 : 2'h3;
                    fpnew_pkg::FP8     : apu_lat_o = (C_LAT_FP8<2)     ? C_LAT_FP8+1     : 2'h3;
                    default : ;
                  endcase
                end
                // DIVSQRT is iterative and takes more than 2 cycles
                DIVSQRT : apu_lat_o = 2'h3;
                // NONCOMP uses the same latency for all formats
                NONCOMP : apu_lat_o = (C_LAT_NONCOMP<2) ? C_LAT_FP32+1 : 2'h3;
                // CONV uses the same latency for all formats
                CONV    : apu_lat_o = (C_LAT_CONV<2) ? C_LAT_FP32+1 : 2'h3;
              endcase

              // Set FPnew OP and OPMOD as the APU op
              apu_op_o = {fpu_vec_op, fpu_op_mod, fpu_op};

            end
            // FPU!=1 or no Vectors or old shared unit
            else begin
              illegal_insn_o = 1'b1;
            end
          end // Vectorial Float Ops

        end  // prefix 10

        // PREFIX 00/01
        else begin
          // non bit-manipulation instructions
          regfile_alu_we = 1'b1;
          rega_used_o    = 1'b1;

          if (~instr_rdata_i[28]) regb_used_o = 1'b1;

          unique case ({instr_rdata_i[30:25], instr_rdata_i[14:12]})
            // RV32I ALU operations
            {6'b00_0000, 3'b000}: alu_operator_o = ALU_ADD;   // Add
            {6'b10_0000, 3'b000}: alu_operator_o = ALU_SUB;   // Sub
            {6'b00_0000, 3'b010}: alu_operator_o = ALU_SLTS;  // Set Lower Than
            {6'b00_0000, 3'b011}: alu_operator_o = ALU_SLTU;  // Set Lower Than Unsigned
            {6'b00_0000, 3'b100}: alu_operator_o = ALU_XOR;   // Xor
            {6'b00_0000, 3'b110}: alu_operator_o = ALU_OR;    // Or
            {6'b00_0000, 3'b111}: alu_operator_o = ALU_AND;   // And
            {6'b00_0000, 3'b001}: alu_operator_o = ALU_SLL;   // Shift Left Logical
            {6'b00_0000, 3'b101}: alu_operator_o = ALU_SRL;   // Shift Right Logical
            {6'b10_0000, 3'b101}: alu_operator_o = ALU_SRA;   // Shift Right Arithmetic

            // supported RV32M instructions
            {6'b00_0001, 3'b000}: begin // mul
              alu_en_o        = 1'b0;
              mult_int_en     = 1'b1;
              mult_operator_o = MUL_MAC32;
              regc_mux_o      = REGC_ZERO;
            end
            {6'b00_0001, 3'b001}: begin // mulh
              alu_en_o           = 1'b0;
              regc_used_o        = 1'b1;
              regc_mux_o         = REGC_ZERO;
              mult_signed_mode_o = 2'b11;
              mult_int_en        = 1'b1;
              mult_operator_o    = MUL_H;
              instr_multicycle_o = 1'b1;
            end
            {6'b00_0001, 3'b010}: begin // mulhsu
              alu_en_o           = 1'b0;
              regc_used_o        = 1'b1;
              regc_mux_o         = REGC_ZERO;
              mult_signed_mode_o = 2'b01;
              mult_int_en        = 1'b1;
              mult_operator_o    = MUL_H;
              instr_multicycle_o = 1'b1;
            end
            {6'b00_0001, 3'b011}: begin // mulhu
              alu_en_o           = 1'b0;
              regc_used_o        = 1'b1;
              regc_mux_o         = REGC_ZERO;
              mult_signed_mode_o = 2'b00;
              mult_int_en        = 1'b1;
              mult_operator_o    = MUL_H;
              instr_multicycle_o = 1'b1;
            end
            {6'b00_0001, 3'b100}: begin // div
              alu_op_a_mux_sel_o = OP_A_REGB_OR_FWD;
              alu_op_b_mux_sel_o = OP_B_REGC_OR_FWD;
              regc_mux_o         = REGC_S1;
              regc_used_o        = 1'b1;
              regb_used_o        = 1'b1;
              rega_used_o        = 1'b0;
              alu_operator_o     = ALU_DIV;
              instr_multicycle_o = 1'b1;
              `USE_APU_INT_DIV
            end
            {6'b00_0001, 3'b101}: begin // divu
              alu_op_a_mux_sel_o = OP_A_REGB_OR_FWD;
              alu_op_b_mux_sel_o = OP_B_REGC_OR_FWD;
              regc_mux_o         = REGC_S1;
              regc_used_o        = 1'b1;
              regb_used_o        = 1'b1;
              rega_used_o        = 1'b0;
              alu_operator_o     = ALU_DIVU;
              instr_multicycle_o = 1'b1;
              `USE_APU_INT_DIV
            end
            {6'b00_0001, 3'b110}: begin // rem
              alu_op_a_mux_sel_o = OP_A_REGB_OR_FWD;
              alu_op_b_mux_sel_o = OP_B_REGC_OR_FWD;
              regc_mux_o         = REGC_S1;
              regc_used_o        = 1'b1;
              regb_used_o        = 1'b1;
              rega_used_o        = 1'b0;
              alu_operator_o     = ALU_REM;
              instr_multicycle_o = 1'b1;
              `USE_APU_INT_DIV
            end
            {6'b00_0001, 3'b111}: begin // remu
              alu_op_a_mux_sel_o = OP_A_REGB_OR_FWD;
              alu_op_b_mux_sel_o = OP_B_REGC_OR_FWD;
              regc_mux_o         = REGC_S1;
              regc_used_o        = 1'b1;
              regb_used_o        = 1'b1;
              rega_used_o        = 1'b0;
              alu_operator_o     = ALU_REMU;
              instr_multicycle_o = 1'b1;
              `USE_APU_INT_DIV
            end

            // PULP specific instructions
            {6'b10_0001, 3'b000}: begin // p.mac
              alu_en_o        = 1'b0;
              regc_used_o     = 1'b1;
              regc_mux_o      = REGC_RD;
              mult_int_en     = 1'b1;
              mult_operator_o = MUL_MAC32;
              `USE_APU_INT_MULT
            end
            {6'b10_0001, 3'b001}: begin // p.msu
              alu_en_o        = 1'b0;
              regc_used_o     = 1'b1;
              regc_mux_o      = REGC_RD;
              mult_int_en     = 1'b1;
              mult_operator_o = MUL_MSU32;
              `USE_APU_INT_MULT
            end
            {6'b00_0010, 3'b010}: alu_operator_o = ALU_SLETS; // Set Lower Equal Than    p.slet
            {6'b00_0010, 3'b011}: alu_operator_o = ALU_SLETU; // Set Lower Equal Than Unsigned   p.sletu
            {6'b00_0010, 3'b100}: begin alu_operator_o = ALU_MIN;   end // Min   p.min
            {6'b00_0010, 3'b101}: begin alu_operator_o = ALU_MINU;  end // Min Unsigned
            {6'b00_0010, 3'b110}: begin alu_operator_o = ALU_MAX;   end // Max
            {6'b00_0010, 3'b111}: begin alu_operator_o = ALU_MAXU;  end // Max Unsigned
            {6'b00_0100, 3'b101}: begin alu_operator_o = ALU_ROR;   end // Rotate Right

            // PULP specific instructions using only one source register
            {6'b00_1000, 3'b000}: begin alu_operator_o = ALU_FF1;  end // Find First 1
            {6'b00_1000, 3'b001}: begin alu_operator_o = ALU_FL1;  end // Find Last 1
            {6'b00_1000, 3'b010}: begin alu_operator_o = ALU_CLB;  end // Count Leading Bits
            {6'b00_1000, 3'b011}: begin alu_operator_o = ALU_CNT;  end // Count set bits (popcount)
            {6'b00_1000, 3'b100}: begin alu_operator_o = ALU_EXTS; alu_vec_mode_o = VEC_MODE16;  end // Sign-extend Half-word
            {6'b00_1000, 3'b101}: begin alu_operator_o = ALU_EXT;  alu_vec_mode_o = VEC_MODE16;  end // Zero-extend Half-word
            {6'b00_1000, 3'b110}: begin alu_operator_o = ALU_EXTS; alu_vec_mode_o = VEC_MODE8;   end // Sign-extend Byte
            {6'b00_1000, 3'b111}: begin alu_operator_o = ALU_EXT;  alu_vec_mode_o = VEC_MODE8;   end // Zero-extend Byte

            {6'b00_0010, 3'b000}: begin alu_operator_o = ALU_ABS;  end // p.abs

            {6'b00_1010, 3'b001}: begin // p.clip
              alu_operator_o     = ALU_CLIP;
              alu_op_b_mux_sel_o = OP_B_IMM;
              imm_b_mux_sel_o    = IMMB_CLIP;
            end

            {6'b00_1010, 3'b010}: begin // p.clipu
              alu_operator_o     = ALU_CLIPU;
              alu_op_b_mux_sel_o = OP_B_IMM;
              imm_b_mux_sel_o    = IMMB_CLIP;
            end

            {6'b00_1010, 3'b101}: begin // p.clipr
              alu_operator_o     = ALU_CLIP;
              regb_used_o        = 1'b1;
            end

            {6'b00_1010, 3'b110}: begin // p.clipur
              alu_operator_o     = ALU_CLIPU;
              regb_used_o        = 1'b1;
            end

            default: begin
              illegal_insn_o = 1'b1;
            end
          endcase
        end
      end

      ////////////////////////////
      //  ______ _____  _    _  //
      // |  ____|  __ \| |  | | //
      // | |__  | |__) | |  | | //
      // |  __| |  ___/| |  | | //
      // | |    | |    | |__| | //
      // |_|    |_|     \____/  //
      //                        //
      ////////////////////////////

      // floating point arithmetic
      OPCODE_OP_FP: begin
        if (FPU==1) begin

          // using APU instead of ALU
          apu_en           = 1'b1;
          alu_en_o         = 1'b0;
          // Private and new shared FP use FPnew
          apu_flags_src_o  = (SHARED_FP==1) ? APU_FLAGS_FP : APU_FLAGS_FPNEW;
          // by default, set all registers to FP registers and use 2
          rega_used_o      = 1'b1;
          regb_used_o      = 1'b1;
          reg_fp_a_o       = 1'b1;
          reg_fp_b_o       = 1'b1;
          reg_fp_d_o       = 1'b1;
          // by default we need to verify rm is legal but assume it is for now
          check_fprm       = 1'b1;
          fp_rnd_mode_o    = instr_rdata_i[14:12];

          // Decode Formats (preliminary, can change for some ops)
          unique case (instr_rdata_i[26:25])
            // FP32
            2'b00: fpu_dst_fmt_o = fpnew_pkg::FP32;
            // FP64
            2'b01: fpu_dst_fmt_o = fpnew_pkg::FP64;
            // FP16 or FP16ALT
            2'b10: begin
              // FP16alt encoded in rm field
              if (instr_rdata_i[14:12]==3'b101) fpu_dst_fmt_o = fpnew_pkg::FP16ALT;
              // this can still change to FP16ALT
              else fpu_dst_fmt_o = fpnew_pkg::FP16;
            end
            // FP8
            2'b11: fpu_dst_fmt_o = fpnew_pkg::FP8;
          endcase

          // By default, src=dst
          fpu_src_fmt_o = fpu_dst_fmt_o;

          // decode FP instruction
          unique case (instr_rdata_i[31:27])
            // fadd.fmt - FP Addition
            5'b00000: begin
              fpu_op        = fpnew_pkg::ADD;
              fp_op_group   = ADDMUL;
              apu_type_o    = APUTYPE_ADDSUB;
              apu_op_o      = 2'b0;
              apu_lat_o     = (PIPE_REG_ADDSUB==1) ? 2'h2 : 2'h1;
              // FPnew needs addition operands as operand B and C
              if (SHARED_FP!=1) begin
                alu_op_b_mux_sel_o = OP_B_REGA_OR_FWD;
                alu_op_c_mux_sel_o = OP_C_REGB_OR_FWD;
              end
            end
            // fsub.fmt - FP Subtraction
            5'b00001: begin
              fpu_op        = fpnew_pkg::ADD;
              fpu_op_mod    = 1'b1;
              fp_op_group   = ADDMUL;
              apu_type_o    = APUTYPE_ADDSUB;
              apu_op_o      = 2'b1;
              apu_lat_o     = (PIPE_REG_ADDSUB==1) ? 2'h2 : 2'h1;
              if (SHARED_FP!=1) begin
                alu_op_b_mux_sel_o = OP_B_REGA_OR_FWD;
                alu_op_c_mux_sel_o = OP_C_REGB_OR_FWD;
              end
            end
            // fmul.fmt - FP Multiplication
            5'b00010: begin
              fpu_op        = fpnew_pkg::MUL;
              fp_op_group   = ADDMUL;
              apu_type_o    = APUTYPE_MULT;
              apu_lat_o     = (PIPE_REG_MULT==1) ? 2'h2 : 2'h1;
            end
            // fdiv.fmt - FP Division
            5'b00011: begin
              if (FP_DIVSQRT) begin
                fpu_op      = fpnew_pkg::DIV;
                fp_op_group = DIVSQRT;
                apu_type_o  = APUTYPE_DIV;
                apu_lat_o   = 2'h3;
              end else
                illegal_insn_o = 1'b1;
            end
            // fsqrt.fmt - FP Square Root
            5'b01011: begin
              if (FP_DIVSQRT) begin
                regb_used_o = 1'b0;
                fpu_op      = fpnew_pkg::SQRT;
                fp_op_group = DIVSQRT;
                apu_type_o  = APUTYPE_SQRT;
                apu_op_o    = 1'b1;
                apu_lat_o   = 2'h3;
                // rs2 must be zero
                if (instr_rdata_i[24:20] != 5'b00000) illegal_insn_o = 1'b1;
              end else
                illegal_insn_o = 1'b1;
            end
            // fsgn{j[n]/jx}.fmt - FP Sign Injection
            5'b00100: begin
              // old FPU needs ALU
              if (SHARED_FP==1) begin
                apu_en         = 1'b0;
                alu_en_o       = 1'b1;
                regfile_alu_we = 1'b1;
                case (instr_rdata_i[14:12])
                  //fsgnj.s
                  3'h0: alu_operator_o = ALU_FSGNJ;
                  //fsgnjn.s
                  3'h1: alu_operator_o = ALU_FSGNJN;
                  //fsgnjx.s
                  3'h2: alu_operator_o = ALU_FSGNJX;
                  // illegal instruction
                  default: illegal_insn_o = 1'b1;
                endcase
              // FPnew supports SGNJ
              end else begin
                fpu_op        = fpnew_pkg::SGNJ;
                fp_op_group   = NONCOMP;
                apu_type_o    = APUTYPE_FP; // doesn't matter much as long as it's not div
                check_fprm    = 1'b0; // instruction encoded in rm, do the check here
                if (C_XF16ALT) begin  // FP16ALT instructions encoded in rm separately (static)
                  if (!(instr_rdata_i[14:12] inside {[3'b000:3'b010], [3'b100:3'b110]})) begin
                    illegal_insn_o = 1'b1;
                  end
                  // FP16ALT uses special encoding here
                  if (instr_rdata_i[14]) begin
                    fpu_dst_fmt_o = fpnew_pkg::FP16ALT;
                    fpu_src_fmt_o = fpnew_pkg::FP16ALT;
                  end else begin
                    fp_rnd_mode_o = {1'b0, instr_rdata_i[13:12]};
                  end
                end else begin
                  if (!(instr_rdata_i[14:12] inside {[3'b000:3'b010]})) illegal_insn_o = 1'b1;
                end
              end
            end
            // fmin/fmax.fmt - FP Minimum / Maximum
            5'b00101: begin
              // old FPU needs ALU
              if (SHARED_FP==1) begin
                apu_en         = 1'b0;
                alu_en_o       = 1'b1;
                regfile_alu_we = 1'b1;
                case (instr_rdata_i[14:12])
                  //fmin.s
                  3'h0:     alu_operator_o = ALU_FMIN;
                  //fmax.s
                  3'h1:     alu_operator_o = ALU_FMAX;
                  default:  illegal_insn_o = 1'b1;
                endcase
              // FPnew supports MIN-MAX
              end else begin
                fpu_op        = fpnew_pkg::MINMAX;
                fp_op_group   = NONCOMP;
                apu_type_o    = APUTYPE_FP; // doesn't matter much as long as it's not div
                check_fprm    = 1'b0; // instruction encoded in rm, do the check here
                if (C_XF16ALT) begin  // FP16ALT instructions encoded in rm separately (static)
                  if (!(instr_rdata_i[14:12] inside {[3'b000:3'b001], [3'b100:3'b101]})) begin
                    illegal_insn_o = 1'b1;
                  end
                  // FP16ALT uses special encoding here
                  if (instr_rdata_i[14]) begin
                    fpu_dst_fmt_o = fpnew_pkg::FP16ALT;
                    fpu_src_fmt_o = fpnew_pkg::FP16ALT;
                  end else begin
                    fp_rnd_mode_o = {1'b0, instr_rdata_i[13:12]};
                  end
                end else begin
                  if (!(instr_rdata_i[14:12] inside {[3'b000:3'b001]})) illegal_insn_o = 1'b1;
                end
              end
            end
            // fcvt.fmt.fmt - FP to FP Conversion
            5'b01000: begin
              // old FPU has hacky fcvt.s.d
              if (SHARED_FP==1) begin
                apu_en         = 1'b0;
                alu_en_o       = 1'b1;
                regfile_alu_we = 1'b1;
                regb_used_o    = 1'b0;
                alu_operator_o = ALU_FKEEP;
              // FPnew does proper casts
              end else begin
                regb_used_o   = 1'b0;
                fpu_op        = fpnew_pkg::F2F;
                fp_op_group   = CONV;
                apu_type_o    = APUTYPE_CAST;
                // bits [22:20] used, other bits must be 0
                if (instr_rdata_i[24:23]) illegal_insn_o = 1'b1;
                // check source format
                unique case (instr_rdata_i[22:20])
                  // Only process instruction if corresponding extension is active (static)
                  3'b000: begin
                    if (~C_RVF) illegal_insn_o = 1'b1;
                    fpu_src_fmt_o = fpnew_pkg::FP32;
                  end
                  3'b001: begin
                    if (~C_RVD) illegal_insn_o = 1'b1;
                    fpu_src_fmt_o = fpnew_pkg::FP64;
                  end
                  3'b010: begin
                    if (~C_XF16) illegal_insn_o = 1'b1;
                    fpu_src_fmt_o = fpnew_pkg::FP16;
                  end
                  3'b110: begin
                    if (~C_XF16ALT) illegal_insn_o = 1'b1;
                    fpu_src_fmt_o = fpnew_pkg::FP16ALT;
                  end
                  3'b011: begin
                    if (~C_XF8) illegal_insn_o = 1'b1;
                    fpu_src_fmt_o = fpnew_pkg::FP8;
                  end
                  default: illegal_insn_o = 1'b1;
                endcase
              end
            end
            // fmulex.s.fmt - FP Expanding Multiplication to FP32
            5'b01001: begin
              fpu_op        = fpnew_pkg::MUL;
              fp_op_group   = ADDMUL;
              apu_type_o    = APUTYPE_MULT;
              apu_lat_o     = (PIPE_REG_MULT==1) ? 2'h2 : 2'h1;
              // set dst format to FP32
              fpu_dst_fmt_o = fpnew_pkg::FP32;
            end
            // fmacex.s.fmt - FP Expanding Multipy-Accumulate to FP32
            5'b01010: begin
              regc_used_o = 1'b1;
              regc_mux_o  = REGC_RD; // third operand is rd
              reg_fp_c_o  = 1'b1;
              fpu_op      = fpnew_pkg::FMADD;
              fp_op_group = ADDMUL;
              apu_type_o  = APUTYPE_MAC;
              apu_lat_o   = (PIPE_REG_MULT==1) ? 2'h2 : 2'h1;
              // set dst format to FP32
              fpu_dst_fmt_o = fpnew_pkg::FP32;
            end
            // feq/flt/fle.fmt - FP Comparisons
            5'b10100: begin
              // old FPU needs ALU
              if (SHARED_FP==1) begin
                apu_en         = 1'b0;
                alu_en_o       = 1'b1;
                regfile_alu_we = 1'b1;
                reg_fp_d_o     = 1'b0;
                case (instr_rdata_i[14:12])
                  //fle.s
                  3'h0:     alu_operator_o = ALU_FLE;
                  //flt.s
                  3'h1:     alu_operator_o = ALU_FLT;
                  //feq.s
                  3'h2:     alu_operator_o = ALU_FEQ;
                  default:  illegal_insn_o = 1'b1;
                endcase
              // FPnew supports comparisons
              end else begin
                fpu_op        = fpnew_pkg::CMP;
                fp_op_group   = NONCOMP;
                reg_fp_d_o    = 1'b0; // go to integer regfile
                apu_type_o    = APUTYPE_FP; // doesn't matter much as long as it's not div
                check_fprm    = 1'b0; // instruction encoded in rm, do the check here
                if (C_XF16ALT) begin  // FP16ALT instructions encoded in rm separately (static)
                  if (!(instr_rdata_i[14:12] inside {[3'b000:3'b010], [3'b100:3'b110]})) begin
                    illegal_insn_o = 1'b1;
                  end
                  // FP16ALT uses special encoding here
                  if (instr_rdata_i[14]) begin
                    fpu_dst_fmt_o = fpnew_pkg::FP16ALT;
                    fpu_src_fmt_o = fpnew_pkg::FP16ALT;
                  end else begin
                    fp_rnd_mode_o = {1'b0, instr_rdata_i[13:12]};
                  end
                end else begin
                  if (!(instr_rdata_i[14:12] inside {[3'b000:3'b010]})) illegal_insn_o = 1'b1;
                end
              end
            end
            // fcvt.ifmt.fmt - FP to Int Conversion
            5'b11000: begin
              regb_used_o   = 1'b0;
              reg_fp_d_o    = 1'b0; // go to integer regfile
              fpu_op        = fpnew_pkg::F2I;
              fp_op_group   = CONV;
              fpu_op_mod    = instr_rdata_i[20]; // signed/unsigned switch
              apu_type_o    = APUTYPE_CAST;
              apu_op_o      = 2'b1;
              apu_lat_o     = (PIPE_REG_CAST==1) ? 2'h2 : 2'h1;
              // bits [21:20] used, other bits must be 0
              if (instr_rdata_i[24:21]) illegal_insn_o = 1'b1;   // in RV32, no casts to L allowed.
            end
            // fcvt.fmt.ifmt - Int to FP Conversion
            5'b11010: begin
              regb_used_o   = 1'b0;
              reg_fp_a_o    = 1'b0; // go from integer regfile
              fpu_op        = fpnew_pkg::I2F;
              fp_op_group   = CONV;
              fpu_op_mod    = instr_rdata_i[20]; // signed/unsigned switch
              apu_type_o    = APUTYPE_CAST;
              apu_op_o      = 2'b0;
              apu_lat_o     = (PIPE_REG_CAST==1) ? 2'h2 : 2'h1;
              // bits [21:20] used, other bits must be 0
              if (instr_rdata_i[24:21]) illegal_insn_o = 1'b1;   // in RV32, no casts to L allowed.
            end
            // move and class
            5'b11100: begin
              // old fpu maps this to ALU ops
              if (SHARED_FP==1) begin
                apu_en         = 1'b0;
                alu_en_o       = 1'b1;
                regfile_alu_we = 1'b1;
                case (instr_rdata_i[14:12])
                  // fmv.x.s - move from floating point to gp register
                  3'b000: begin
                     reg_fp_d_o     = 1'b0; // go to integer regfile
                     alu_operator_o = ALU_ADD;
                  end
                  // fclass - classify float
                  3'b001: begin
                     regb_used_o    = 1'b0;
                     reg_fp_d_o     = 1'b0; // go to integer regfile
                     alu_operator_o = ALU_FCLASS;
                  end
                  default: illegal_insn_o = 1'b1;
                endcase
              // FPnew does proper NaN-Boxing
              end else begin
                regb_used_o = 1'b0;
                reg_fp_d_o  = 1'b0; // go to integer regfile
                fp_op_group = NONCOMP;
                apu_type_o  = APUTYPE_FP; // doesn't matter much as long as it's not div
                check_fprm  = 1'b0; // instruction encoded in rm, do the check here
                // fmv.x.fmt - FPR to GPR Move
                if (instr_rdata_i[14:12] == 3'b000 || (C_XF16ALT && instr_rdata_i[14:12] == 3'b100)) begin
                  alu_op_b_mux_sel_o  = OP_B_REGA_OR_FWD; // set rs2 = rs1 so we can map FMV to SGNJ in the unit
                  fpu_op              = fpnew_pkg::SGNJ; // mapped to SGNJ-passthrough since no recoding
                  fpu_op_mod          = 1'b1;    // sign-extend result
                  fp_rnd_mode_o       = 3'b011;  // passthrough without checking nan-box
                  // FP16ALT uses special encoding here
                  if (instr_rdata_i[14]) begin
                    fpu_dst_fmt_o = fpnew_pkg::FP16ALT;
                    fpu_src_fmt_o = fpnew_pkg::FP16ALT;
                  end
                // fclass.fmt - FP Classify
                end else if (instr_rdata_i[14:12] == 3'b001 || (C_XF16ALT && instr_rdata_i[14:12] == 3'b101)) begin
                  fpu_op        = fpnew_pkg::CLASSIFY;
                  fp_rnd_mode_o = 3'b000;
                  // FP16ALT uses special encoding here
                  if (instr_rdata_i[14]) begin
                    fpu_dst_fmt_o = fpnew_pkg::FP16ALT;
                    fpu_src_fmt_o = fpnew_pkg::FP16ALT;
                  end
                end else begin
                  illegal_insn_o = 1'b1;
                end
                // rs2 must be zero
                if (instr_rdata_i[24:20]) illegal_insn_o = 1'b1;
              end
            end
            // fmv.fmt.x - GPR to FPR Move
            5'b11110: begin
              // old fpu maps this to ALU ops
              if (SHARED_FP==1) begin
                apu_en         = 1'b0;
                alu_en_o       = 1'b1;
                regfile_alu_we = 1'b1;
                reg_fp_a_o     = 1'b0; // go from integer regfile
                alu_operator_o = ALU_ADD;
              // FPnew does proper NaN-Boxing
              end else begin
                regb_used_o         = 1'b0;
                reg_fp_a_o          = 1'b0; // go from integer regfile
                alu_op_b_mux_sel_o  = OP_B_REGA_OR_FWD; // set rs2 = rs1 so we can map FMV to SGNJ in the unit
                fpu_op              = fpnew_pkg::SGNJ; // mapped to SGNJ-passthrough since no recoding
                fpu_op_mod          = 1'b0;    // nan-box result
                fp_op_group         = NONCOMP;
                fp_rnd_mode_o       = 3'b011;  // passthrough without checking nan-box
                apu_type_o          = APUTYPE_FP; // doesn't matter much as long as it's not div
                check_fprm          = 1'b0; // instruction encoded in rm, do the check here
                if (instr_rdata_i[14:12] == 3'b000 || (C_XF16ALT && instr_rdata_i[14:12] == 3'b100)) begin
                  // FP16ALT uses special encoding here
                  if (instr_rdata_i[14]) begin
                    fpu_dst_fmt_o = fpnew_pkg::FP16ALT;
                    fpu_src_fmt_o = fpnew_pkg::FP16ALT;
                  end
                end else begin
                  illegal_insn_o = 1'b1;
                end
                // rs2 must be zero
                if (instr_rdata_i[24:20] != 5'b00000) illegal_insn_o = 1'b1;
              end
            end
            // Rest are illegal instructions
            default: begin
              illegal_insn_o = 1'b1;
            end
          endcase

          // check enabled formats (static)
          if (~C_RVF && fpu_dst_fmt_o == fpnew_pkg::FP32) illegal_insn_o = 1'b1;
          if ((~C_RVD || SHARED_FP==1) && fpu_dst_fmt_o == fpnew_pkg::FP64) illegal_insn_o = 1'b1;
          if ((~C_XF16 || SHARED_FP==1) && fpu_dst_fmt_o == fpnew_pkg::FP16) illegal_insn_o = 1'b1;
          if ((~C_XF16ALT || SHARED_FP==1) && fpu_dst_fmt_o == fpnew_pkg::FP16ALT) begin
            illegal_insn_o = 1'b1;
          end
          if ((~C_XF8 || SHARED_FP==1) && fpu_dst_fmt_o == fpnew_pkg::FP8) illegal_insn_o = 1'b1;

          // check rounding mode
          if (check_fprm) begin
            unique case (instr_rdata_i[14:12]) inside
              [3'b000:3'b100]: ; //legal rounding modes
              3'b101: begin      // Alternative Half-Precsision encded as fmt=10 and rm=101
                if (~C_XF16ALT || fpu_dst_fmt_o != fpnew_pkg::FP16ALT) illegal_insn_o = 1'b1;
                // actual rounding mode from frm csr
                unique case (frm_i) inside
                  [3'b000:3'b100] : fp_rnd_mode_o = frm_i; //legal rounding modes
                  default         : illegal_insn_o = 1'b1;
                endcase
              end
              3'b111: begin
                // rounding mode from frm csr
                unique case (frm_i) inside
                  [3'b000:3'b100] : fp_rnd_mode_o = frm_i; //legal rounding modes
                  default         : illegal_insn_o = 1'b1;
                endcase
              end
              default : illegal_insn_o = 1'b1;
            endcase
          end

          // Set latencies for FPnew from config. The C_LAT constants contain the number
          // of pipeline registers. the APU takes the following values:
          // 1 = single cycle (no latency), 2 = one pipestage, 3 = two or more pipestages
          if (SHARED_FP!=1) begin
            case (fp_op_group)
              // ADDMUL has format dependent latency
              ADDMUL : begin
                unique case (fpu_dst_fmt_o)
                  fpnew_pkg::FP32    : apu_lat_o = (C_LAT_FP32<2)    ? C_LAT_FP32+1    : 2'h3;
                  fpnew_pkg::FP64    : apu_lat_o = (C_LAT_FP64<2)    ? C_LAT_FP64+1    : 2'h3;
                  fpnew_pkg::FP16    : apu_lat_o = (C_LAT_FP16<2)    ? C_LAT_FP16+1    : 2'h3;
                  fpnew_pkg::FP16ALT : apu_lat_o = (C_LAT_FP16ALT<2) ? C_LAT_FP16ALT+1 : 2'h3;
                  fpnew_pkg::FP8     : apu_lat_o = (C_LAT_FP8<2)     ? C_LAT_FP8+1     : 2'h3;
                  default : ;
                endcase
              end
              // DIVSQRT is iterative and takes more than 2 cycles
              DIVSQRT : apu_lat_o = 2'h3;
              // NONCOMP uses the same latency for all formats
              NONCOMP : apu_lat_o = (C_LAT_NONCOMP<2) ? C_LAT_FP32+1 : 2'h3;
              // CONV uses the same latency for all formats
              CONV    : apu_lat_o = (C_LAT_CONV<2) ? C_LAT_FP32+1 : 2'h3;
            endcase
          end

          // Set FPnew OP and OPMOD as the APU op
          if (SHARED_FP!=1) apu_op_o = {fpu_vec_op, fpu_op_mod, fpu_op};

        end
        // FPU!=1
        else
          illegal_insn_o = 1'b1;
      end

      // floating point fused arithmetic
      OPCODE_OP_FMADD,
      OPCODE_OP_FMSUB,
      OPCODE_OP_FNMSUB,
      OPCODE_OP_FNMADD : begin
        if (FPU==1) begin
          // using APU instead of ALU
          apu_en           = 1'b1;
          alu_en_o         = 1'b0;
          // Private and new shared FP use FPnew
          apu_flags_src_o  = (SHARED_FP==1) ? APU_FLAGS_FP : APU_FLAGS_FPNEW;
          apu_type_o       = APUTYPE_MAC;
          apu_lat_o        = (PIPE_REG_MAC>1) ? 2'h3 : 2'h2;
          // all registers are FP registers and use three
          rega_used_o      = 1'b1;
          regb_used_o      = 1'b1;
          regc_used_o      = 1'b1;
          regc_mux_o       = REGC_S4;
          reg_fp_a_o       = 1'b1;
          reg_fp_b_o       = 1'b1;
          reg_fp_c_o       = 1'b1;
          reg_fp_d_o       = 1'b1;
          fp_rnd_mode_o    = instr_rdata_i[14:12];

          // Decode Formats
          unique case (instr_rdata_i[26:25])
            // FP32
            2'b00 : fpu_dst_fmt_o = fpnew_pkg::FP32;
            // FP64
            2'b01 : fpu_dst_fmt_o = fpnew_pkg::FP64;
            // FP16 or FP16ALT
            2'b10 : begin
              // FP16alt encoded in rm field
              if (instr_rdata_i[14:12]==3'b101) fpu_dst_fmt_o = fpnew_pkg::FP16ALT;
              else fpu_dst_fmt_o = fpnew_pkg::FP16;
            end
            // FP8
            2'b11 : fpu_dst_fmt_o = fpnew_pkg::FP8;
          endcase

          // By default, src=dst
          fpu_src_fmt_o = fpu_dst_fmt_o;

          // decode FP intstruction
          unique case (instr_rdata_i[6:0])
            // fmadd.fmt - FP Fused multiply-add
            OPCODE_OP_FMADD : begin
              fpu_op      = fpnew_pkg::FMADD;
              apu_op_o    = 2'b00;
            end
            // fmsub.fmt - FP Fused multiply-subtract
            OPCODE_OP_FMSUB : begin
              fpu_op      = fpnew_pkg::FMADD;
              fpu_op_mod  = 1'b1;
              apu_op_o    = 2'b01;
            end
            // fnmsub.fmt - FP Negated fused multiply-subtract
            OPCODE_OP_FNMSUB : begin
              fpu_op      = fpnew_pkg::FNMSUB;
              apu_op_o    = 2'b10;
            end
            // fnmadd.fmt - FP Negated fused multiply-add
            OPCODE_OP_FNMADD : begin
              fpu_op      = fpnew_pkg::FNMSUB;
              fpu_op_mod  = 1'b1;
              apu_op_o    = 2'b11;
            end
          endcase

          // check enabled formats (static)
          if (~C_RVF && fpu_dst_fmt_o == fpnew_pkg::FP32) illegal_insn_o = 1'b1;
          if ((~C_RVD || SHARED_FP==1) && fpu_dst_fmt_o == fpnew_pkg::FP64) illegal_insn_o = 1'b1;
          if ((~C_XF16 || SHARED_FP==1) && fpu_dst_fmt_o == fpnew_pkg::FP16) illegal_insn_o = 1'b1;
          if ((~C_XF16ALT || SHARED_FP==1) && fpu_dst_fmt_o == fpnew_pkg::FP16ALT) begin
            illegal_insn_o = 1'b1;
          end
          if ((~C_XF8 || SHARED_FP==1) && fpu_dst_fmt_o == fpnew_pkg::FP8) illegal_insn_o = 1'b1;

          // check rounding mode
          unique case (instr_rdata_i[14:12]) inside
            [3'b000:3'b100]: ; //legal rounding modes
            3'b101: begin      // Alternative Half-Precsision encded as fmt=10 and rm=101
              if (~C_XF16ALT || fpu_dst_fmt_o != fpnew_pkg::FP16ALT) illegal_insn_o = 1'b1;
              // actual rounding mode from frm csr
              unique case (frm_i) inside
                [3'b000:3'b100] : fp_rnd_mode_o = frm_i; //legal rounding modes
                default         : illegal_insn_o = 1'b1;
              endcase
            end
            3'b111: begin
              // rounding mode from frm csr
              unique case (frm_i) inside
                [3'b000:3'b100] : fp_rnd_mode_o = frm_i; //legal rounding modes
                default         : illegal_insn_o = 1'b1;
              endcase
            end
            default : illegal_insn_o = 1'b1;
          endcase

          // Set latencies for FPnew from config. The C_LAT constants contain the number
          // of pipeline registers. the APU takes the following values:
          // 1 = single cycle (no latency), 2 = one pipestage, 3 = two or more pipestages
          if (SHARED_FP!=1) begin
            // format dependent latency
            unique case (fpu_dst_fmt_o)
              fpnew_pkg::FP32    : apu_lat_o = (C_LAT_FP32<2)    ? C_LAT_FP32+1    : 2'h3;
              fpnew_pkg::FP64    : apu_lat_o = (C_LAT_FP64<2)    ? C_LAT_FP64+1    : 2'h3;
              fpnew_pkg::FP16    : apu_lat_o = (C_LAT_FP16<2)    ? C_LAT_FP16+1    : 2'h3;
              fpnew_pkg::FP16ALT : apu_lat_o = (C_LAT_FP16ALT<2) ? C_LAT_FP16ALT+1 : 2'h3;
              fpnew_pkg::FP8     : apu_lat_o = (C_LAT_FP8<2)     ? C_LAT_FP8+1     : 2'h3;
              default : ;
            endcase
          end

          // Set FPnew OP and OPMOD as the APU op
          if (SHARED_FP!=1) apu_op_o = {fpu_vec_op, fpu_op_mod, fpu_op};
        end
        // FPU!=1
        else begin
          illegal_insn_o = 1'b1;
        end
      end

      OPCODE_STORE_FP: begin
        if (FPU==1) begin
          data_req            = 1'b1;
          data_we_o           = 1'b1;
          rega_used_o         = 1'b1;
          regb_used_o         = 1'b1;
          alu_operator_o      = ALU_ADD;
          reg_fp_b_o          = 1'b1;
          instr_multicycle_o  = 1'b1;

          // offset from immediate
          imm_b_mux_sel_o     = IMMB_S;
          alu_op_b_mux_sel_o  = OP_B_IMM;

          // pass write data through ALU operand c
          alu_op_c_mux_sel_o = OP_C_REGB_OR_FWD;

          // Decode data type
          unique case (instr_rdata_i[14:12])
            // fsb - FP8 store
            3'b000 : if (C_XF8) data_type_o = 2'b10;
                     else illegal_insn_o = 1'b1;
            // fsh - FP16 store
            3'b001 : if (C_XF16 | C_XF16ALT) data_type_o = 2'b01;
                     else illegal_insn_o = 1'b1;
            // fsw - FP32 store
            3'b010 : if (C_RVF) data_type_o = 2'b00;
                     else illegal_insn_o = 1'b1;
            // fsd - FP64 store
            3'b011 : if (C_RVD) data_type_o = 2'b00; // 64bit stores unsupported!
                     else illegal_insn_o = 1'b1;
            default: illegal_insn_o = 1'b1;
          endcase

          // sanitize memory bus signals for illegal instr (not sure if needed??)
          if (illegal_insn_o) begin
            data_req       = 1'b0;
            data_we_o      = 1'b0;
          end
        end
        // FPU!=1
        else
          illegal_insn_o = 1'b1;
      end

      OPCODE_LOAD_FP: begin
        if (FPU==1) begin
          data_req            = 1'b1;
          regfile_mem_we      = 1'b1;
          reg_fp_d_o          = 1'b1;
          rega_used_o         = 1'b1;
          alu_operator_o      = ALU_ADD;
          instr_multicycle_o  = 1'b1;

          // offset from immediate
          imm_b_mux_sel_o     = IMMB_I;
          alu_op_b_mux_sel_o  = OP_B_IMM;

          // NaN boxing
          data_sign_extension_o = 2'b10;

          // Decode data type
          unique case (instr_rdata_i[14:12])
            // flb - FP8 load
            3'b000 : if (C_XF8) data_type_o = 2'b10;
                     else illegal_insn_o = 1'b1;
            // flh - FP16 load
            3'b001 : if (C_XF16 | C_XF16ALT) data_type_o = 2'b01;
                     else illegal_insn_o = 1'b1;
            // flw - FP32 load
            3'b010 : if (C_RVF) data_type_o = 2'b00;
                     else illegal_insn_o = 1'b1;
            // fld - FP64 load
            3'b011 : if (C_RVD) data_type_o = 2'b00; // 64bit loads unsupported!
                     else illegal_insn_o = 1'b1;
            default: illegal_insn_o = 1'b1;
          endcase
        end
        // FPU!=1
        else
          illegal_insn_o = 1'b1;
      end

      OPCODE_PULP_OP: begin  // PULP specific ALU instructions with three source operands
        regfile_alu_we = 1'b1;
        rega_used_o    = 1'b1;
        regb_used_o    = 1'b1;

        case (instr_rdata_i[13:12])
          2'b00: begin // multiply with subword selection
            alu_en_o           = 1'b0;

            mult_sel_subword_o = instr_rdata_i[30];
            mult_signed_mode_o = {2{instr_rdata_i[31]}};

            mult_imm_mux_o = MIMM_S3;
            regc_mux_o     = REGC_ZERO;
            mult_int_en    = 1'b1;

            if (instr_rdata_i[14])
              mult_operator_o = MUL_IR;
            else
              mult_operator_o = MUL_I;

            `USE_APU_INT_MULT
          end

          2'b01: begin // MAC with subword selection
            alu_en_o           = 1'b0;

            mult_sel_subword_o = instr_rdata_i[30];
            mult_signed_mode_o = {2{instr_rdata_i[31]}};

            regc_used_o     = 1'b1;
            regc_mux_o      = REGC_RD;
            mult_imm_mux_o  = MIMM_S3;
            mult_int_en     = 1'b1;

            if (instr_rdata_i[14])
              mult_operator_o = MUL_IR;
            else
              mult_operator_o = MUL_I;

            `USE_APU_INT_MULT
          end

          2'b10: begin // add with normalization and rounding
            // decide between using unsigned and rounding, and combinations
            // thereof
            case ({instr_rdata_i[31],instr_rdata_i[14]})
              2'b00: alu_operator_o = ALU_ADD;
              2'b01: alu_operator_o = ALU_ADDR;
              2'b10: alu_operator_o = ALU_ADDU;
              2'b11: alu_operator_o = ALU_ADDUR;
            endcase

            bmask_a_mux_o = BMASK_A_ZERO;
            bmask_b_mux_o = BMASK_B_S3;

            if (instr_rdata_i[30]) begin
              //register variant
              regc_used_o            = 1'b1;
              regc_mux_o             = REGC_RD;
              alu_bmask_b_mux_sel_o  = BMASK_B_REG;
              alu_op_a_mux_sel_o     = OP_A_REGC_OR_FWD;
              alu_op_b_mux_sel_o     = OP_B_REGA_OR_FWD;
            end

          end

          2'b11: begin // sub with normalization and rounding
            // decide between using unsigned and rounding, and combinations
            // thereof
            case ({instr_rdata_i[31],instr_rdata_i[14]})
              2'b00: alu_operator_o = ALU_SUB;
              2'b01: alu_operator_o = ALU_SUBR;
              2'b10: alu_operator_o = ALU_SUBU;
              2'b11: alu_operator_o = ALU_SUBUR;
            endcase

            bmask_a_mux_o = BMASK_A_ZERO;
            bmask_b_mux_o = BMASK_B_S3;

            if (instr_rdata_i[30]) begin
              //register variant
              regc_used_o            = 1'b1;
              regc_mux_o             = REGC_RD;
              alu_bmask_b_mux_sel_o  = BMASK_B_REG;
              alu_op_a_mux_sel_o     = OP_A_REGC_OR_FWD;
              alu_op_b_mux_sel_o     = OP_B_REGA_OR_FWD;
            end

          end
        endcase
      end

      OPCODE_VECOP: begin
        regfile_alu_we      = 1'b1;
        rega_used_o         = 1'b1;
        imm_b_mux_sel_o     = IMMB_VS;

        // vector size
        if (instr_rdata_i[12]) begin
          alu_vec_mode_o  = VEC_MODE8;
          mult_operator_o = MUL_DOT8;
        end else begin
          alu_vec_mode_o = VEC_MODE16;
          mult_operator_o = MUL_DOT16;
        end

        // distinguish normal vector, sc and sci modes
        if (instr_rdata_i[14]) begin
          scalar_replication_o = 1'b1;

          if (instr_rdata_i[13]) begin
            // immediate scalar replication, .sci
            alu_op_b_mux_sel_o = OP_B_IMM;
          end else begin
            // register scalar replication, .sc
            regb_used_o = 1'b1;
          end
        end else begin
          // normal register use
          regb_used_o = 1'b1;
        end

        // now decode the instruction
        unique case (instr_rdata_i[31:26])
          6'b00000_0: begin alu_operator_o = ALU_ADD;  imm_b_mux_sel_o = IMMB_VS;  end // pv.add
          6'b00001_0: begin alu_operator_o = ALU_SUB;  imm_b_mux_sel_o = IMMB_VS;  end // pv.sub
          6'b00010_0: begin alu_operator_o = ALU_ADD;  imm_b_mux_sel_o = IMMB_VS; bmask_b_mux_o = BMASK_B_ONE;  end // pv.avg
          6'b00011_0: begin alu_operator_o = ALU_ADDU; imm_b_mux_sel_o = IMMB_VU; bmask_b_mux_o = BMASK_B_ONE;  end // pv.avgu
          6'b00100_0: begin alu_operator_o = ALU_MIN;  imm_b_mux_sel_o = IMMB_VS;  end // pv.min
          6'b00101_0: begin alu_operator_o = ALU_MINU; imm_b_mux_sel_o = IMMB_VU;  end // pv.minu
          6'b00110_0: begin alu_operator_o = ALU_MAX;  imm_b_mux_sel_o = IMMB_VS;  end // pv.max
          6'b00111_0: begin alu_operator_o = ALU_MAXU; imm_b_mux_sel_o = IMMB_VU;  end // pv.maxu
          6'b01000_0: begin alu_operator_o = ALU_SRL;  imm_b_mux_sel_o = IMMB_VS;  end // pv.srl
          6'b01001_0: begin alu_operator_o = ALU_SRA;  imm_b_mux_sel_o = IMMB_VS;  end // pv.sra
          6'b01010_0: begin alu_operator_o = ALU_SLL;  imm_b_mux_sel_o = IMMB_VS;  end // pv.sll
          6'b01011_0: begin alu_operator_o = ALU_OR;   imm_b_mux_sel_o = IMMB_VS;  end // pv.or
          6'b01100_0: begin alu_operator_o = ALU_XOR;  imm_b_mux_sel_o = IMMB_VS;  end // pv.xor
          6'b01101_0: begin alu_operator_o = ALU_AND;  imm_b_mux_sel_o = IMMB_VS;  end // pv.and
          6'b01110_0: begin alu_operator_o = ALU_ABS;  imm_b_mux_sel_o = IMMB_VS;  end // pv.abs

          // shuffle/pack
          6'b11101_0,       // pv.shuffleI1
          6'b11110_0,       // pv.shuffleI2
          6'b11111_0,       // pv.shuffleI3
          6'b11000_0: begin // pv.shuffle, pv.shuffleI0
            alu_operator_o       = ALU_SHUF;
            imm_b_mux_sel_o      = IMMB_SHUF;
            regb_used_o          = 1'b1;
            scalar_replication_o = 1'b0;
          end
          6'b11001_0: begin // pv.shuffle2
            alu_operator_o       = ALU_SHUF2;
            regb_used_o          = 1'b1;
            regc_used_o          = 1'b1;
            regc_mux_o           = REGC_RD;
            scalar_replication_o = 1'b0;
          end
          6'b11010_0: begin // pv.pack
            alu_operator_o = instr_rdata_i[25] ? ALU_PCKHI : ALU_PCKLO;
            regb_used_o    = 1'b1;
          end
          6'b11011_0: begin // pv.packhi
            alu_operator_o = ALU_PCKHI;
            regb_used_o    = 1'b1;
            regc_used_o    = 1'b1;
            regc_mux_o     = REGC_RD;
          end
          6'b11100_0: begin // pv.packlo
            alu_operator_o = ALU_PCKLO;
            regb_used_o    = 1'b1;
            regc_used_o    = 1'b1;
            regc_mux_o     = REGC_RD;
          end

          6'b01111_0: begin // pv.extract
            alu_operator_o = ALU_EXTS;
          end

          6'b10010_0: begin // pv.extractu
            alu_operator_o = ALU_EXT;
          end

          6'b10110_0: begin // pv.insert
            alu_operator_o     = ALU_INS;
            regc_used_o        = 1'b1;
            regc_mux_o         = REGC_RD;
            alu_op_b_mux_sel_o = OP_B_REGC_OR_FWD;
          end

          6'b10000_0: begin // pv.dotup
            alu_en_o          = 1'b0;
            mult_dot_en       = 1'b1;
            mult_dot_signed_o = 2'b00;
            `USE_APU_DSP_MULT
          end
          6'b10001_0: begin // pv.dotusp
            alu_en_o          = 1'b0;
            mult_dot_en       = 1'b1;
            mult_dot_signed_o = 2'b01;
            `USE_APU_DSP_MULT
          end
          6'b10011_0: begin // pv.dotsp
            alu_en_o          = 1'b0;
            mult_dot_en       = 1'b1;
            mult_dot_signed_o = 2'b11;
            `USE_APU_DSP_MULT
          end
          6'b10100_0: begin // pv.sdotup
            alu_en_o          = 1'b0;
            mult_dot_en       = 1'b1;
            mult_dot_signed_o = 2'b00;
            regc_used_o       = 1'b1;
            regc_mux_o        = REGC_RD;
            `USE_APU_DSP_MULT
          end
          6'b10101_0: begin // pv.sdotusp
            alu_en_o          = 1'b0;
            mult_dot_en       = 1'b1;
            mult_dot_signed_o = 2'b01;
            regc_used_o       = 1'b1;
            regc_mux_o        = REGC_RD;
            `USE_APU_DSP_MULT
          end
          6'b10111_0: begin // pv.sdotsp
            alu_en_o          = 1'b0;
            mult_dot_en       = 1'b1;
            mult_dot_signed_o = 2'b11;
            regc_used_o       = 1'b1;
            regc_mux_o        = REGC_RD;
            `USE_APU_DSP_MULT
          end

          /*  COMPLEX INSTRUCTIONS */

          6'b01010_1: begin // pc.clpxmul.h.{r,i}.{/,div2,div4,div8}
            alu_en_o             = 1'b0;
            mult_dot_en          = 1'b1;
            mult_dot_signed_o    = 2'b11;
            is_clpx_o            = 1'b1;
            regc_used_o          = 1'b1;
            regc_mux_o           = REGC_RD;
            scalar_replication_o = 1'b0;
            alu_op_b_mux_sel_o   = OP_B_REGB_OR_FWD;
            regb_used_o          = 1'b1;
            `USE_APU_DSP_MULT
          end

          6'b01101_1: begin // pv.subrotmj.h.{/,div2,div4,div8}
            alu_operator_o       = ALU_SUB;
            is_clpx_o            = 1'b1;
            scalar_replication_o = 1'b0;
            alu_op_b_mux_sel_o   = OP_B_REGB_OR_FWD;
            regb_used_o          = 1'b1;
            is_subrot_o          = 1'b1;
          end

          6'b01011_1: begin // pv.cplxconj.h
            alu_operator_o       = ALU_ABS;
            is_clpx_o            = 1'b1;
            scalar_replication_o = 1'b0;
            regb_used_o          = 1'b0;
          end

          6'b01110_1: begin // pv.add.h.{div2,div4,div8}
            alu_operator_o       = ALU_ADD;
            is_clpx_o            = 1'b1;
            scalar_replication_o = 1'b0;
            alu_op_b_mux_sel_o   = OP_B_REGB_OR_FWD;
            regb_used_o          = 1'b1;
          end

          6'b01100_1: begin // pv.sub.h.{div2,div4,div8}
            alu_operator_o       = ALU_SUB;
            is_clpx_o            = 1'b1;
            scalar_replication_o = 1'b0;
            alu_op_b_mux_sel_o   = OP_B_REGB_OR_FWD;
            regb_used_o          = 1'b1;
          end

          // comparisons, always have bit 26 set
          6'b00000_1: begin alu_operator_o = ALU_EQ;  imm_b_mux_sel_o     = IMMB_VS; end // pv.cmpeq
          6'b00001_1: begin alu_operator_o = ALU_NE;  imm_b_mux_sel_o     = IMMB_VS; end // pv.cmpne
          6'b00010_1: begin alu_operator_o = ALU_GTS; imm_b_mux_sel_o     = IMMB_VS; end // pv.cmpgt
          6'b00011_1: begin alu_operator_o = ALU_GES; imm_b_mux_sel_o     = IMMB_VS; end // pv.cmpge
          6'b00100_1: begin alu_operator_o = ALU_LTS; imm_b_mux_sel_o     = IMMB_VS; end // pv.cmplt
          6'b00101_1: begin alu_operator_o = ALU_LES; imm_b_mux_sel_o     = IMMB_VS; end // pv.cmple
          6'b00110_1: begin alu_operator_o = ALU_GTU; imm_b_mux_sel_o     = IMMB_VU; end // pv.cmpgtu
          6'b00111_1: begin alu_operator_o = ALU_GEU; imm_b_mux_sel_o     = IMMB_VU; end // pv.cmpgeu
          6'b01000_1: begin alu_operator_o = ALU_LTU; imm_b_mux_sel_o     = IMMB_VU; end // pv.cmpltu
          6'b01001_1: begin alu_operator_o = ALU_LEU; imm_b_mux_sel_o     = IMMB_VU; end // pv.cmpleu

          default: illegal_insn_o = 1'b1;
        endcase

      end


      ////////////////////////////////////////////////
      //  ____  ____  _____ ____ ___    _    _      //
      // / ___||  _ \| ____/ ___|_ _|  / \  | |     //
      // \___ \| |_) |  _|| |    | |  / _ \ | |     //
      //  ___) |  __/| |__| |___ | | / ___ \| |___  //
      // |____/|_|   |_____\____|___/_/   \_\_____| //
      //                                            //
      ////////////////////////////////////////////////

      OPCODE_FENCE: begin
        unique case (instr_rdata_i[14:12])
          3'b000: begin // FENCE (FENCE.I instead, a bit more conservative)
            // flush pipeline
            fencei_insn_o = 1'b1;
          end

          3'b001: begin // FENCE.I
            // flush prefetch buffer, flush pipeline
            fencei_insn_o = 1'b1;
          end

          default: begin
            illegal_insn_o =  1'b1;
          end
        endcase
      end

      OPCODE_SYSTEM: begin
        if (instr_rdata_i[14:12] == 3'b000)
        begin
          // non CSR related SYSTEM instructions
          unique case (instr_rdata_i[31:20])
            12'h000:  // ECALL
            begin
              // environment (system) call
              ecall_insn_o  = 1'b1;
            end

            12'h001:  // ebreak
            begin
              // debugger trap
              ebrk_insn_o = 1'b1;
            end

            12'h302:  // mret
            begin
              illegal_insn_o = (PULP_SECURE) ? current_priv_lvl_i != PRIV_LVL_M : 1'b0;
              mret_insn_o    = ~illegal_insn_o;
              mret_dec_o     = 1'b1;
            end

            12'h002:  // uret
            begin
              uret_insn_o   = (PULP_SECURE) ? 1'b1 : 1'b0;
              uret_dec_o     = 1'b1;
            end

            12'h7b2:  // dret
            begin
              illegal_insn_o = (PULP_SECURE) ? current_priv_lvl_i != PRIV_LVL_M : 1'b0;
              dret_insn_o    = ~illegal_insn_o;
              dret_dec_o     = 1'b1;
            end

            12'h105:  // wfi
            begin
              // flush pipeline
              pipe_flush_o = 1'b1;
            end

            default:
            begin
              illegal_insn_o = 1'b1;
            end
          endcase
        end
        else
        begin
          // instruction to read/modify CSR
          csr_access_o        = 1'b1;
          regfile_alu_we      = 1'b1;
          alu_op_b_mux_sel_o  = OP_B_IMM;
          imm_a_mux_sel_o     = IMMA_Z;
          imm_b_mux_sel_o     = IMMB_I;    // CSR address is encoded in I imm
          instr_multicycle_o  = 1'b1;

          if (instr_rdata_i[14] == 1'b1) begin
            // rs1 field is used as immediate
            alu_op_a_mux_sel_o = OP_A_IMM;
          end else begin
            rega_used_o        = 1'b1;
            alu_op_a_mux_sel_o = OP_A_REGA_OR_FWD;
          end

          unique case (instr_rdata_i[13:12])
            2'b01:   csr_op   = CSR_OP_WRITE;
            2'b10:   csr_op   = CSR_OP_SET;
            2'b11:   csr_op   = CSR_OP_CLEAR;
            default: csr_illegal = 1'b1;
          endcase

          if (instr_rdata_i[29:28] > current_priv_lvl_i) begin
            // No access to higher privilege CSR
            csr_illegal = 1'b1;
          end

          if(~csr_illegal)
            if (instr_rdata_i[31:20] == 12'h300 || instr_rdata_i[31:20] == 12'h000  || instr_rdata_i[31:20] == 12'h041 ||
              instr_rdata_i[31:20] == 12'h7b0 || instr_rdata_i[31:20] == 12'h7b1 || instr_rdata_i[31:20] == 12'h7b2 || instr_rdata_i[31:20] == 12'h7b3) //debug registers
              //access to xstatus
              csr_status_o = 1'b1;

          illegal_insn_o = csr_illegal;

        end

      end


      ///////////////////////////////////////////////
      //  _   ___        ___     ___   ___  ____   //
      // | | | \ \      / / |   / _ \ / _ \|  _ \  //
      // | |_| |\ \ /\ / /| |  | | | | | | | |_) | //
      // |  _  | \ V  V / | |__| |_| | |_| |  __/  //
      // |_| |_|  \_/\_/  |_____\___/ \___/|_|     //
      //                                           //
      ///////////////////////////////////////////////

      OPCODE_HWLOOP: begin
        hwloop_target_mux_sel_o = 1'b0;

        unique case (instr_rdata_i[14:12])
          3'b000: begin
            // lp.starti: set start address to PC + I-type immediate
            hwloop_we[0]           = 1'b1;
            hwloop_start_mux_sel_o = 1'b0;
          end

          3'b001: begin
            // lp.endi: set end address to PC + I-type immediate
            hwloop_we[1]         = 1'b1;
          end

          3'b010: begin
            // lp.count: initialize counter from rs1
            hwloop_we[2]         = 1'b1;
            hwloop_cnt_mux_sel_o = 1'b1;
            rega_used_o          = 1'b1;
          end

          3'b011: begin
            // lp.counti: initialize counter from I-type immediate
            hwloop_we[2]         = 1'b1;
            hwloop_cnt_mux_sel_o = 1'b0;
          end

          3'b100: begin
            // lp.setup: initialize counter from rs1, set start address to
            // next instruction and end address to PC + I-type immediate
            hwloop_we              = 3'b111;
            hwloop_start_mux_sel_o = 1'b1;
            hwloop_cnt_mux_sel_o   = 1'b1;
            rega_used_o            = 1'b1;
          end

          3'b101: begin
            // lp.setupi: initialize counter from immediate, set start address to
            // next instruction and end address to PC + I-type immediate
            hwloop_we               = 3'b111;
            hwloop_target_mux_sel_o = 1'b1;
            hwloop_start_mux_sel_o  = 1'b1;
            hwloop_cnt_mux_sel_o    = 1'b0;
          end

          default: begin
            illegal_insn_o = 1'b1;
          end
        endcase
      end

      default: begin
        illegal_insn_o = 1'b1;
      end
    endcase

    // make sure invalid compressed instruction causes an exception
    if (illegal_c_insn_i) begin
      illegal_insn_o = 1'b1;
    end

    // misaligned access was detected by the LSU
    // TODO: this section should eventually be moved out of the decoder
    if (data_misaligned_i == 1'b1)
    begin
      // only part of the pipeline is unstalled, make sure that the
      // correct operands are sent to the AGU
      alu_op_a_mux_sel_o  = OP_A_REGA_OR_FWD;
      alu_op_b_mux_sel_o  = OP_B_IMM;
      imm_b_mux_sel_o     = IMMB_PCINCR;

      // if prepost increments are used, we do not write back the
      // second address since the first calculated address was
      // the correct one
      regfile_alu_we = 1'b0;

      // if post increments are used, we must make sure that for
      // the second memory access we do use the adder
      prepost_useincr_o = 1'b1;
      // we do not want to replicate operand_b
      scalar_replication_o = 1'b0;
    end else if (mult_multicycle_i) begin
      alu_op_c_mux_sel_o = OP_C_REGC_OR_FWD;
    end
  end

  // deassert we signals (in case of stalls)
  assign apu_en_o          = (deassert_we_i) ? 1'b0          : apu_en;
  assign mult_int_en_o     = (deassert_we_i) ? 1'b0          : mult_int_en;
  assign mult_dot_en_o     = (deassert_we_i) ? 1'b0          : mult_dot_en;
  assign regfile_mem_we_o  = (deassert_we_i) ? 1'b0          : regfile_mem_we;
  assign regfile_alu_we_o  = (deassert_we_i) ? 1'b0          : regfile_alu_we;
  assign data_req_o        = (deassert_we_i) ? 1'b0          : data_req;
  assign hwloop_we_o       = (deassert_we_i) ? 3'b0          : hwloop_we;
  assign csr_op_o          = (deassert_we_i) ? CSR_OP_NONE   : csr_op;
  assign jump_in_id_o      = (deassert_we_i) ? BRANCH_NONE   : jump_in_id;

  assign jump_in_dec_o         = jump_in_id;
  assign regfile_alu_we_dec_o  = regfile_alu_we;

endmodule // controller<|MERGE_RESOLUTION|>--- conflicted
+++ resolved
@@ -296,13 +296,10 @@
     instr_multicycle_o          = 1'b0;
     is_clpx_o                   = 1'b0;
     is_subrot_o                 = 1'b0;
-<<<<<<< HEAD
-=======
 
     mret_dec_o                  = 1'b0;
     uret_dec_o                  = 1'b0;
     dret_dec_o                  = 1'b0;
->>>>>>> d6f8fe2e
 
     unique case (instr_rdata_i[6:0])
 
