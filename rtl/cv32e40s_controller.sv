// Copyright 2018 ETH Zurich and University of Bologna.
// Copyright and related rights are licensed under the Solderpad Hardware
// License, Version 0.51 (the "License"); you may not use this file except in
// compliance with the License.  You may obtain a copy of the License at
// http://solderpad.org/licenses/SHL-0.51. Unless required by applicable law
// or agreed to in writing, software, hardware and materials distributed under
// this License is distributed on an "AS IS" BASIS, WITHOUT WARRANTIES OR
// CONDITIONS OF ANY KIND, either express or implied. See the License for the
// specific language governing permissions and limitations under the License.

////////////////////////////////////////////////////////////////////////////////
// Engineer:       Matthias Baer - baermatt@student.ethz.ch                   //
//                                                                            //
// Additional contributions by:                                               //
//                 Igor Loi - igor.loi@unibo.it                               //
//                 Andreas Traber - atraber@student.ethz.ch                   //
//                 Sven Stucki - svstucki@student.ethz.ch                     //
//                 Michael Gautschi - gautschi@iis.ee.ethz.ch                 //
//                 Davide Schiavone - pschiavo@iis.ee.ethz.ch                 //
//                 Robert Balas - balasr@iis.ee.ethz.ch                       //
//                 Andrea Bettati - andrea.bettati@studenti.unipr.it          //
//                 Halfdan Bechmann - halfdan.bechmann@silabs.com             //
//                                                                            //
// Design Name:    Main controller                                            //
// Project Name:   RI5CY                                                      //
// Language:       SystemVerilog                                              //
//                                                                            //
// Description:    Main CPU controller of the processor                       //
//                                                                            //
////////////////////////////////////////////////////////////////////////////////

module cv32e40s_controller import cv32e40s_pkg::*;
(
  input  logic        clk,                        // Gated clock
  input  logic        clk_ungated_i,              // Ungated clock
  input  logic        rst_n,

  input  logic        fetch_enable_i,             // Start the decoding

  input  logic        if_valid_i,

  // from IF/ID pipeline
  input  if_id_pipe_t if_id_pipe_i,
  input  logic        mret_id_i,
  input  logic        dret_id_i,
  input  logic        csr_en_id_i,
  input  csr_opcode_e csr_op_id_i,
  input  logic        wfi_id_i,

  input  id_ex_pipe_t id_ex_pipe_i,
  input  ex_wb_pipe_t ex_wb_pipe_i,

  // LSU
  input  logic        lsu_split_ex_i,             // LSU is splitting misaligned
  input  mpu_status_e lsu_mpu_status_wb_i,        // MPU status (WB stage)
  input  logic        lsu_err_wb_i,               // LSU bus error in WB stage
  input  logic [31:0] lsu_addr_wb_i,              // LSU address in WB stage

  // jump/branch signals
  input  logic        branch_decision_ex_i,       // branch decision signal from EX ALU
  input  logic [1:0]  ctrl_transfer_insn_i,       // jump is being calculated in ALU
  input  logic [1:0]  ctrl_transfer_insn_raw_i,   // jump is being calculated in ALU

  // Interrupt Controller Signals
  input  logic        irq_req_ctrl_i,
  input  logic [4:0]  irq_id_ctrl_i,
  input  logic        irq_wu_ctrl_i,
  input  PrivLvl_t    priv_lvl_i,

  input logic  [1:0]     mtvec_mode_i,

  // Debug Signal
  input  logic         debug_req_i,
  input  Dcsr_t        dcsr_i,
  input  logic         debug_trigger_match_id_i,

  // Regfile target
  input  logic         regfile_alu_we_id_i,        // currently decoded we enable

  // CSR raddr in ex
  input  csr_num_e     csr_raddr_ex_i,

  input logic [REGFILE_NUM_READ_PORTS-1:0]         rf_re_i,
  input rf_addr_t     rf_raddr_i[REGFILE_NUM_READ_PORTS],
  input rf_addr_t     rf_waddr_i,

  input  logic        id_ready_i,               // ID stage is ready
  input  logic        ex_valid_i,               // EX stage is done
  input  logic        wb_ready_i,               // WB stage is ready
  input  logic        wb_valid_i,                // WB stage is done

  input  logic        obi_data_req_i,           // OBI bus data request (EX) // todo: Should look at 'trans' (goal (please check if true) it to not break a multicycle LSU instruction or already committed load/store; that cannot be judged by only looking at the OBI signals)

  // Outputs
  output ctrl_byp_t   ctrl_byp_o,
  output ctrl_fsm_t   ctrl_fsm_o,               // FSM outputs

  // Fencei flush handshake
  output logic        fencei_flush_req_o,
  input logic         fencei_flush_ack_i
);

  // Main FSM and debug FSM
  cv32e40s_controller_fsm controller_fsm_i
  (
    // Clocks and reset
    .clk                         ( clk                      ),
    .clk_ungated_i               ( clk_ungated_i            ),
    .rst_n                       ( rst_n                    ),

    .fetch_enable_i              ( fetch_enable_i           ),

    .ctrl_byp_i                  ( ctrl_byp_o               ),

    .if_valid_i                  ( if_valid_i               ),

    // From ID stage
    .id_ready_i                  ( id_ready_i               ),
    .if_id_pipe_i                ( if_id_pipe_i             ),
    .mret_id_i                   ( mret_id_i                ),
    .dret_id_i                   ( dret_id_i                ),
    .ex_wb_pipe_i                ( ex_wb_pipe_i             ),
    .ctrl_transfer_insn_i        ( ctrl_transfer_insn_i     ),
    .ctrl_transfer_insn_raw_i    ( ctrl_transfer_insn_raw_i ),

    // From EX stage
    .id_ex_pipe_i                ( id_ex_pipe_i             ),
    .branch_decision_ex_i        ( branch_decision_ex_i     ),
    .ex_valid_i                  ( ex_valid_i               ),
    .obi_data_req_i              ( obi_data_req_i           ),

    // From WB stage
    .lsu_err_wb_i                ( lsu_err_wb_i             ),
    .lsu_addr_wb_i               ( lsu_addr_wb_i            ),
    .lsu_mpu_status_wb_i         ( lsu_mpu_status_wb_i      ),
    .wb_ready_i                  ( wb_ready_i               ),
    .wb_valid_i                  ( wb_valid_i               ),

    // Interrupt Controller Signals
    .irq_req_ctrl_i              ( irq_req_ctrl_i           ),
    .irq_id_ctrl_i               ( irq_id_ctrl_i            ),
    .irq_wu_ctrl_i               ( irq_wu_ctrl_i            ),
<<<<<<< HEAD
    .priv_lvl_i                  ( priv_lvl_i               ),
  
=======
    .current_priv_lvl_i          ( current_priv_lvl_i       ),

>>>>>>> df65545c
    .mtvec_mode_i                ( mtvec_mode_i             ),

    // Debug Signal
    .debug_req_i                 ( debug_req_i              ),
    .dcsr_i                      ( dcsr_i                   ),
    .debug_trigger_match_id_i    ( debug_trigger_match_id_i ),

    // Fencei flush handshake
    .fencei_flush_ack_i          ( fencei_flush_ack_i       ),
    .fencei_flush_req_o          ( fencei_flush_req_o       ),
   
    // Outputs
    .ctrl_fsm_o                  ( ctrl_fsm_o               )
  );


  // Hazard/bypass/stall control instance
  cv32e40s_controller_bypass bypass_i
  (
    // From controller_fsm
    .if_id_pipe_i               ( if_id_pipe_i             ),
    .id_ex_pipe_i               ( id_ex_pipe_i             ),
    .ex_wb_pipe_i               ( ex_wb_pipe_i             ),
    // From decoder
    .ctrl_transfer_insn_raw_i   ( ctrl_transfer_insn_raw_i ),
    .rf_re_i                    ( rf_re_i                  ),
    .rf_raddr_i                 ( rf_raddr_i               ),
    .rf_waddr_i                 ( rf_waddr_i               ),

    // From id_stage
    .regfile_alu_we_id_i        ( regfile_alu_we_id_i      ),
    .mret_id_i                  ( mret_id_i                ),
    .dret_id_i                  ( dret_id_i                ),
    .csr_en_id_i                ( csr_en_id_i              ),
    .csr_op_id_i                ( csr_op_id_i              ),
    .debug_trigger_match_id_i   ( debug_trigger_match_id_i ),
    .wfi_id_i                   ( wfi_id_i                 ),

    // From EX
    .csr_raddr_ex_i             ( csr_raddr_ex_i           ),

    // From WB
    .wb_ready_i                 ( wb_ready_i               ),

    // Outputs
    .ctrl_byp_o                 ( ctrl_byp_o               )
  );

endmodule // cv32e40s_controller<|MERGE_RESOLUTION|>--- conflicted
+++ resolved
@@ -140,13 +140,7 @@
     .irq_req_ctrl_i              ( irq_req_ctrl_i           ),
     .irq_id_ctrl_i               ( irq_id_ctrl_i            ),
     .irq_wu_ctrl_i               ( irq_wu_ctrl_i            ),
-<<<<<<< HEAD
-    .priv_lvl_i                  ( priv_lvl_i               ),
-  
-=======
-    .current_priv_lvl_i          ( current_priv_lvl_i       ),
-
->>>>>>> df65545c
+    .priv_lvl_i                  ( priv_lvl_i               ), 
     .mtvec_mode_i                ( mtvec_mode_i             ),
 
     // Debug Signal
