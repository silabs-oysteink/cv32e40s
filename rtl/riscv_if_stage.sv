--- conflicted
+++ resolved
@@ -141,15 +141,9 @@
 
     unique case (exc_pc_mux_i)
       EXC_PC_EXCEPTION:                        exc_pc = { trap_base_addr, 8'h0 }; //1.10 all the exceptions go to base address
-<<<<<<< HEAD
-      EXC_PC_IRQ:                              exc_pc = { trap_base_addr, 1'b0, exc_vec_pc_mux_i[4:0], 2'b0 }; // interrupts can be vectored
-      EXC_PC_DBD:                              exc_pc = { DM_HALTADDRESS       };
-      default:;
-=======
       EXC_PC_IRQ:                              exc_pc = { trap_base_addr, 1'b0, exc_vec_pc_mux_i[4:0], 2'b0 }; // interrupts are vectored
       EXC_PC_DBD:                              exc_pc = { dm_halt_addr_i, 2'b0 };
       default:                                 exc_pc = { trap_base_addr, 8'h0 };
->>>>>>> 60cb9211
     endcase
   end
 
