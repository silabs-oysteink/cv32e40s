--- conflicted
+++ resolved
@@ -30,18 +30,11 @@
 
 module riscv_if_stage
 #(
-<<<<<<< HEAD
   parameter PULP_HWLP       = 0,                        // PULP Hardware Loop present
   parameter PULP_OBI        = 0,                        // Legacy PULP OBI behavior
   parameter N_HWLP          = 2,                        // Number of hardware loop sets
   parameter RDATA_WIDTH     = 32,                       // Instruction read data width
-  parameter FPU             = 0,                        // Floating Point Unit present  
-  parameter DM_HALTADDRESS  = 32'h1A110800              // Debug Mode Halt Address
-=======
-  parameter N_HWLP          = 2,
-  parameter RDATA_WIDTH     = 32,
-  parameter FPU             = 0
->>>>>>> 101f455d
+  parameter FPU             = 0                         // Floating Point Unit present  
 )
 (
     input  logic        clk,
