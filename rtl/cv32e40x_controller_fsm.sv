// Copyright 202[x] Silicon Labs, Inc.
//
// This file, and derivatives thereof are licensed under the
// Solderpad License, Version 2.0 (the "License");
// Use of this file means you agree to the terms and conditions
// of the license and are in full compliance with the License.
// You may obtain a copy of the License at
//
// https://solderpad.org/licenses/SHL-2.0/
//
// Unless required by applicable law or agreed to in writing, software
// and hardware implementations thereof
// distributed under the License is distributed on an "AS IS" BASIS,
// WITHOUT WARRANTIES OR CONDITIONS OF ANY KIND, EITHER EXPRESSED OR IMPLIED.
// See the License for the specific language governing permissions and
// limitations under the License.


////////////////////////////////////////////////////////////////////////////////
// Engineer:       Øystein Knauserud - oystein.knauserud@silabs.com           //
//                                                                            //
// Additional contributions by:                                               //
//                                                                            //
// Design Name:    cv32e40x_controller_fsm                                 //
// Project Name:   CV32E40X                                                   //
// Language:       SystemVerilog                                              //
//                                                                            //
// Description:    FSM of the pipeline controller                             //
//                                                                            //
////////////////////////////////////////////////////////////////////////////////

module cv32e40x_controller_fsm import cv32e40x_pkg::*;
(
  // Clocks and reset
  input  logic        clk,                        // Gated clock
  input  logic        clk_ungated_i,              // Ungated clock
  input  logic        rst_n,

  input  logic        fetch_enable_i,             // Start executing

  // From bypass logic
<<<<<<< HEAD
  input  ctrl_byp_t   ctrl_byp_i,
=======
  input  logic        jr_stall_i,                 // There is a jr-stall pending
  input  logic        csr_stall_i,                // There is a csr stall pending
>>>>>>> 423872e0

  // From ID stage
  input  if_id_pipe_t if_id_pipe_i,
  input  logic        mret_id_i,                  // mret in ID stage
  input  logic        dret_id_i,                  // dret in ID stage
  input  logic [1:0]  ctrl_transfer_insn_i,       // jump is being calculated in ALU
  input  logic [1:0]  ctrl_transfer_insn_raw_i,   // jump is being calculated in ALU

  // From WB stage
  input  ex_wb_pipe_t ex_wb_pipe_i,


  // From EX stage
  input  id_ex_pipe_t id_ex_pipe_i,        
  input  logic        branch_decision_ex_i,       // branch decision signal from EX ALU
  input  logic        obi_data_req_i,             // LSU OBI interface req

  // From WB stage
  input  logic        lsu_err_wb_i,               // LSU caused bus_error in WB stage
  input  logic [31:0] lsu_addr_wb_i,              // LSU address in WB stage
  input  logic        lsu_en_wb_i,                // LSU data is written back in WB

  // Interrupt Controller Signals
  input  logic        irq_req_ctrl_i,             // irq requst
  input  logic [4:0]  irq_id_ctrl_i,              // irq id
  input  logic        irq_wu_ctrl_i,              // irq wakeup control
  input  PrivLvl_t    current_priv_lvl_i,         // Current running priviledge level

  // From cs_registers
  input logic  [1:0]  mtvec_mode_i,           
  input  logic        debug_single_step_i,        // dcsr.step from cs_registers
  input  logic        debug_ebreakm_i,            // dcsr.ebreakm from cs_registers
  input  logic        debug_trigger_match_id_i,   // Trigger match from cs_registers

  // Toplevel input
  input  logic        debug_req_i,                // External debug request

  // All controller FSM outputs
  output ctrl_fsm_t   ctrl_fsm_o,

  // From IF stage
  input  logic        if_valid_i,       // IF stage has valid (non-bubble) data for next stage
  input  logic        if_ready_i,       // IF stage is ready for new data
  input  logic        id_ready_i,       // ID stage is ready for new data
  input  logic        ex_valid_i,       // EX stage has valid (non-bubble) data for next stage
  input  logic        wb_ready_i        // WB stage is ready for new data
);

   // FSM state encoding
  ctrl_state_e ctrl_fsm_cs, ctrl_fsm_ns;

  // Debug state
  debug_state_e debug_fsm_cs, debug_fsm_ns;

  // Sticky version of debug_req_i
  logic debug_req_q;

  // Debug mode
  logic debug_mode_n;
  logic debug_mode_q;

  // Signals used for halting IF after first instruction
  // during single step
  logic single_step_halt_if_n;
  logic single_step_halt_if_q; // Halting IF after issuing one insn in single step mode

  
  // Events in ID
  logic jump_taken_id;

  // Events in EX
  logic branch_taken_ex;
  
  // Events in WB
  logic exception_in_wb;
  logic [4:0] exception_cause_wb;
  logic wfi_in_wb;
  logic fencei_in_wb;
  logic mret_in_wb;
  logic dret_in_wb;
  logic ebreak_in_wb;
  logic trigger_match_in_wb;
  logic pending_nmi;
  logic pending_debug;
  logic pending_single_step;
  logic pending_interrupt;

  // Flags for allowing interrupt and debug
  // TODO:OK Add flag for exception_allowed
  logic interrupt_allowed;
  logic debug_allowed;
  logic single_step_allowed;
  
// Data request has been clocked without insn moving to WB
  logic obi_data_req_q;

  logic [4:0] exc_cause; // id of taken interrupt

  // Mux selector for vectored IRQ PC
  assign ctrl_fsm_o.m_exc_vec_pc_mux = (mtvec_mode_i == 2'b0) ? 5'h0 : exc_cause;
  
  ////////////////////////////////////////////////////////////////////

  // ID stage
  // A jump is taken in ID for jump instructions, and also for mret instructions
  assign jump_taken_id  = ((ctrl_transfer_insn_raw_i == BRANCH_JALR) || (ctrl_transfer_insn_raw_i == BRANCH_JAL) ||
<<<<<<< HEAD
                        mret_id_i) && if_id_pipe_i.instr_valid && !ctrl_byp_i.jr_stall;
=======
                        mret_id_i) && if_id_pipe_i.instr_valid && !jr_stall_i;// && !csr_stall_i; // TODO: Do not jump when csr_stall (non-SEC)
>>>>>>> 423872e0

  // EX stage 
  // Branch taken for valid branch instructions in EX with valid decision
  assign branch_taken_ex = id_ex_pipe_i.branch_in_ex && id_ex_pipe_i.instr_valid && branch_decision_ex_i;

  // TODO:OK: Add missing exception types when implemented
  // Exception in WB if the following evaluates to 1
  assign exception_in_wb = ((ex_wb_pipe_i.instr.mpu_status != MPU_OK) ||
                            ex_wb_pipe_i.instr.bus_resp.err           ||
                            ex_wb_pipe_i.illegal_insn                 ||
                            ex_wb_pipe_i.ecall_insn                   ||
                            ex_wb_pipe_i.ebrk_insn) && ex_wb_pipe_i.instr_valid;
                            
                            
  // Set exception cause
  assign exception_cause_wb = ex_wb_pipe_i.instr.mpu_status != MPU_OK ? EXC_CAUSE_INSTR_FAULT     :
                              ex_wb_pipe_i.instr.bus_resp.err         ? EXC_CAUSE_INSTR_BUS_FAULT :
                              ex_wb_pipe_i.illegal_insn               ? EXC_CAUSE_ILLEGAL_INSN    :
                              ex_wb_pipe_i.ecall_insn                 ? EXC_CAUSE_ECALL_MMODE     :
                              EXC_CAUSE_BREAKPOINT;

  // wfi in wb
  assign wfi_in_wb = ex_wb_pipe_i.wfi_insn && ex_wb_pipe_i.instr_valid;

  // fencei in wb
  assign fencei_in_wb = ex_wb_pipe_i.fencei_insn && ex_wb_pipe_i.instr_valid;

  // mret in wb
  assign mret_in_wb = ex_wb_pipe_i.mret_insn && ex_wb_pipe_i.instr_valid;

  // dret in wb
  assign dret_in_wb = ex_wb_pipe_i.dret_insn && ex_wb_pipe_i.instr_valid;

  // ebreak in wb
  assign ebreak_in_wb = ex_wb_pipe_i.ebrk_insn && ex_wb_pipe_i.instr_valid;

  // Trigger match in wb
  assign trigger_match_in_wb = ex_wb_pipe_i.trigger_match && ex_wb_pipe_i.instr_valid;

  // Pending NMI
  assign pending_nmi = 1'b0;

  // Debug //

  // Single step will need to finish insn in WB, including LSU
  // Need to check for finished multicycle instructions, avoiding rvalid (would cause path to instr_o)
  assign single_step_allowed = !(id_ex_pipe_i.lsu_misaligned && id_ex_pipe_i.instr_valid) && !obi_data_req_q;
                             
  
  assign pending_single_step = !debug_mode_q && debug_single_step_i && ex_wb_pipe_i.instr_valid;

  // Regular debug will kill insn in WB, do not allow for LSU in WB as insn must finish with rvalid
  // or for any case where a LSU in EX has asserted its obi data_req for at least one cycle
  assign debug_allowed = !(ex_wb_pipe_i.lsu_en && ex_wb_pipe_i.instr_valid) && !obi_data_req_q;

  assign pending_debug = (trigger_match_in_wb && !debug_mode_q) ||
                         (((debug_req_i || debug_req_q) && !debug_mode_q)      || // External request
                         (ebreak_in_wb && debug_ebreakm_i && !debug_mode_q)   || // Ebreak with dcsr.ebreakm==1
                         //pending_single_step                                  || // single stepping, dcsr.step==1
                          (ebreak_in_wb && debug_mode_q)) && !id_ex_pipe_i.lsu_misaligned;

                           

  assign ctrl_fsm_o.debug_cause = (trigger_match_in_wb && !debug_mode_q)          ? DBG_CAUSE_TRIGGER :
                                  (ebreak_in_wb && !debug_mode_q)                 ? DBG_CAUSE_EBREAK  :
                                  ((debug_req_i || debug_req_q) && !debug_mode_q) ? DBG_CAUSE_HALTREQ :
                                  DBG_CAUSE_STEP;

  
  assign pending_interrupt = irq_req_ctrl_i && !debug_mode_q;

  // Allow interrupts to be taken only if there is no data request in WB, 
  // and no data_req has been clocked from EX to environment.
  // LSU instructions which were suppressed due to previous exceptions or trigger match
  // will be interruptable as they were convered to NOP in ID stage.
  // TODO:OK: May allow interuption of Zce to idempotent memories
  // TODO: Should be able remove lsu_misaligned as well, but is not SEC clean since the code does not check for id_ex_pipe.instr_valid.
  assign interrupt_allowed = ((!(ex_wb_pipe_i.lsu_en && ex_wb_pipe_i.instr_valid) && !obi_data_req_q &&
                              !id_ex_pipe_i.lsu_misaligned)) && !debug_mode_q;
                               

  //////////////
  // FSM comb //
  //////////////
  always_comb begin
    // Default values
    ctrl_fsm_ns = ctrl_fsm_cs;
    ctrl_fsm_o.ctrl_busy = 1'b1;
    ctrl_fsm_o.instr_req = 1'b1;

    ctrl_fsm_o.pc_mux    = PC_BOOT;
    ctrl_fsm_o.pc_set = 1'b0;

    ctrl_fsm_o.irq_ack = 1'b0;
    ctrl_fsm_o.irq_id  = '0;

    // By default, no stages are halted
    // If is halted if an insn has been issued during single step
    // to avoid more than one instructions passing down the pipe.
    ctrl_fsm_o.halt_if = single_step_halt_if_q;
    ctrl_fsm_o.halt_id = 1'b0; // todo ctrl_byp_i.jr_stall || ctrl_byp_i.load_stall || ctrl_byp_i.csr_stall || ctrl_byp_i.wfi_stall;
    ctrl_fsm_o.halt_ex = 1'b0;
    ctrl_fsm_o.halt_wb = 1'b0;

    // By default no stages are killed
    ctrl_fsm_o.kill_if = 1'b0;
    ctrl_fsm_o.kill_id = 1'b0;
    ctrl_fsm_o.kill_ex = 1'b0;
    ctrl_fsm_o.kill_wb = 1'b0;

    ctrl_fsm_o.csr_restore_mret    = 1'b0;
    ctrl_fsm_o.csr_restore_dret    = 1'b0;
    ctrl_fsm_o.csr_save_if         = 1'b0;
    ctrl_fsm_o.csr_save_id         = 1'b0;
    ctrl_fsm_o.csr_save_ex         = 1'b0;
    ctrl_fsm_o.csr_save_wb         = 1'b0;
    ctrl_fsm_o.csr_save_cause      = 1'b0;
    ctrl_fsm_o.csr_cause           = '0;

    ctrl_fsm_o.exc_pc_mux          = EXC_PC_IRQ;
    exc_cause                      = 5'b0;

    debug_mode_n                   = debug_mode_q;
    ctrl_fsm_o.debug_csr_save      = 1'b0;
    ctrl_fsm_o.block_data_addr     = 1'b0;
    
    //Single step halting of IF
    single_step_halt_if_n = single_step_halt_if_q;

    unique case (ctrl_fsm_cs)
      RESET: begin
        ctrl_fsm_o.instr_req = 1'b0;
        if (fetch_enable_i) begin
          ctrl_fsm_ns = BOOT_SET;
        end
      end
      // BOOT_SET state required to prevent (timing) path from 
      // fetch_enable_i via pc_set to instruction interface outputs
      BOOT_SET: begin
        ctrl_fsm_o.instr_req = 1'b1;
        ctrl_fsm_o.pc_mux    = PC_BOOT;
        ctrl_fsm_o.pc_set    = 1'b1;
        ctrl_fsm_ns = FUNCTIONAL;
      end
      FUNCTIONAL: begin
        // NMI // TODO:OK: Implement
        if (pending_nmi) begin
        // Debug entry (except single step which is handled later)
        end else if (pending_debug) begin
          if (debug_allowed) begin
            // Halt the whole pipeline
            ctrl_fsm_o.halt_if = 1'b1;
            ctrl_fsm_o.halt_id = 1'b1;
            ctrl_fsm_o.halt_ex = 1'b1;
            ctrl_fsm_o.halt_wb = 1'b1;

            ctrl_fsm_ns = DEBUG_TAKEN;
          end else begin
            // Halt ID to allow debug @bubble later
            ctrl_fsm_o.halt_id = 1'b1;
          end
        // IRQ
        end else if (pending_interrupt) begin
          if (interrupt_allowed) begin
            ctrl_fsm_o.kill_if = 1'b1;
            ctrl_fsm_o.kill_id = 1'b1;
            ctrl_fsm_o.kill_ex = 1'b1;
            ctrl_fsm_o.kill_wb = 1'b1;

            ctrl_fsm_o.pc_set     = 1'b1;
            ctrl_fsm_o.pc_mux     = PC_EXCEPTION;
            ctrl_fsm_o.exc_pc_mux = EXC_PC_IRQ;
            exc_cause  = irq_id_ctrl_i;

            ctrl_fsm_o.irq_ack = 1'b1;
            ctrl_fsm_o.irq_id  = irq_id_ctrl_i;

            ctrl_fsm_o.csr_save_cause  = 1'b1;
            ctrl_fsm_o.csr_cause       = {1'b1,irq_id_ctrl_i};

            // Save pc from oldest valid instruction
            if (ex_wb_pipe_i.instr_valid) begin
              ctrl_fsm_o.csr_save_wb = 1'b1;
            end else if (id_ex_pipe_i.instr_valid) begin
              ctrl_fsm_o.csr_save_ex = 1'b1;
            end else if (if_id_pipe_i.instr_valid) begin
              ctrl_fsm_o.csr_save_id = 1'b1;
            end else begin
              // IF PC will always be valid as it points to the next
              // instruction to be issued from IF to ID.
              ctrl_fsm_o.csr_save_if = 1'b1;
            end

            // Unstall IF in case of single stepping
            if (debug_single_step_i) begin
              single_step_halt_if_n = 1'b0;
            end
          end else begin // !interrupt_allowed
            // Halt ID to allow interrupt @bubble later
            // TODO: Consider effect of halting EX instead, could gain 1 cycle latency
            ctrl_fsm_o.halt_id = 1'b1;
          end
        end else begin
          if (exception_in_wb) begin
            // TODO:OK: Must check if we are allowed to take exceptions
            //          Applies to PMA/PMP on misaligned
            // Kill all stages
            ctrl_fsm_o.kill_if = 1'b1;
            ctrl_fsm_o.kill_id = 1'b1;
            ctrl_fsm_o.kill_ex = 1'b1;
            ctrl_fsm_o.kill_wb = 1'b1;

            // Set pc to exception handler
            ctrl_fsm_o.pc_set       = 1'b1;
            ctrl_fsm_o.pc_mux       = PC_EXCEPTION;
            ctrl_fsm_o.exc_pc_mux   = debug_mode_q ? EXC_PC_DBE : EXC_PC_EXCEPTION;

            // Save CSR from WB
            ctrl_fsm_o.csr_save_wb     = 1'b1;
            ctrl_fsm_o.csr_save_cause  = !debug_mode_q; // Do not update CSRs if in debug mode
            ctrl_fsm_o.csr_cause       = {1'b0, exception_cause_wb};
          // Special insn
          end else if (wfi_in_wb) begin
            // Not halting EX/WB to allow insn (interruptible bubble) in EX to pass to WB before sleeping
            if (!debug_mode_q) begin
              ctrl_fsm_o.halt_if = 1'b1;
              ctrl_fsm_o.halt_id = 1'b1;
              ctrl_fsm_o.instr_req = 1'b0;
              ctrl_fsm_ns = SLEEP;
            end
          end else if (fencei_in_wb) begin
            // Kill all instructions and set pc to wb.pc + 4
            ctrl_fsm_o.kill_if = 1'b1;
            ctrl_fsm_o.kill_id = 1'b1;
            ctrl_fsm_o.kill_ex = 1'b1;
            ctrl_fsm_o.pc_set  = 1'b1;
            ctrl_fsm_o.pc_mux  = PC_FENCEI;

            //TODO:OK: Drive fence.i interface
          end else if (dret_in_wb) begin
            // Dret takes jump from WB stage
            // Kill previous stages and jump to pc in dpc
            ctrl_fsm_o.kill_if = 1'b1;
            ctrl_fsm_o.kill_id = 1'b1;
            ctrl_fsm_o.kill_ex = 1'b1;
            
            ctrl_fsm_o.pc_mux      = PC_DRET;
            ctrl_fsm_o.pc_set      = 1'b1;

            ctrl_fsm_o.csr_restore_dret  = 1'b1;

            single_step_halt_if_n = 1'b0;
            debug_mode_n  = 1'b0;
          
          end else if (branch_taken_ex) begin // todo: seems like branch might get taken multiple times if preceded by stalling load/store
            ctrl_fsm_o.kill_if = 1'b1;
            ctrl_fsm_o.kill_id = 1'b1;  

            ctrl_fsm_o.pc_mux   = PC_BRANCH;
            ctrl_fsm_o.pc_set   = 1'b1;
            
          end else if (jump_taken_id) begin
            // kill_if
            ctrl_fsm_o.kill_if = 1'b1;

            // Jumps in ID (JAL, JALR, mret, uret, dret)
            if (mret_id_i) begin
              ctrl_fsm_o.pc_mux      = debug_mode_q ? PC_EXCEPTION : PC_MRET;
              ctrl_fsm_o.pc_set      = 1'b1; //TODO:OK: Could have a CSR write to mepc previous to this, add stall/bypass (non-SEC).
              ctrl_fsm_o.exc_pc_mux  = EXC_PC_DBE; // Only used in debug mode
            end else begin
              ctrl_fsm_o.pc_mux = PC_JUMP;
              ctrl_fsm_o.pc_set = 1'b1;
            end
          end

          // Mret in WB restores CSR regs
          // 
          if (mret_in_wb && !ctrl_fsm_o.kill_wb) begin
            ctrl_fsm_o.csr_restore_mret  = !debug_mode_q;
          end

          // Single step debug entry
          // Need to be after exception/interrupt handling
          // to ensure mepc and if_pc set correctly for use in dpc
          if (pending_single_step) begin
            if (single_step_allowed) begin
              ctrl_fsm_ns = DEBUG_TAKEN;
            end
          end

          // Detect first insn issue in single step after dret
          // Used to block further issuing
          if(!ctrl_fsm_o.debug_mode && debug_single_step_i && !single_step_halt_if_q && (if_valid_i && if_ready_i)) begin
            single_step_halt_if_n = 1'b1;
          end
        end // !debug or interrupts
      end
      SLEEP: begin
        ctrl_fsm_o.ctrl_busy = 1'b0;
        ctrl_fsm_o.instr_req = 1'b0;

        ctrl_fsm_o.halt_wb   = 1'b1; // implicitly halts earlier stages
        if(ctrl_fsm_o.wake_from_sleep) begin
          ctrl_fsm_ns = FUNCTIONAL;
          ctrl_fsm_o.ctrl_busy = 1'b1;
        end
      end
      DEBUG_TAKEN: begin
        // Clear flags for halting IF during single step
        single_step_halt_if_n = 1'b0;

        // Kill stages
        ctrl_fsm_o.kill_if = 1'b1; // Needed regardless of single_step, to invalidate alignment_buffer
        ctrl_fsm_o.kill_id = !debug_single_step_i; // Should not be anything to kill for single step
        ctrl_fsm_o.kill_ex = !debug_single_step_i; // Should not be anything to kill for single step
        ctrl_fsm_o.kill_wb = !debug_single_step_i; // Do not kill WB for single step

        // Set pc
        ctrl_fsm_o.pc_set     = 1'b1;
        ctrl_fsm_o.pc_mux     = PC_EXCEPTION;
        ctrl_fsm_o.exc_pc_mux = EXC_PC_DBD;

        // Save CSRs
        ctrl_fsm_o.csr_save_cause = !(ebreak_in_wb && debug_mode_q);  // No CSR update for ebreak in debug mode
        ctrl_fsm_o.debug_csr_save = 1'b1;

        if (debug_single_step_i) begin
          // Single step
          // Should use pc from IF (next insn, as if is halted after first issue)
          // Exception for single step + ebreak, as addr of ebreak (in WB) shall be stored
             // or trigger match, as timing=0 permits us from executing triggered insn before 
             // entering debug mode
          if((ebreak_in_wb && debug_ebreakm_i) || trigger_match_in_wb) begin
            ctrl_fsm_o.csr_save_wb = 1'b1;
          end else begin
            ctrl_fsm_o.csr_save_if = 1'b1;
          end
        end else begin
          // Save pc from oldest valid instruction
          if (ex_wb_pipe_i.instr_valid) begin
            ctrl_fsm_o.csr_save_wb = 1'b1;
          end else if (id_ex_pipe_i.instr_valid && !id_ex_pipe_i.lsu_misaligned) begin
            ctrl_fsm_o.csr_save_ex = 1'b1;
          end else if (if_id_pipe_i.instr_valid) begin
            ctrl_fsm_o.csr_save_id = 1'b1;
          end else begin
            ctrl_fsm_o.csr_save_if = 1'b1;
          end
        end

        // Enter debug mode next cycle
        debug_mode_n = 1'b1;
        ctrl_fsm_ns = FUNCTIONAL;
      end
      default: begin
        // should never happen
        ctrl_fsm_o.instr_req = 1'b0;
        ctrl_fsm_ns = RESET;
      end
    endcase
  end

  // Wakeup from sleep
  assign ctrl_fsm_o.wake_from_sleep    = irq_wu_ctrl_i || pending_debug || debug_mode_q;
  assign ctrl_fsm_o.debug_wfi_no_sleep = debug_mode_q || debug_single_step_i || trigger_match_in_wb;

  ////////////////////
  // Flops          //
  ////////////////////

  // FSM state and debug_mode
  always_ff @(posedge clk , negedge rst_n) begin
    if (rst_n == 1'b0) begin
      ctrl_fsm_cs <= RESET;
      debug_mode_q <= 1'b0;
    end else begin
      ctrl_fsm_cs <= ctrl_fsm_ns;
      debug_mode_q <= debug_mode_n;
    end
  end

  assign ctrl_fsm_o.debug_mode = debug_mode_q;

  // Detect when data_req has been clocked, and lsu insn is still in EX
  always_ff @(posedge clk, negedge rst_n) begin
    if (rst_n == 1'b0) begin
      obi_data_req_q <= 1'b0;
    end else begin
      if (obi_data_req_i && !(ex_valid_i && wb_ready_i)) begin
        obi_data_req_q <= 1'b1;
      end else if (ex_valid_i && wb_ready_i) begin
        obi_data_req_q <= 1'b0;
      end
    end
  end

  // sticky version of debug_req (must be on clk_ungated_i such that incoming pulse before core is enabled is not missed)
  always_ff @(posedge clk_ungated_i, negedge rst_n) begin
    if (rst_n == 1'b0) begin
      debug_req_q <= 1'b0;
    end else begin
      if (debug_req_i) begin
        debug_req_q <= 1'b1;
      end else if (debug_mode_q) begin
        debug_req_q <= 1'b0;
      end
    end
  end

  // Flop used to gate if_valid after one instruction issued
  // in single step mode
  always_ff @(posedge clk_ungated_i, negedge rst_n) begin
    if (rst_n == 1'b0) begin
      single_step_halt_if_q <= 1'b0;
    end else begin
      single_step_halt_if_q <= single_step_halt_if_n;
    end
  end

  
  /////////////////////
  // Debug state FSM //
  /////////////////////
  always_ff @(posedge clk , negedge rst_n) begin
    if (rst_n == 1'b0) begin
      debug_fsm_cs <= HAVERESET;
    end else begin
      debug_fsm_cs <= debug_fsm_ns;
    end
  end

  always_comb begin
    debug_fsm_ns = debug_fsm_cs;

    case (debug_fsm_cs)
      HAVERESET: begin
        if (debug_mode_n || (ctrl_fsm_ns == BOOT_SET)) begin
          if (debug_mode_n) begin
            debug_fsm_ns = HALTED;
          end else begin
            debug_fsm_ns = RUNNING;
          end
        end
      end

      RUNNING: begin
        if (debug_mode_n) begin
          debug_fsm_ns = HALTED;
        end
      end

      HALTED: begin
        if (!debug_mode_n) begin
          debug_fsm_ns = RUNNING;
        end
      end

      default: begin
        debug_fsm_ns = HAVERESET;
      end
    endcase
  end

  assign ctrl_fsm_o.debug_havereset = debug_fsm_cs[HAVERESET_INDEX];
  assign ctrl_fsm_o.debug_running   = debug_fsm_cs[RUNNING_INDEX];
  assign ctrl_fsm_o.debug_halted    = debug_fsm_cs[HALTED_INDEX];

endmodule //cv32e40x_controller_fsm<|MERGE_RESOLUTION|>--- conflicted
+++ resolved
@@ -39,12 +39,7 @@
   input  logic        fetch_enable_i,             // Start executing
 
   // From bypass logic
-<<<<<<< HEAD
   input  ctrl_byp_t   ctrl_byp_i,
-=======
-  input  logic        jr_stall_i,                 // There is a jr-stall pending
-  input  logic        csr_stall_i,                // There is a csr stall pending
->>>>>>> 423872e0
 
   // From ID stage
   input  if_id_pipe_t if_id_pipe_i,
@@ -55,7 +50,6 @@
 
   // From WB stage
   input  ex_wb_pipe_t ex_wb_pipe_i,
-
 
   // From EX stage
   input  id_ex_pipe_t id_ex_pipe_i,        
@@ -150,12 +144,8 @@
 
   // ID stage
   // A jump is taken in ID for jump instructions, and also for mret instructions
-  assign jump_taken_id  = ((ctrl_transfer_insn_raw_i == BRANCH_JALR) || (ctrl_transfer_insn_raw_i == BRANCH_JAL) ||
-<<<<<<< HEAD
-                        mret_id_i) && if_id_pipe_i.instr_valid && !ctrl_byp_i.jr_stall;
-=======
-                        mret_id_i) && if_id_pipe_i.instr_valid && !jr_stall_i;// && !csr_stall_i; // TODO: Do not jump when csr_stall (non-SEC)
->>>>>>> 423872e0
+  assign jump_taken_id  = ((ctrl_transfer_insn_raw_i == BRANCH_JALR) || (ctrl_transfer_insn_raw_i == BRANCH_JAL) || mret_id_i) && 
+                          if_id_pipe_i.instr_valid && !ctrl_byp_i.jr_stall; // && !ctrl_byp_i.csr_stall_i; // TODO: Do not jump when csr_stall (non-SEC); note adding csr_stall seems an incomplete patch
 
   // EX stage 
   // Branch taken for valid branch instructions in EX with valid decision
