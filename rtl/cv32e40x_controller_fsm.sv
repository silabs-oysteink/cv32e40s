// Copyright 202[x] Silicon Labs, Inc.
//
// This file, and derivatives thereof are licensed under the
// Solderpad License, Version 2.0 (the "License");
// Use of this file means you agree to the terms and conditions
// of the license and are in full compliance with the License.
// You may obtain a copy of the License at
//
// https://solderpad.org/licenses/SHL-2.0/
//
// Unless required by applicable law or agreed to in writing, software
// and hardware implementations thereof
// distributed under the License is distributed on an "AS IS" BASIS,
// WITHOUT WARRANTIES OR CONDITIONS OF ANY KIND, EITHER EXPRESSED OR IMPLIED.
// See the License for the specific language governing permissions and
// limitations under the License.


////////////////////////////////////////////////////////////////////////////////
// Engineer:       Øystein Knauserud - oystein.knauserud@silabs.com           //
//                                                                            //
// Additional contributions by:                                               //
//                                                                            //
// Design Name:    cv32e40x_controller_fsm                                 //
// Project Name:   CV32E40X                                                   //
// Language:       SystemVerilog                                              //
//                                                                            //
// Description:    FSM of the pipeline controller                             //
//                                                                            //
////////////////////////////////////////////////////////////////////////////////

module cv32e40x_controller_fsm import cv32e40x_pkg::*;
(
  // Clocks and reset
  input  logic        clk,                        // Gated clock
  input  logic        clk_ungated_i,              // Ungated clock
  input  logic        rst_n,

  input  logic        fetch_enable_i,             // Start executing

  // From bypass logic
  input  logic        jr_stall_i,                 // There is a jr-stall pending
  input  logic        csr_stall_i,                // There is a csr stall pending

  // From ID stage
  input  if_id_pipe_t if_id_pipe_i,
  input  logic        mret_id_i,                  // mret in ID stage
  input  logic        dret_id_i,                  // dret in ID stage
  input  logic [1:0]  ctrl_transfer_insn_i,       // jump is being calculated in ALU
  input  logic [1:0]  ctrl_transfer_insn_raw_i,   // jump is being calculated in ALU

  // From WB stage
  input  ex_wb_pipe_t ex_wb_pipe_i,


  // From EX stage
  input  id_ex_pipe_t id_ex_pipe_i,        
  input  logic        branch_decision_ex_i,       // branch decision signal from EX ALU
  input  logic        obi_data_req_i,             // LSU OBI interface req

  // From WB stage
  input  logic        lsu_err_wb_i,               // LSU caused bus_error in WB stage
  input  logic [31:0] lsu_addr_wb_i,              // LSU address in WB stage
  input  logic        lsu_en_wb_i,                // LSU data is written back in WB

  // Interrupt Controller Signals
  input  logic        irq_req_ctrl_i,             // irq requst
  input  logic [4:0]  irq_id_ctrl_i,              // irq id
  input  logic        irq_wu_ctrl_i,              // irq wakeup control
  input  PrivLvl_t    current_priv_lvl_i,         // Current running priviledge level

  // From cs_registers
  input logic  [1:0]  mtvec_mode_i,           
  input  logic        debug_single_step_i,        // dcsr.step from cs_registers
  input  logic        debug_ebreakm_i,            // dcsr.ebreakm from cs_registers
  input  logic        debug_trigger_match_id_i,   // Trigger match from cs_registers

  // Toplevel input
  input  logic        debug_req_i,                // External debug request

  // All controller FSM outputs
  output ctrl_fsm_t   ctrl_fsm_o,

  // From IF stage
  input  logic        if_valid_i,       // IF stage has valid (non-bubble) data for next stage
  input  logic        if_ready_i,       // IF stage is ready for new data
  input  logic        id_ready_i,       // ID stage is ready for new data
  input  logic        ex_valid_i,       // EX stage has valid (non-bubble) data for next stage
  input  logic        wb_ready_i        // WB stage is ready for new data
);

   // FSM state encoding
  ctrl_state_e ctrl_fsm_cs, ctrl_fsm_ns;

  // Debug state
  debug_state_e debug_fsm_cs, debug_fsm_ns;

  // Sticky version of debug_req_i
  logic debug_req_q;

  // Debug mode
  logic debug_mode_n;
  logic debug_mode_q;

  // Signals used for halting IF after first instruction
  // during single step
  // TODO:OK May reduce to a single bit after moving dret jump to WB
  logic single_step_halt_if_n;
  logic single_step_halt_if_q; // Halting IF after issuing one insn in single step mode
  logic single_step_issue_n;
  logic single_step_issue_q; // Signals when a single step fetch is expected

  
  // Events in ID
  logic jump_taken_id;

  // Events in EX
  logic branch_taken_ex;
  
  // Events in WB
  logic exception_in_wb;
  logic [4:0] exception_cause_wb;
  logic wfi_in_wb;
  logic fencei_in_wb;
  logic mret_in_wb;
  logic dret_in_wb;
  logic ebreak_in_wb;
  logic trigger_match_in_wb;
  logic pending_nmi;
  logic pending_debug;
  logic pending_single_step;
  logic pending_interrupt;

  // Flags for allowing interrupt and debug
  // TODO:OK Add flag for exception_allowed
  logic interrupt_allowed;
  logic debug_allowed;
  logic single_step_allowed;
  
// Data request has been clocked without insn moving to WB
  logic obi_data_req_q;

  logic [4:0] exc_cause; // id of taken interrupt

  // Mux selector for vectored IRQ PC
  assign ctrl_fsm_o.m_exc_vec_pc_mux = (mtvec_mode_i == 2'b0) ? 5'h0 : exc_cause;
  
  ////////////////////////////////////////////////////////////////////

  // ID stage
  // A jump is taken in ID for jump instructions, and also for mret instructions
  assign jump_taken_id  = ((ctrl_transfer_insn_raw_i == BRANCH_JALR) || (ctrl_transfer_insn_raw_i == BRANCH_JAL) ||
                        mret_id_i) && if_id_pipe_i.instr_valid && !jr_stall_i;// && !csr_stall_i; // TODO: Do not jump when csr_stall (non-SEC)

  // EX stage 
  // Branch taken for valid branch instructions in EX with valid decision
  assign branch_taken_ex = id_ex_pipe_i.branch_in_ex && id_ex_pipe_i.instr_valid && branch_decision_ex_i;

  // TODO:OK: Add missing exception types when implemented
  // Exception in WB if the following evaluates to 1
  assign exception_in_wb = ((ex_wb_pipe_i.instr.mpu_status != MPU_OK) ||
                            ex_wb_pipe_i.instr.bus_resp.err           ||
                            ex_wb_pipe_i.illegal_insn                 ||
                            ex_wb_pipe_i.ecall_insn                   ||
                            ex_wb_pipe_i.ebrk_insn) && ex_wb_pipe_i.instr_valid;
                            
                            
  // Set exception cause
  assign exception_cause_wb = ex_wb_pipe_i.instr.mpu_status != MPU_OK ? EXC_CAUSE_INSTR_FAULT     :
                              ex_wb_pipe_i.instr.bus_resp.err         ? EXC_CAUSE_INSTR_BUS_FAULT :
                              ex_wb_pipe_i.illegal_insn               ? EXC_CAUSE_ILLEGAL_INSN    :
                              ex_wb_pipe_i.ecall_insn                 ? EXC_CAUSE_ECALL_MMODE     :
                              EXC_CAUSE_BREAKPOINT;

  // wfi in wb
  assign wfi_in_wb = ex_wb_pipe_i.wfi_insn && ex_wb_pipe_i.instr_valid;

  // fencei in wb
  assign fencei_in_wb = ex_wb_pipe_i.fencei_insn && ex_wb_pipe_i.instr_valid;

  // mret in wb
  assign mret_in_wb = ex_wb_pipe_i.mret_insn && ex_wb_pipe_i.instr_valid;

  // dret in wb
  assign dret_in_wb = ex_wb_pipe_i.dret_insn && ex_wb_pipe_i.instr_valid;

  // ebreak in wb
  assign ebreak_in_wb = ex_wb_pipe_i.ebrk_insn && ex_wb_pipe_i.instr_valid;

  // Trigger match in wb
  assign trigger_match_in_wb = ex_wb_pipe_i.trigger_match && ex_wb_pipe_i.instr_valid;

  // Pending NMI
  assign pending_nmi = 1'b0;

  // Debug //

  // Single step will need to finish insn in WB, including LSU
  // Need to check for finished multicycle instructions, avoiding rvalid (would cause path to instr_o)
  assign single_step_allowed = !(id_ex_pipe_i.lsu_misaligned && id_ex_pipe_i.instr_valid) && !obi_data_req_q;
                             
  
  assign pending_single_step = !debug_mode_q && debug_single_step_i && ex_wb_pipe_i.instr_valid;

  // Regular debug will kill insn in WB, do not allow for LSU in WB as insn must finish with rvalid
  // or for any case where a LSU in EX has asserted its obi data_req for at least one cycle
  assign debug_allowed = !(ex_wb_pipe_i.lsu_en && ex_wb_pipe_i.instr_valid) && !obi_data_req_q;

  assign pending_debug = (trigger_match_in_wb && !debug_mode_q) ||
                         (((debug_req_i || debug_req_q) && !debug_mode_q)      || // External request
                         (ebreak_in_wb && debug_ebreakm_i && !debug_mode_q)   || // Ebreak with dcsr.ebreakm==1
                         //pending_single_step                                  || // single stepping, dcsr.step==1
                          (ebreak_in_wb && debug_mode_q)) && !id_ex_pipe_i.lsu_misaligned;

                           

  assign ctrl_fsm_o.debug_cause = (trigger_match_in_wb && !debug_mode_q)          ? DBG_CAUSE_TRIGGER :
                                  (ebreak_in_wb && !debug_mode_q)                 ? DBG_CAUSE_EBREAK  :
                                  ((debug_req_i || debug_req_q) && !debug_mode_q) ? DBG_CAUSE_HALTREQ :
                                  DBG_CAUSE_STEP;

  
  assign pending_interrupt = irq_req_ctrl_i && !debug_mode_q;

  // Allow interrupts to be taken only if there is no data request in WB, 
  // and no data_req has been clocked from EX to environment.
  // LSU instructions which were suppressed due to previous exceptions or trigger match
  // will be interruptable as they were convered to NOP in ID stage.
  // TODO:OK: May allow interuption of Zce to idempotent memories
  // TODO: Should be able remove lsu_misaligned as well, but is not SEC clean since the code does not check for id_ex_pipe.instr_valid.
  assign interrupt_allowed = ((!(ex_wb_pipe_i.lsu_en && ex_wb_pipe_i.instr_valid) && !obi_data_req_q &&
                              !id_ex_pipe_i.lsu_misaligned)) && !debug_mode_q;
                               

  //////////////
  // FSM comb //
  //////////////
  always_comb begin
    // Default values
    ctrl_fsm_ns = ctrl_fsm_cs;
    ctrl_fsm_o.ctrl_busy = 1'b1;
    ctrl_fsm_o.instr_req = 1'b1;

    ctrl_fsm_o.pc_mux    = PC_BOOT;
    ctrl_fsm_o.pc_set = 1'b0;

    ctrl_fsm_o.irq_ack = 1'b0;
    ctrl_fsm_o.irq_id  = '0;

    // By default, no stages are halted
    // If is halted if an insn has been issued during single step
    // to avoid more than one instructions passing down the pipe.
    ctrl_fsm_o.halt_if = single_step_halt_if_q;
    ctrl_fsm_o.halt_id = 1'b0;
    ctrl_fsm_o.halt_ex = 1'b0;
    ctrl_fsm_o.halt_wb = 1'b0;

    // By default no stages are killed
    ctrl_fsm_o.kill_if = 1'b0;
    ctrl_fsm_o.kill_id = 1'b0;
    ctrl_fsm_o.kill_ex = 1'b0;
    ctrl_fsm_o.kill_wb = 1'b0;

    ctrl_fsm_o.csr_restore_mret    = 1'b0;
    ctrl_fsm_o.csr_restore_dret    = 1'b0;
    ctrl_fsm_o.csr_save_if         = 1'b0;
    ctrl_fsm_o.csr_save_id         = 1'b0;
    ctrl_fsm_o.csr_save_ex         = 1'b0;
    ctrl_fsm_o.csr_save_wb         = 1'b0;
    ctrl_fsm_o.csr_save_cause      = 1'b0;
    ctrl_fsm_o.csr_cause           = '0;

    ctrl_fsm_o.exc_pc_mux          = EXC_PC_IRQ;
    exc_cause                      = 5'b0;

    debug_mode_n                   = debug_mode_q;
    ctrl_fsm_o.debug_csr_save      = 1'b0;
    ctrl_fsm_o.block_data_addr     = 1'b0;
    
    //Single step halting of IF TODO:OK: May optimize this to a single bit
    single_step_halt_if_n = single_step_halt_if_q;
    single_step_issue_n   = single_step_issue_q;
    unique case (ctrl_fsm_cs)
      RESET: begin
        ctrl_fsm_o.instr_req = 1'b0;
        if (fetch_enable_i) begin
          ctrl_fsm_ns = BOOT_SET;
        end
      end
      // BOOT_SET state required to prevent (timing) path from 
      // fetch_enable_i via pc_set to instruction interface outputs
      BOOT_SET: begin
        ctrl_fsm_o.instr_req = 1'b1;
        ctrl_fsm_o.pc_mux    = PC_BOOT;
        ctrl_fsm_o.pc_set    = 1'b1;
        ctrl_fsm_ns = FUNCTIONAL;
      end
      FUNCTIONAL: begin
        // NMI // TODO:OK: Implement
        if (pending_nmi) begin
        // Debug entry (except single step which is handled later)
        end else if (pending_debug) begin
          if (debug_allowed) begin
            // Halt the whole pipeline
            ctrl_fsm_o.halt_if = 1'b1;
            ctrl_fsm_o.halt_id = 1'b1;
            ctrl_fsm_o.halt_ex = 1'b1;
            ctrl_fsm_o.halt_wb = 1'b1;

            ctrl_fsm_ns = DEBUG_TAKEN;
          end else begin
            // Halt ID to allow debug @bubble later
            ctrl_fsm_o.halt_id = 1'b1;
          end
        // IRQ
        end else if (pending_interrupt) begin
          if (interrupt_allowed) begin
            ctrl_fsm_o.kill_if = 1'b1;
            ctrl_fsm_o.kill_id = 1'b1;
            ctrl_fsm_o.kill_ex = 1'b1;
            ctrl_fsm_o.kill_wb = 1'b1;

            ctrl_fsm_o.pc_set     = 1'b1;
            ctrl_fsm_o.pc_mux     = PC_EXCEPTION;
            ctrl_fsm_o.exc_pc_mux = EXC_PC_IRQ;
            exc_cause  = irq_id_ctrl_i;

            ctrl_fsm_o.irq_ack = 1'b1;
            ctrl_fsm_o.irq_id  = irq_id_ctrl_i;

            ctrl_fsm_o.csr_save_cause  = 1'b1;
            ctrl_fsm_o.csr_cause       = {1'b1,irq_id_ctrl_i};

            // Save pc from oldest valid instruction
            if (ex_wb_pipe_i.instr_valid) begin
              ctrl_fsm_o.csr_save_wb = 1'b1;
            end else if (id_ex_pipe_i.instr_valid) begin
              ctrl_fsm_o.csr_save_ex = 1'b1;
            end else if (if_id_pipe_i.instr_valid) begin
              ctrl_fsm_o.csr_save_id = 1'b1;
            end else begin
              // IF PC will always be valid as it points to the next
              // instruction to be issued from IF to ID.
              ctrl_fsm_o.csr_save_if = 1'b1;
            end

            // Unstall IF in case of single stepping
            if (debug_single_step_i) begin
              single_step_issue_n = 1'b1;
              single_step_halt_if_n = 1'b0;
            end
          end else begin // !interrupt_allowed
            // Halt ID to allow interrupt @bubble later
            // TODO: Consider effect of halting EX instead, could gain 1 cycle latency
            ctrl_fsm_o.halt_id = 1'b1;
          end
        end else begin
          if (exception_in_wb) begin
            // TODO:OK: Must check if we are allowed to take exceptions
            //          Applies to PMA/PMP on misaligned
            // Kill all stages
            ctrl_fsm_o.kill_if = 1'b1;
            ctrl_fsm_o.kill_id = 1'b1;
            ctrl_fsm_o.kill_ex = 1'b1;
            ctrl_fsm_o.kill_wb = 1'b1;

            // Set pc to exception handler
            ctrl_fsm_o.pc_set       = 1'b1;
            ctrl_fsm_o.pc_mux       = PC_EXCEPTION;
            ctrl_fsm_o.exc_pc_mux   = debug_mode_q ? EXC_PC_DBE : EXC_PC_EXCEPTION;

            // Save CSR from WB
            ctrl_fsm_o.csr_save_wb     = 1'b1;
            ctrl_fsm_o.csr_save_cause  = !debug_mode_q; // Do not update CSRs if in debug mode
            ctrl_fsm_o.csr_cause       = {1'b0, exception_cause_wb};
          // Special insn
          end else if (wfi_in_wb) begin
            // Not halting EX/WB to allow insn (interruptible bubble) in EX to pass to WB before sleeping
            if (!debug_mode_q) begin
              ctrl_fsm_o.halt_if = 1'b1;
              ctrl_fsm_o.halt_id = 1'b1;
              ctrl_fsm_o.instr_req = 1'b0;
              ctrl_fsm_ns = SLEEP;
            end
          end else if (fencei_in_wb) begin
            // Kill all instructions and set pc to wb.pc + 4
            ctrl_fsm_o.kill_if = 1'b1;
            ctrl_fsm_o.kill_id = 1'b1;
            ctrl_fsm_o.kill_ex = 1'b1;
            ctrl_fsm_o.pc_set  = 1'b1;
            ctrl_fsm_o.pc_mux  = PC_FENCEI;

            //TODO:OK: Drive fence.i interface
          end else if (dret_in_wb) begin
            // Dret takes jump from WB stage
            // Kill previous stages and jump to pc in dpc
            ctrl_fsm_o.kill_if = 1'b1;
            ctrl_fsm_o.kill_id = 1'b1;
            ctrl_fsm_o.kill_ex = 1'b1;
            
            ctrl_fsm_o.pc_mux      = PC_DRET;
            ctrl_fsm_o.pc_set      = 1'b1;

            ctrl_fsm_o.csr_restore_dret  = 1'b1;
            single_step_issue_n = debug_single_step_i; // Expect single step issue
            debug_mode_n  = 1'b0;
          
          end else if (branch_taken_ex) begin // todo: seems like branch might get taken multiple times if preceded by stalling load/store
            ctrl_fsm_o.kill_if = 1'b1;
            ctrl_fsm_o.kill_id = 1'b1;  

            ctrl_fsm_o.pc_mux   = PC_BRANCH;
            ctrl_fsm_o.pc_set   = 1'b1;
            
          end else if (jump_taken_id) begin
            // kill_if
            ctrl_fsm_o.kill_if = 1'b1;

            // Jumps in ID (JAL, JALR, mret, uret, dret)
            if (mret_id_i) begin
              ctrl_fsm_o.pc_mux      = debug_mode_q ? PC_EXCEPTION : PC_MRET;
              ctrl_fsm_o.pc_set      = 1'b1; //TODO:OK: Could have a CSR write to mepc previous to this, add stall/bypass (non-SEC).
              ctrl_fsm_o.exc_pc_mux  = EXC_PC_DBE; // Only used in debug mode
            end else begin
              ctrl_fsm_o.pc_mux = PC_JUMP;
              ctrl_fsm_o.pc_set = 1'b1;
            end
          end

          // Mret in WB restores CSR regs
          // 
<<<<<<< HEAD
          if ( mret_in_wb && !ctrl_fsm_o.kill_wb) begin
            ctrl_fsm_o.csr_restore_mret  = !debug_mode_q;
=======
          if (mret_in_wb && !ctrl_fsm_o.kill_wb) begin
            ctrl_fsm_o.csr_restore_mret  = !debug_mode_q; // TODO:OK: Rename to csr_restore_mret_wb_o
>>>>>>> b7b550f9
          end

          // Single step debug entry
          // Need to be after exception/interrupt handling
          // to ensure mepc and if_pc set correctly for use in dpc
          if (pending_single_step) begin
            if (single_step_allowed) begin
              ctrl_fsm_ns = DEBUG_TAKEN;
            end
          end

          // Detect first insn issue in single step after dret
          // Used to block further issuing
          if(single_step_issue_q && (if_valid_i && if_ready_i)) begin
            single_step_halt_if_n = 1'b1;
            single_step_issue_n = 1'b0;
          end
        end // !debug or interrupts
      end
      SLEEP: begin
        ctrl_fsm_o.ctrl_busy = 1'b0;
        ctrl_fsm_o.instr_req = 1'b0;

        ctrl_fsm_o.halt_wb   = 1'b1; // implicitly halts earlier stages
        if(ctrl_fsm_o.wake_from_sleep) begin
          ctrl_fsm_ns = FUNCTIONAL;
          ctrl_fsm_o.ctrl_busy = 1'b1;
        end
      end
      DEBUG_TAKEN: begin
        // Clear flags for halting IF during single step
        single_step_halt_if_n = 1'b0;
        single_step_issue_n   = 1'b0;

        // Kill stages
        ctrl_fsm_o.kill_if = 1'b1; // Needed regardless of single_step, to invalidate alignment_buffer
        ctrl_fsm_o.kill_id = !debug_single_step_i; // Should not be anything to kill for single step
        ctrl_fsm_o.kill_ex = !debug_single_step_i; // Should not be anything to kill for single step
        ctrl_fsm_o.kill_wb = !debug_single_step_i; // Do not kill WB for single step

        // Set pc
        ctrl_fsm_o.pc_set     = 1'b1;
        ctrl_fsm_o.pc_mux     = PC_EXCEPTION;
        ctrl_fsm_o.exc_pc_mux = EXC_PC_DBD;

        // Save CSRs
        ctrl_fsm_o.csr_save_cause = !(ebreak_in_wb && debug_mode_q);  // No CSR update for ebreak in debug mode
        ctrl_fsm_o.debug_csr_save = 1'b1;

        if (debug_single_step_i) begin
          // Single step
          // Should use pc from IF (next insn, as if is halted after first issue)
          // Exception for single step + ebreak, as addr of ebreak (in WB) shall be stored
             // or trigger match, as timing=0 permits us from executing triggered insn before 
             // entering debug mode
          if((ebreak_in_wb && debug_ebreakm_i) || trigger_match_in_wb) begin
            ctrl_fsm_o.csr_save_wb = 1'b1;
          end else begin
            ctrl_fsm_o.csr_save_if = 1'b1;
          end
        end else begin
          // Save pc from oldest valid instruction
          if (ex_wb_pipe_i.instr_valid) begin
            ctrl_fsm_o.csr_save_wb = 1'b1;
          end else if (id_ex_pipe_i.instr_valid && !id_ex_pipe_i.lsu_misaligned) begin
            ctrl_fsm_o.csr_save_ex = 1'b1;
          end else if (if_id_pipe_i.instr_valid) begin
            ctrl_fsm_o.csr_save_id = 1'b1;
          end else begin
            ctrl_fsm_o.csr_save_if = 1'b1;
          end
        end

        // Enter debug mode next cycle
        debug_mode_n = 1'b1;
        ctrl_fsm_ns = FUNCTIONAL;
      end
      default: begin
        // should never happen
        ctrl_fsm_o.instr_req = 1'b0;
        ctrl_fsm_ns = RESET;
      end
    endcase
  end

  // Wakeup from sleep
  assign ctrl_fsm_o.wake_from_sleep    = irq_wu_ctrl_i || pending_debug || debug_mode_q;
  assign ctrl_fsm_o.debug_wfi_no_sleep = debug_mode_q || debug_single_step_i || trigger_match_in_wb;

  ////////////////////
  // Flops          //
  ////////////////////

  // FSM state and debug_mode
  always_ff @(posedge clk , negedge rst_n) begin
    if (rst_n == 1'b0) begin
      ctrl_fsm_cs <= RESET;
      debug_mode_q <= 1'b0;
    end else begin
      ctrl_fsm_cs <= ctrl_fsm_ns;
      debug_mode_q <= debug_mode_n;
    end
  end

  assign ctrl_fsm_o.debug_mode = debug_mode_q;

  // Detect when data_req has been clocked, and lsu insn is still in EX
  always_ff @(posedge clk, negedge rst_n) begin
    if (rst_n == 1'b0) begin
      obi_data_req_q <= 1'b0;
    end else begin
      if (obi_data_req_i && !(ex_valid_i && wb_ready_i)) begin
        obi_data_req_q <= 1'b1;
      end else if (ex_valid_i && wb_ready_i) begin
        obi_data_req_q <= 1'b0;
      end
    end
  end

  // sticky version of debug_req (must be on clk_ungated_i such that incoming pulse before core is enabled is not missed)
  always_ff @(posedge clk_ungated_i, negedge rst_n) begin
    if (rst_n == 1'b0) begin
      debug_req_q <= 1'b0;
    end else begin
      if (debug_req_i) begin
        debug_req_q <= 1'b1;
      end else if (debug_mode_q) begin
        debug_req_q <= 1'b0;
      end
    end
  end

  // Flops used to gate if_valid after one instruction issued
  // in single step mode
  // TODO:OK May reduce to one flop after moving dret jump to WB
  always_ff @(posedge clk_ungated_i, negedge rst_n) begin
    if (rst_n == 1'b0) begin
      single_step_halt_if_q <= 1'b0;
      single_step_issue_q   <= 1'b0;
    end else begin
      single_step_halt_if_q <= single_step_halt_if_n;
      single_step_issue_q   <= single_step_issue_n;
    end
  end

  

  
  /////////////////////
  // Debug state FSM //
  /////////////////////
  always_ff @(posedge clk , negedge rst_n) begin
    if (rst_n == 1'b0) begin
      debug_fsm_cs <= HAVERESET;
    end else begin
      debug_fsm_cs <= debug_fsm_ns;
    end
  end

  always_comb begin
    debug_fsm_ns = debug_fsm_cs;

    case (debug_fsm_cs)
      HAVERESET: begin
        if (debug_mode_n || (ctrl_fsm_ns == BOOT_SET)) begin
          if (debug_mode_n) begin
            debug_fsm_ns = HALTED;
          end else begin
            debug_fsm_ns = RUNNING;
          end
        end
      end

      RUNNING: begin
        if (debug_mode_n) begin
          debug_fsm_ns = HALTED;
        end
      end

      HALTED: begin
        if (!debug_mode_n) begin
          debug_fsm_ns = RUNNING;
        end
      end

      default: begin
        debug_fsm_ns = HAVERESET;
      end
    endcase
  end

  assign ctrl_fsm_o.debug_havereset = debug_fsm_cs[HAVERESET_INDEX];
  assign ctrl_fsm_o.debug_running   = debug_fsm_cs[RUNNING_INDEX];
  assign ctrl_fsm_o.debug_halted    = debug_fsm_cs[HALTED_INDEX];

endmodule //cv32e40x_controller_fsm<|MERGE_RESOLUTION|>--- conflicted
+++ resolved
@@ -429,13 +429,8 @@
 
           // Mret in WB restores CSR regs
           // 
-<<<<<<< HEAD
-          if ( mret_in_wb && !ctrl_fsm_o.kill_wb) begin
-            ctrl_fsm_o.csr_restore_mret  = !debug_mode_q;
-=======
           if (mret_in_wb && !ctrl_fsm_o.kill_wb) begin
             ctrl_fsm_o.csr_restore_mret  = !debug_mode_q; // TODO:OK: Rename to csr_restore_mret_wb_o
->>>>>>> b7b550f9
           end
 
           // Single step debug entry
