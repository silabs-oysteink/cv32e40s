--- conflicted
+++ resolved
@@ -339,13 +339,8 @@
 
   assign non_shv_irq_ack = ctrl_fsm_o.irq_ack && !irq_clic_shv_i;
 
-<<<<<<< HEAD
-  // Single step into debug can be done when the last operation of an instruction is finished in WB
-  assign pending_single_step = (!debug_mode_q && dcsr_i.step && ((wb_valid_i && ex_wb_pipe_i.last_op) || non_shv_irq_ack)) && !pending_debug;
-=======
   // single step becomes pending when the last operation of an instruction is done in WB, or we ack a non-shv interrupt.
   assign pending_single_step = (!debug_mode_q && dcsr_i.step && ((wb_valid_i && last_op_wb_i) || non_shv_irq_ack)) && !pending_debug;
->>>>>>> 285a5ad2
 
   // Separate flag for pending single step when doing CLIC SHV, evaluated while in POINTER_FETCH stage
   assign pending_single_step_ptr = !debug_mode_q && dcsr_i.step && (wb_valid_i || 1'b1) && !pending_debug;
@@ -404,21 +399,7 @@
   // The cycle after fencei enters WB, the fencei handshake will be initiated. This must complete and the fencei instruction must retire before allowing interrupts.
   // TODO:OK:low May allow interuption of Zce to idempotent memories
 
-<<<<<<< HEAD
-  // todo: generate CLIC, check shv and write buffer status
-  generate
-    if (SMCLIC) begin : gen_clic_wbuf_check
-      // If an interrupt is SHV, the write buffer must be empty before we allow to take the interrupt
-      // The content in the write buffer could be a pointer update.
-      assign wbuf_irq_ok = irq_clic_shv_i ? lsu_write_buffer_empty_i : 1'b1;
-    end else begin : gen_basic_wbuf_check
-      assign wbuf_irq_ok = 1'b1;
-    end
-  endgenerate
-  assign interrupt_allowed = lsu_interruptible_i && !fencei_ongoing && !xif_in_wb && wbuf_irq_ok && !tbljmp_in_ex_wb;
-=======
   assign interrupt_allowed = lsu_interruptible_i && !fencei_ongoing && !xif_in_wb;
->>>>>>> 285a5ad2
 
   // Allowing NMI's follow the same rule as regular interrupts.
   assign nmi_allowed = interrupt_allowed;
