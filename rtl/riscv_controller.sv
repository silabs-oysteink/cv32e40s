// Copyright 2018 ETH Zurich and University of Bologna.
// Copyright and related rights are licensed under the Solderpad Hardware
// License, Version 0.51 (the "License"); you may not use this file except in
// compliance with the License.  You may obtain a copy of the License at
// http://solderpad.org/licenses/SHL-0.51. Unless required by applicable law
// or agreed to in writing, software, hardware and materials distributed under
// this License is distributed on an "AS IS" BASIS, WITHOUT WARRANTIES OR
// CONDITIONS OF ANY KIND, either express or implied. See the License for the
// specific language governing permissions and limitations under the License.

////////////////////////////////////////////////////////////////////////////////
// Engineer:       Matthias Baer - baermatt@student.ethz.ch                   //
//                                                                            //
// Additional contributions by:                                               //
//                 Igor Loi - igor.loi@unibo.it                               //
//                 Andreas Traber - atraber@student.ethz.ch                   //
//                 Sven Stucki - svstucki@student.ethz.ch                     //
//                 Michael Gautschi - gautschi@iis.ee.ethz.ch                 //
//                 Davide Schiavone - pschiavo@iis.ee.ethz.ch                 //
//                 Robert Balas - balasr@iis.ee.ethz.ch                       //
//                 Andrea Bettati - andrea.bettati@studenti.unipr.it          //
//                                                                            //
// Design Name:    Main controller                                            //
// Project Name:   RI5CY                                                      //
// Language:       SystemVerilog                                              //
//                                                                            //
// Description:    Main CPU controller of the processor                       //
//                                                                            //
////////////////////////////////////////////////////////////////////////////////

import riscv_defines::*;

module riscv_controller
#(
  parameter FPU               = 0
)
(
  input  logic        clk,
  input  logic        rst_n,

  input  logic        fetch_enable_i,             // Start the decoding
  output logic        ctrl_busy_o,                // Core is busy processing instructions
  output logic        first_fetch_o,              // Core is at the FIRST FETCH stage
  output logic        is_decoding_o,              // Core is in decoding state
  input  logic        is_fetch_failed_i,

  // decoder related signals
  output logic        deassert_we_o,              // deassert write enable for next instruction

  input  logic        illegal_insn_i,             // decoder encountered an invalid instruction
  input  logic        ecall_insn_i,               // ecall encountered an mret instruction
  input  logic        mret_insn_i,                // decoder encountered an mret instruction
  input  logic        uret_insn_i,                // decoder encountered an uret instruction

  input  logic        dret_insn_i,                // decoder encountered an dret instruction

  input  logic        mret_dec_i,
  input  logic        uret_dec_i,
  input  logic        dret_dec_i,

  input  logic        wfi_i,                       // decoder wants to execute a WFI
  input  logic        ebrk_insn_i,                // decoder encountered an ebreak instruction
  input  logic        fencei_insn_i,              // decoder encountered an fence.i instruction
  input  logic        csr_status_i,               // decoder encountered an csr status instruction
  input  logic        instr_multicycle_i,         // true when multiple cycles are decoded

  output logic        hwloop_mask_o,              //prevent writes on the hwloop instructions in case interrupt are taken

  // from IF/ID pipeline
  input  logic        instr_valid_i,              // instruction coming from IF/ID pipeline is valid

  // from prefetcher
  output logic        instr_req_o,                // Start fetching instructions

  // to prefetcher
  output logic        pc_set_o,                   // jump to address set by pc_mux
  output logic [3:0]  pc_mux_o,                   // Selector in the Fetch stage to select the rigth PC (normal, jump ...)
  output logic [2:0]  exc_pc_mux_o,               // Selects target PC for exception
  output logic [1:0]  trap_addr_mux_o,            // Selects trap address base

  // To the Aligner
  output logic        branch_is_jump_o,           // We are jumping now because of a JUMP in ID

  // HWLoop signls
  input  logic [31:0]       pc_id_i,
  input  logic              is_compressed_i,

  // from hwloop_regs
  input  logic [1:0] [31:0] hwlp_start_addr_i,
  input  logic [1:0] [31:0] hwlp_end_addr_i,
  input  logic [1:0] [31:0] hwlp_counter_i,

  // to hwloop_regs
  output logic [1:0]        hwlp_dec_cnt_o,

  output logic              hwlp_jump_o,
  output logic              hwlp_update_pc_o,
  output logic [31:0]       hwlp_targ_addr_o,

  // LSU
  input  logic        data_req_ex_i,              // data memory access is currently performed in EX stage
  input  logic        data_we_ex_i,
  input  logic        data_misaligned_i,
  input  logic        data_load_event_i,
  input  logic        data_err_i,
  output logic        data_err_ack_o,

  // from ALU
  input  logic        mult_multicycle_i,          // multiplier is taken multiple cycles and uses op c as storage

  // APU dependency checks
  input  logic        apu_en_i,
  input  logic        apu_read_dep_i,
  input  logic        apu_write_dep_i,

  output logic        apu_stall_o,

  // jump/branch signals
  input  logic        branch_taken_ex_i,          // branch taken signal from EX ALU
  input  logic [1:0]  jump_in_id_i,               // jump is being calculated in ALU
  input  logic [1:0]  jump_in_dec_i,              // jump is being calculated in ALU

  // Interrupt Controller Signals
  input  logic        irq_pending_i,
  input  logic        irq_req_ctrl_i,
  input  logic        irq_sec_ctrl_i,
  input  logic [5:0]  irq_id_ctrl_i,
  input  logic        m_IE_i,                     // interrupt enable bit from CSR (M mode)
  input  logic        u_IE_i,                     // interrupt enable bit from CSR (U mode)
  input  PrivLvl_t    current_priv_lvl_i,

  output logic        irq_ack_o,
  output logic [5:0]  irq_id_o,

  output logic [5:0]  exc_cause_o,
  output logic        exc_ack_o,
  output logic        exc_kill_o,

  // Debug Signal
  output logic         debug_mode_o,
  output logic [2:0]   debug_cause_o,
  output logic         debug_csr_save_o,
  input  logic         debug_req_i,
  input  logic         debug_single_step_i,
  input  logic         debug_ebreakm_i,
  input  logic         debug_ebreaku_i,
  input  logic         trigger_match_i,

  output logic        csr_save_if_o,
  output logic        csr_save_id_o,
  output logic        csr_save_ex_o,
  output logic [6:0]  csr_cause_o,
  output logic        csr_irq_sec_o,
  output logic        csr_restore_mret_id_o,
  output logic        csr_restore_uret_id_o,

  output logic        csr_restore_dret_id_o,

  output logic        csr_save_cause_o,


  // Regfile target
  input  logic        regfile_we_id_i,            // currently decoded we enable
  input  logic [5:0]  regfile_alu_waddr_id_i,     // currently decoded target address

  // Forwarding signals from regfile
  input  logic        regfile_we_ex_i,            // FW: write enable from  EX stage
  input  logic [5:0]  regfile_waddr_ex_i,         // FW: write address from EX stage
  input  logic        regfile_we_wb_i,            // FW: write enable from  WB stage
  input  logic        regfile_alu_we_fw_i,        // FW: ALU/MUL write enable from  EX stage

  // forwarding signals
  output logic [1:0]  operand_a_fw_mux_sel_o,     // regfile ra data selector form ID stage
  output logic [1:0]  operand_b_fw_mux_sel_o,     // regfile rb data selector form ID stage
  output logic [1:0]  operand_c_fw_mux_sel_o,     // regfile rc data selector form ID stage

  // forwarding detection signals
  input logic         reg_d_ex_is_reg_a_i,
  input logic         reg_d_ex_is_reg_b_i,
  input logic         reg_d_ex_is_reg_c_i,
  input logic         reg_d_wb_is_reg_a_i,
  input logic         reg_d_wb_is_reg_b_i,
  input logic         reg_d_wb_is_reg_c_i,
  input logic         reg_d_alu_is_reg_a_i,
  input logic         reg_d_alu_is_reg_b_i,
  input logic         reg_d_alu_is_reg_c_i,

  // stall signals
  output logic        halt_if_o,
  output logic        halt_id_o,

  output logic        misaligned_stall_o,
  output logic        jr_stall_o,
  output logic        load_stall_o,

  input  logic        id_ready_i,                 // ID stage is ready

  input  logic        ex_valid_i,                 // EX stage is done

  input  logic        wb_ready_i,                 // WB stage is ready

  output logic        flush_instr_o,              // Used in aligner to allow state updated when wfi is executed

  // Performance Counters
  output logic        perf_jump_o,                // we are executing a jump instruction   (j, jr, jal, jalr)
  output logic        perf_jr_stall_o,            // stall due to jump-register-hazard
  output logic        perf_ld_stall_o,            // stall due to load-use-hazard
  output logic        perf_pipeline_stall_o       // stall due to elw extra cycles
);

  // FSM state encoding
  ctrl_state_e ctrl_fsm_cs, ctrl_fsm_ns;


  logic jump_done, jump_done_q, jump_in_dec, branch_in_id, branch_in_id_dec;

  logic irq_enable_int;
  logic data_err_q;

  logic debug_mode_q, debug_mode_n;
  logic ebrk_force_debug_mode;
  logic is_hwlp_illegal, is_hwloop_body;
  logic illegal_insn_q, illegal_insn_n;

  logic instr_valid_irq_flush_n, instr_valid_irq_flush_q;

  logic hwlp_end0_eq_pc;
  logic hwlp_end1_eq_pc;
  logic hwlp_counter0_gt_1;
  logic hwlp_counter1_gt_1;
  logic hwlp_end0_eq_pc_plus4;
  logic hwlp_end1_eq_pc_plus4;
  logic hwlp_start0_leq_pc;
  logic hwlp_start1_leq_pc;
  logic hwlp_end0_geq_pc;
  logic hwlp_end1_geq_pc;


`ifndef SYNTHESIS
  // synopsys translate_off
  // make sure we are called later so that we do not generate messages for
  // glitches
  always_ff @(negedge clk)
  begin
    // print warning in case of decoding errors
    if (is_decoding_o && illegal_insn_i) begin
      $display("%t: Illegal instruction (core %0d) at PC 0x%h:", $time, cv32e40p_core.hart_id_i[3:0],
               riscv_id_stage.pc_id_o);
    end
  end
  // synopsys translate_on
`endif


  ////////////////////////////////////////////////////////////////////////////////////////////
  //   ____ ___  ____  _____    ____ ___  _   _ _____ ____   ___  _     _     _____ ____    //
  //  / ___/ _ \|  _ \| ____|  / ___/ _ \| \ | |_   _|  _ \ / _ \| |   | |   | ____|  _ \   //
  // | |  | | | | |_) |  _|   | |  | | | |  \| | | | | |_) | | | | |   | |   |  _| | |_) |  //
  // | |__| |_| |  _ <| |___  | |__| |_| | |\  | | | |  _ <| |_| | |___| |___| |___|  _ <   //
  //  \____\___/|_| \_\_____|  \____\___/|_| \_| |_| |_| \_\\___/|_____|_____|_____|_| \_\  //
  //                                                                                        //
  ////////////////////////////////////////////////////////////////////////////////////////////

  always_comb
  begin
    // Default values
    flush_instr_o          = 1'b0;

    instr_req_o            = 1'b1;

    exc_ack_o              = 1'b0;
    exc_kill_o             = 1'b0;
    data_err_ack_o         = 1'b0;

    csr_save_if_o          = 1'b0;
    csr_save_id_o          = 1'b0;
    csr_save_ex_o          = 1'b0;
    csr_restore_mret_id_o  = 1'b0;
    csr_restore_uret_id_o  = 1'b0;

    csr_restore_dret_id_o  = 1'b0;

    csr_save_cause_o       = 1'b0;

    exc_cause_o            = '0;
    exc_pc_mux_o           = EXC_PC_IRQ;
    trap_addr_mux_o        = TRAP_MACHINE;

    csr_cause_o            = '0;
    csr_irq_sec_o          = 1'b0;

    pc_mux_o               = PC_BOOT;
    pc_set_o               = 1'b0;
    jump_done              = jump_done_q;

    ctrl_fsm_ns            = ctrl_fsm_cs;

    ctrl_busy_o            = 1'b1;
    first_fetch_o          = 1'b0;

    halt_if_o              = 1'b0;
    halt_id_o              = 1'b0;
    irq_ack_o              = 1'b0;
    irq_id_o               = irq_id_ctrl_i[5:0];

    jump_in_dec            = jump_in_dec_i == BRANCH_JALR || jump_in_dec_i == BRANCH_JAL;
    branch_in_id           = jump_in_id_i == BRANCH_COND;
    branch_in_id_dec       = jump_in_dec_i == BRANCH_COND;
    irq_enable_int         =  ((u_IE_i | irq_sec_ctrl_i) & current_priv_lvl_i == PRIV_LVL_U) | (m_IE_i & current_priv_lvl_i == PRIV_LVL_M);

    ebrk_force_debug_mode  = (debug_ebreakm_i && current_priv_lvl_i == PRIV_LVL_M) ||
                             (debug_ebreaku_i && current_priv_lvl_i == PRIV_LVL_U);
    debug_csr_save_o       = 1'b0;
    debug_cause_o          = DBG_CAUSE_EBREAK;
    debug_mode_n           = debug_mode_q;

    illegal_insn_n         = illegal_insn_q;
    // a trap towards the debug unit is generated when one of the
    // following conditions are true:
    // - ebreak instruction encountered
    // - single-stepping mode enabled
    // - illegal instruction exception and IIE bit is set
    // - IRQ and INTE bit is set and no exception is currently running
    // - Debuger requests halt

    perf_pipeline_stall_o  = 1'b0;


    //this signal goes to 1 only registered interrupt requests are killed by exc_kill_o
    //so that the current instructions will have the deassert_we_o signal equal to 0 once the controller is back to DECODE
    instr_valid_irq_flush_n = 1'b0;

    hwloop_mask_o           = 1'b0;
    branch_is_jump_o        = jump_in_dec; // To the aligner, to save the JUMP if ID is stalled

    hwlp_end0_eq_pc         = hwlp_end_addr_i[0] == pc_id_i;
    hwlp_end1_eq_pc         = hwlp_end_addr_i[1] == pc_id_i;

    hwlp_counter0_gt_1      = hwlp_counter_i[0] > 1;
    hwlp_counter1_gt_1      = hwlp_counter_i[1] > 1;

    hwlp_end0_eq_pc_plus4   = hwlp_end_addr_i[0] == pc_id_i + 4;
    hwlp_end1_eq_pc_plus4   = hwlp_end_addr_i[1] == pc_id_i + 4;

    hwlp_start0_leq_pc      = hwlp_start_addr_i[0] <= pc_id_i;
    hwlp_start1_leq_pc      = hwlp_start_addr_i[1] <= pc_id_i;

    hwlp_end0_geq_pc        = hwlp_end_addr_i[0] >= pc_id_i;
    hwlp_end1_geq_pc        = hwlp_end_addr_i[1] >= pc_id_i;

    is_hwlp_illegal         = 1'b0;
    is_hwloop_body          = ((hwlp_start0_leq_pc && hwlp_end0_geq_pc) && hwlp_counter0_gt_1) ||  ((hwlp_start1_leq_pc && hwlp_end1_geq_pc) && hwlp_counter1_gt_1);

    hwlp_dec_cnt_o          = '0;
    hwlp_jump_o             = 1'b0;
    hwlp_update_pc_o        = 1'b0;

    // When the controller tells to hwlp-jump, the prefetcher does not always jump immediately,
    // but the aligner immediately modifies pc_id to HWLP_BEGIN. This condition on hwlp_targ_addr_o
    // ensures that the target is kept constant even if pc_id is no more HWLP_END
    hwlp_targ_addr_o        = ((hwlp_start1_leq_pc && hwlp_end1_geq_pc) && !(hwlp_start0_leq_pc && hwlp_end0_geq_pc)) ? hwlp_start_addr_i[1] : hwlp_start_addr_i[0];
    hwlp_update_pc_o        = ((hwlp_end_addr_i[0] == pc_id_i && hwlp_counter_i[0] > 1) || (hwlp_end_addr_i[1] == pc_id_i && hwlp_counter_i[1] > 1)) && instr_valid_i;


    unique case (ctrl_fsm_cs)
      // We were just reset, wait for fetch_enable
      RESET:
      begin
        is_decoding_o = 1'b0;
        instr_req_o   = 1'b0;
        if (fetch_enable_i == 1'b1)
        begin
          ctrl_fsm_ns = BOOT_SET;
        end
      end

      // copy boot address to instr fetch address
      BOOT_SET:
      begin
        is_decoding_o = 1'b0;
        instr_req_o   = 1'b1;
        pc_mux_o      = PC_BOOT;
        pc_set_o      = 1'b1;
        ctrl_fsm_ns   = FIRST_FETCH;
      end

      WAIT_SLEEP:
      begin
        is_decoding_o = 1'b0;
        ctrl_busy_o   = 1'b0;
        instr_req_o   = 1'b0;
        halt_if_o     = 1'b1;
        halt_id_o     = 1'b1;
        ctrl_fsm_ns   = SLEEP;
      end

      // instruction in if_stage is already valid
      SLEEP:
      begin
        // we begin execution when an
        // interrupt has arrived
        is_decoding_o = 1'b0;
        ctrl_busy_o   = 1'b0;
        instr_req_o   = 1'b0;
        halt_if_o     = 1'b1;
        halt_id_o     = 1'b1;


        // normal execution flow
        // in debug mode or single step mode we leave immediately (wfi=nop)
        if (irq_pending_i || (debug_req_i || debug_mode_q || debug_single_step_i || trigger_match_i)) begin
          ctrl_fsm_ns  = FIRST_FETCH;
        end

      end

      FIRST_FETCH:
      begin
        is_decoding_o = 1'b0;
        first_fetch_o = 1'b1;
        // Stall because of IF miss
        if ((id_ready_i == 1'b1) )
        begin
          ctrl_fsm_ns = DECODE;
        end

        // handle interrupts
        if (irq_req_ctrl_i & irq_enable_int) begin
          // This assumes that the pipeline is always flushed before
          // going to sleep.
          ctrl_fsm_ns = IRQ_TAKEN_IF;
          halt_if_o   = 1'b1;
          halt_id_o   = 1'b1;
        end

        if ((debug_req_i || trigger_match_i) & (~debug_mode_q))
        begin
          ctrl_fsm_ns = DBG_TAKEN_IF;
          halt_if_o   = 1'b1;
          halt_id_o   = 1'b1;
        end

      end


      DECODE:
      begin

          if (branch_taken_ex_i)
          begin //taken branch
            // there is a branch in the EX stage that is taken

            is_decoding_o = 1'b0;

            pc_mux_o      = PC_BRANCH;
            pc_set_o      = 1'b1;

            // if we want to debug, flush the pipeline
            // the current_pc_if will take the value of the next instruction to
            // be executed (NPC)

          end  //taken branch

          else if (data_err_i)
          begin //data error
            // the current LW or SW have been blocked by the PMP

            is_decoding_o     = 1'b0;
            halt_if_o         = 1'b1;
            halt_id_o         = 1'b1;
            csr_save_ex_o     = 1'b1;
            csr_save_cause_o  = 1'b1;
            data_err_ack_o    = 1'b1;
            //no jump in this stage as we have to wait one cycle to go to Machine Mode

            csr_cause_o       = data_we_ex_i ? EXC_CAUSE_STORE_FAULT : EXC_CAUSE_LOAD_FAULT;
            ctrl_fsm_ns       = FLUSH_WB;

          end  //data error

          else if (is_fetch_failed_i)
          begin

            // the current instruction has been blocked by the PMP

            is_decoding_o     = 1'b0;
            halt_id_o         = 1'b1;
            halt_if_o         = 1'b1;
            csr_save_if_o     = 1'b1;
            csr_save_cause_o  = 1'b1;

            //no jump in this stage as we have to wait one cycle to go to Machine Mode

            csr_cause_o       = EXC_CAUSE_INSTR_FAULT;
            ctrl_fsm_ns       = FLUSH_WB;


          end
          // decode and execute instructions only if the current conditional
          // branch in the EX stage is either not taken, or there is no
          // conditional branch in the EX stage
          else if (instr_valid_i || instr_valid_irq_flush_q) //valid block or replay after interrupt speculation
          begin // now analyze the current instruction in the ID stage

            is_decoding_o = 1'b1;

            unique case(1'b1)

              //irq_req_ctrl_i comes from a FF in the interrupt controller
              //irq_enable_int: check again irq_enable_int because xIE could have changed
              //don't serve in debug mode
              irq_req_ctrl_i & irq_enable_int & (~debug_req_i) & (~debug_mode_q):
              begin
                //Serving the external interrupt
                halt_if_o     = 1'b1;
                halt_id_o     = 1'b1;
                ctrl_fsm_ns   = IRQ_FLUSH;
                hwloop_mask_o = 1'b1;
              end


              (debug_req_i || trigger_match_i) & (~debug_mode_q):
              begin
                //Serving the debug
                halt_if_o     = 1'b1;
                halt_id_o     = 1'b1;
                ctrl_fsm_ns   = DBG_FLUSH;
              end


              default:
              begin

                exc_kill_o       = irq_req_ctrl_i ? 1'b1 : 1'b0;
                is_hwlp_illegal  = is_hwloop_body & (jump_in_dec || branch_in_id_dec || mret_insn_i || uret_insn_i || dret_insn_i || is_compressed_i || fencei_insn_i || wfi_i);

                if(illegal_insn_i || is_hwlp_illegal) begin

                  halt_if_o         = 1'b1;
                  halt_id_o         = 1'b0;
                  ctrl_fsm_ns       = id_ready_i ? FLUSH_EX : DECODE;;
                  illegal_insn_n    = 1'b1;
                  flush_instr_o     = 1'b0;

                end else begin

                  //decoding block
                  unique case (1'b1)

                    jump_in_dec: begin
                      // handle unconditional jumps
                      // we can jump directly since we know the address already
                      // we don't need to worry about conditional branches here as they
                      // will be evaluated in the EX stage
                      pc_mux_o = PC_JUMP;
                      // if there is a jr stall, wait for it to be gone
                      if ((~jr_stall_o) && (~jump_done_q)) begin
                        pc_set_o         = 1'b1;
                        jump_done        = 1'b1;
                      end
                    end

                    ebrk_insn_i: begin
                      halt_if_o     = 1'b1;
                      halt_id_o     = 1'b0;

                      if (debug_mode_q)
                        // we got back to the park loop in the debug rom
                        ctrl_fsm_ns = DBG_FLUSH;

                      else if (ebrk_force_debug_mode)
                        // debug module commands us to enter debug mode anyway
                        ctrl_fsm_ns  = DBG_FLUSH;

                      else begin
                        // otherwise just a normal ebreak exception
                        ctrl_fsm_ns = id_ready_i ? FLUSH_EX : DECODE;;
                      end

                    end

                    wfi_i: begin
                      halt_if_o     = 1'b1;
<<<<<<< HEAD
                      halt_id_o     = 1'b1;
                      ctrl_fsm_ns   = FLUSH_EX;
                      flush_instr_o = 1'b1;
=======
                      halt_id_o     = 1'b0;
                      ctrl_fsm_ns   = id_ready_i ? FLUSH_EX : DECODE;;
>>>>>>> 66e8c238
                    end

                    ecall_insn_i: begin
                      halt_if_o     = 1'b1;
<<<<<<< HEAD
                      halt_id_o     = 1'b1;
                      ctrl_fsm_ns   = FLUSH_EX;
                      flush_instr_o     = 1'b0;
=======
                      halt_id_o     = 1'b0;
                      ctrl_fsm_ns   = id_ready_i ? FLUSH_EX : DECODE;;
>>>>>>> 66e8c238
                    end

                    fencei_insn_i: begin
                      halt_if_o     = 1'b1;
<<<<<<< HEAD
                      halt_id_o     = 1'b1;
                      ctrl_fsm_ns   = FLUSH_EX;
                      flush_instr_o = 1'b0;
=======
                      halt_id_o     = 1'b0;
                      ctrl_fsm_ns   = id_ready_i ? FLUSH_EX : DECODE;;
>>>>>>> 66e8c238
                    end

                    mret_insn_i | uret_insn_i | dret_insn_i: begin
                      halt_if_o     = 1'b1;
<<<<<<< HEAD
                      halt_id_o     = 1'b1;
                      ctrl_fsm_ns   = FLUSH_EX;
                      flush_instr_o  = 1'b0;
=======
                      halt_id_o     = 1'b0;
                      ctrl_fsm_ns   = id_ready_i ? FLUSH_EX : DECODE;;
>>>>>>> 66e8c238
                    end

                    csr_status_i: begin
                      halt_if_o     = 1'b1;
                      ctrl_fsm_ns   = id_ready_i ? FLUSH_EX : DECODE;
                      flush_instr_o = id_ready_i;
                      $display("CSR_STATUS AT TIME %t",$time);
                    end

                    data_load_event_i: begin
                      ctrl_fsm_ns   = id_ready_i ? ELW_EXE : DECODE;
                      halt_if_o     = 1'b1;
                      flush_instr_o = id_ready_i;
                    end

                    default: begin

                      if(is_hwloop_body) begin
                        //we are at the inside of an HWloop, thus change state

                        //We stay here in case we returned from the second last instruction, otherwise the next cycle
                        //in DECODE_HWLOOP we miss to jump, we jump at PC_END.
                        //This way looses a cycle but it's a corner case of returning from exceptions or interrupts

                        ctrl_fsm_ns  = hwlp_end0_eq_pc_plus4 || hwlp_end1_eq_pc_plus4 ? DECODE : DECODE_HWLOOP;

                        // we can be at the end of HWloop due to a return from interrupt or ecall or ebreak or exceptions
                        if(hwlp_end0_eq_pc && hwlp_counter0_gt_1) begin
                            pc_mux_o         = PC_HWLOOP;
                            if (~jump_done_q) begin
                              pc_set_o          = 1'b1;
                              jump_done         = 1'b1;
                              hwlp_dec_cnt_o[0] = 1'b1;
                            end
                         end
                         if(hwlp_end1_eq_pc && hwlp_counter1_gt_1) begin
                            pc_mux_o         = PC_HWLOOP;
                            if (~jump_done_q) begin
                              pc_set_o          = 1'b1;
                              jump_done         = 1'b1;
                              hwlp_dec_cnt_o[1] = 1'b1;
                            end
                         end
                        end
                    end

                  endcase // unique case (1'b1)
                end

                if (debug_single_step_i & ~debug_mode_q) begin
                    // prevent any more instructions from executing
                    halt_if_o = 1'b1;

                    // we don't handle dret here because its should be illegal
                    // anyway in this context

                    // illegal, ecall, ebrk and xrettransition to later to a DBG
                    // state since we need the return address which is
                    // determined later

                    // TODO: handle ebrk_force_debug_mode plus single stepping over ebreak
                    if (id_ready_i) begin
                    // make sure the current instruction has been executed
                        unique case(1'b1)

                        illegal_insn_i | ecall_insn_i:
                        begin
                            ctrl_fsm_ns = FLUSH_EX; // TODO: flush ex
                            flush_instr_o     = 1'b1;
                        end

                        (~ebrk_force_debug_mode & ebrk_insn_i):
                        begin
                            ctrl_fsm_ns = FLUSH_EX;
                            flush_instr_o     = 1'b1;
                        end

                        mret_insn_i | uret_insn_i:
                        begin
                            ctrl_fsm_ns = FLUSH_EX;
                            flush_instr_o     = 1'b1;
                        end

                        branch_in_id:
                        begin
                            ctrl_fsm_ns    = DBG_WAIT_BRANCH;
                        end

                        default:
                            // regular instruction
                            ctrl_fsm_ns = DBG_FLUSH;
                        endcase // unique case (1'b1)
                    end
                end

              end //decoding block
            endcase
          end  //valid block
          else begin
            is_decoding_o         = 1'b0;
            perf_pipeline_stall_o = data_load_event_i;
          end
      end


      DECODE_HWLOOP:
      begin

          if (instr_valid_i || instr_valid_irq_flush_q) //valid block or replay after interrupt speculation
          begin // now analyze the current instruction in the ID stage

            is_decoding_o = 1'b1;

            unique case(1'b1)

              //irq_req_ctrl_i comes from a FF in the interrupt controller
              //irq_enable_int: check again irq_enable_int because xIE could have changed
              //don't serve in debug mode
              irq_req_ctrl_i & irq_enable_int & (~debug_req_i) & (~debug_mode_q):
              begin
                //Serving the external interrupt
                halt_if_o     = 1'b1;
                halt_id_o     = 1'b1;
                ctrl_fsm_ns   = IRQ_FLUSH;
                hwloop_mask_o = 1'b1;
              end


              debug_req_i & (~debug_mode_q):
              begin
                //Serving the debug
                halt_if_o     = 1'b1;
                halt_id_o     = 1'b1;
                ctrl_fsm_ns   = DBG_FLUSH;
              end


              default:
              begin

                is_hwlp_illegal  = (jump_in_dec || branch_in_id_dec || mret_insn_i || uret_insn_i || dret_insn_i || is_compressed_i || fencei_insn_i || wfi_i);

                if(illegal_insn_i || is_hwlp_illegal) begin

                  halt_if_o         = 1'b1;
                  halt_id_o         = 1'b1;
                  csr_save_id_o     = 1'b1;
                  csr_save_cause_o  = 1'b1;
                  csr_cause_o       = EXC_CAUSE_ILLEGAL_INSN;
                  ctrl_fsm_ns       = FLUSH_EX;
                  illegal_insn_n    = 1'b1;
                  flush_instr_o     = 1'b0;

                end else begin

                  //decoding block
                  unique case (1'b1)

                    ebrk_insn_i: begin
                      halt_if_o     = 1'b1;
                      halt_id_o     = 1'b1;

                      if (debug_mode_q)
                        // we got back to the park loop in the debug rom
                        ctrl_fsm_ns = DBG_FLUSH;

                      else if (ebrk_force_debug_mode)
                        // debug module commands us to enter debug mode anyway
                        ctrl_fsm_ns  = DBG_FLUSH;

                      else begin
                        // otherwise just a normal ebreak exception
                        csr_save_id_o     = 1'b1;
                        csr_save_cause_o  = 1'b1;

                        ctrl_fsm_ns = FLUSH_EX;
                        flush_instr_o     = 1'b1;
                        csr_cause_o = EXC_CAUSE_BREAKPOINT;
                      end

                    end

                    ecall_insn_i: begin
                      halt_if_o     = 1'b1;
                      halt_id_o     = 1'b1;
                      csr_save_id_o     = 1'b1;
                      csr_save_cause_o  = 1'b1;
                      csr_cause_o   = current_priv_lvl_i == PRIV_LVL_U ? EXC_CAUSE_ECALL_UMODE : EXC_CAUSE_ECALL_MMODE;
                      ctrl_fsm_ns   = FLUSH_EX;
                      flush_instr_o     = 1'b0;
                    end

                    csr_status_i: begin
                      halt_if_o     = 1'b1;
                      ctrl_fsm_ns   = id_ready_i ? FLUSH_EX : DECODE_HWLOOP;
                      flush_instr_o = id_ready_i;
                      $display("CSR_STATUS AT TIME %t",$time);
                    end

                    data_load_event_i: begin
                      ctrl_fsm_ns   = id_ready_i ? ELW_EXE : DECODE_HWLOOP;
                      halt_if_o     = 1'b1;
                      flush_instr_o = id_ready_i;
                    end

                    default: begin

                       // we can be at the end of HWloop due to a return from interrupt or ecall or ebreak or exceptions
                      if(hwlp_end1_eq_pc_plus4) begin
                          if(hwlp_counter1_gt_1) begin
                            hwlp_jump_o      = 1'b1;
                            hwlp_targ_addr_o = hwlp_start_addr_i[1];
                            ctrl_fsm_ns      = DECODE_HWLOOP;
                          end else
                            ctrl_fsm_ns      = is_hwloop_body ? DECODE_HWLOOP : DECODE;
                      end

                      if(hwlp_end0_eq_pc_plus4) begin
                          if(hwlp_counter0_gt_1) begin
                            hwlp_jump_o      = 1'b1;
                            hwlp_targ_addr_o = hwlp_start_addr_i[0];
                            ctrl_fsm_ns      = DECODE_HWLOOP;
                          end else
                            ctrl_fsm_ns      = is_hwloop_body ? DECODE_HWLOOP : DECODE;
                      end

                      hwlp_dec_cnt_o[0] = hwlp_end0_eq_pc;
                      hwlp_dec_cnt_o[1] = hwlp_end1_eq_pc;

                      // Todo: check this. The message does not seem coherent with the condition and why is this condition an error?
                      if ( (hwlp_end_addr_i[1] == pc_id_i + 4 && hwlp_counter_i[1] > 1) &&  (hwlp_end_addr_i[0] == pc_id_i + 4 && hwlp_counter_i[0] > 1))
                      begin
                          $display("Jumping to same location in HWLoop at time %t",$time);
                          $stop;
                      end

                    end
                  endcase // unique case (1'b1)
                end

                if (debug_single_step_i & ~debug_mode_q) begin
                    // prevent any more instructions from executing
                    halt_if_o = 1'b1;

                    // we don't handle dret here because its should be illegal
                    // anyway in this context

                    // illegal, ecall, ebrk and xrettransition to later to a DBG
                    // state since we need the return address which is
                    // determined later

                    // TODO: handle ebrk_force_debug_mode plus single stepping over ebreak
                    if (id_ready_i) begin
                    // make sure the current instruction has been executed
                        unique case(1'b1)

                        illegal_insn_i | ecall_insn_i:
                        begin
                            ctrl_fsm_ns = FLUSH_EX; // TODO: flush ex
                            flush_instr_o     = 1'b1;
                        end

                        (~ebrk_force_debug_mode & ebrk_insn_i):
                        begin
                            ctrl_fsm_ns = FLUSH_EX;
                            flush_instr_o     = 1'b1;
                        end

                        mret_insn_i | uret_insn_i:
                        begin
                            ctrl_fsm_ns = FLUSH_EX;
                            flush_instr_o     = 1'b1;
                        end

                        branch_in_id:
                        begin
                            ctrl_fsm_ns    = DBG_WAIT_BRANCH;
                        end

                        default:
                            // regular instruction
                            ctrl_fsm_ns = DBG_FLUSH;
                        endcase // unique case (1'b1)
                    end
                end

              end //decoding block
            endcase
          end  //valid block
          else begin
            is_decoding_o         = 1'b0;
            perf_pipeline_stall_o = data_load_event_i;
          end
      end


      // flush the pipeline, insert NOP into EX stage
      FLUSH_EX:
      begin
        is_decoding_o = 1'b0;

        halt_if_o = 1'b1;
        halt_id_o = 1'b1;

        if (data_err_i)
        begin //data error
            // the current LW or SW have been blocked by the PMP
            csr_save_ex_o     = 1'b1;
            csr_save_cause_o  = 1'b1;
            data_err_ack_o    = 1'b1;
            //no jump in this stage as we have to wait one cycle to go to Machine Mode
            csr_cause_o       = data_we_ex_i ? EXC_CAUSE_STORE_FAULT : EXC_CAUSE_LOAD_FAULT;
            ctrl_fsm_ns       = FLUSH_WB;
            //putting illegal to 0 as if it was 1, the core is going to jump to the exception of the EX stage,
            //so the illegal was never executed
            illegal_insn_n    = 1'b0;
        end  //data erro
        else if (ex_valid_i) begin
          //check done to prevent data harzard in the CSR registers
          ctrl_fsm_ns = FLUSH_WB;

          if(illegal_insn_q) begin
            csr_save_id_o     = 1'b1;
            csr_save_cause_o  = 1'b1;
            csr_cause_o       = EXC_CAUSE_ILLEGAL_INSN;
          end else begin
            unique case (1'b1)
              ebrk_insn_i: begin
                csr_save_id_o     = 1'b1;
                csr_save_cause_o  = 1'b1;
                csr_cause_o       = EXC_CAUSE_BREAKPOINT;
              end
              ecall_insn_i: begin
                csr_save_id_o     = 1'b1;
                csr_save_cause_o  = 1'b1;
                csr_cause_o       = current_priv_lvl_i == PRIV_LVL_U ? EXC_CAUSE_ECALL_UMODE : EXC_CAUSE_ECALL_MMODE;
              end
              default:;
            endcase // unique case (1'b1)
          end

        end
      end


      IRQ_FLUSH:
      begin
        is_decoding_o = 1'b0;

        halt_if_o   = 1'b1;
        halt_id_o   = 1'b1;

        if (data_err_i)
        begin //data error
            // the current LW or SW have been blocked by the PMP
            csr_save_ex_o     = 1'b1;
            csr_save_cause_o  = 1'b1;
            data_err_ack_o    = 1'b1;
            //no jump in this stage as we have to wait one cycle to go to Machine Mode
            csr_cause_o       = data_we_ex_i ? EXC_CAUSE_STORE_FAULT : EXC_CAUSE_LOAD_FAULT;
            ctrl_fsm_ns       = FLUSH_WB;

        end  //data error
        else begin
          if(irq_pending_i & irq_enable_int) begin
            ctrl_fsm_ns = IRQ_TAKEN_ID;
          end else begin
            // we can go back to decode in case the IRQ is not taken (no ELW REPLAY)
            exc_kill_o              = 1'b1;
            instr_valid_irq_flush_n = 1'b1;
            ctrl_fsm_ns             = DECODE;
          end
        end
      end

      IRQ_FLUSH_ELW:
      begin
        is_decoding_o = 1'b0;

        halt_if_o   = 1'b1;
        halt_id_o   = 1'b1;

        perf_pipeline_stall_o = data_load_event_i;

        if(irq_pending_i & irq_enable_int) begin
            ctrl_fsm_ns = IRQ_TAKEN_ID;
        end else begin
          // we can go back to decode in case the IRQ is not taken (no ELW REPLAY)
          exc_kill_o              = 1'b1;
          ctrl_fsm_ns             = DECODE;
        end
      end

      ELW_EXE:
      begin
        is_decoding_o = 1'b0;

        halt_if_o   = 1'b1;
        halt_id_o   = 1'b1;


        //if we are here, a elw is executing now in the EX stage
        //or if an interrupt has been received
        //the ID stage contains the PC_ID of the elw, therefore halt_id is set to invalid the instruction
        //If an interrupt occurs, we replay the ELW
        //No needs to check irq_int_req_i since in the EX stage there is only the elw, no CSR pendings
        if(id_ready_i)
          ctrl_fsm_ns = ((debug_req_i || trigger_match_i) & ~debug_mode_q) ? DBG_FLUSH : IRQ_FLUSH_ELW;
          // if from the ELW EXE we go to IRQ_FLUSH_ELW, it is assumed that if there was an IRQ req together with the grant and IE was valid, then
          // there must be no hazard due to xIE
        else
          ctrl_fsm_ns = ELW_EXE;

        perf_pipeline_stall_o = data_load_event_i;
      end

      IRQ_TAKEN_ID:
      begin
        is_decoding_o = 1'b0;

        pc_set_o          = 1'b1;
        pc_mux_o          = PC_EXCEPTION;
        exc_pc_mux_o      = EXC_PC_IRQ;
        exc_cause_o       = irq_id_ctrl_i;
        csr_irq_sec_o     = irq_sec_ctrl_i;

        // IRQs (standard plus extension)
        irq_ack_o         = 1'b1;
        if(irq_sec_ctrl_i)
          trap_addr_mux_o  = TRAP_MACHINE;
        else
          trap_addr_mux_o  = current_priv_lvl_i == PRIV_LVL_U ? TRAP_USER : TRAP_MACHINE;

        csr_save_cause_o  = 1'b1;
        csr_cause_o       = {1'b1,irq_id_ctrl_i};
        csr_save_id_o     = 1'b1;
        exc_ack_o         = 1'b1;
        ctrl_fsm_ns       = DECODE;
      end


      IRQ_TAKEN_IF:
      begin
        is_decoding_o = 1'b0;

        pc_set_o          = 1'b1;
        pc_mux_o          = PC_EXCEPTION;
        exc_pc_mux_o      = EXC_PC_IRQ;
        exc_cause_o       = irq_id_ctrl_i;
        csr_irq_sec_o     = irq_sec_ctrl_i;

        // IRQs (standard plus extension)
        irq_ack_o         = 1'b1;
        if(irq_sec_ctrl_i)
          trap_addr_mux_o = TRAP_MACHINE;
        else
          trap_addr_mux_o = current_priv_lvl_i == PRIV_LVL_U ? TRAP_USER : TRAP_MACHINE;

        csr_save_cause_o  = 1'b1;
        csr_cause_o       = {1'b1,irq_id_ctrl_i};
        csr_save_if_o     = 1'b1;
        exc_ack_o         = 1'b1;
        ctrl_fsm_ns       = DECODE;
      end


      // flush the pipeline, insert NOP into EX and WB stage
      FLUSH_WB:
      begin
        is_decoding_o = 1'b0;

        halt_if_o = 1'b1;
        halt_id_o = 1'b1;

        ctrl_fsm_ns = DECODE;

        if(data_err_q) begin
            //data_error
            pc_mux_o              = PC_EXCEPTION;
            pc_set_o              = 1'b1;
            trap_addr_mux_o       = TRAP_MACHINE;
            //little hack during testing
            exc_pc_mux_o          = EXC_PC_EXCEPTION;
            exc_cause_o           = data_we_ex_i ? EXC_CAUSE_LOAD_FAULT : EXC_CAUSE_STORE_FAULT;

        end
        else if (is_fetch_failed_i) begin
            //data_error
            pc_mux_o              = PC_EXCEPTION;
            pc_set_o              = 1'b1;
            trap_addr_mux_o       = TRAP_MACHINE;
            exc_pc_mux_o          = EXC_PC_EXCEPTION;
            exc_cause_o           = EXC_CAUSE_INSTR_FAULT;

        end
        else begin
          if(illegal_insn_q) begin
              //exceptions
              pc_mux_o              = PC_EXCEPTION;
              pc_set_o              = 1'b1;
              trap_addr_mux_o       = TRAP_MACHINE;
              exc_pc_mux_o          = EXC_PC_EXCEPTION;
              illegal_insn_n        = 1'b0;
              if (debug_single_step_i && ~debug_mode_q)
                  ctrl_fsm_ns = DBG_TAKEN_IF;
          end else begin
            unique case(1'b1)
              ebrk_insn_i: begin
                  //ebreak
                  pc_mux_o              = PC_EXCEPTION;
                  pc_set_o              = 1'b1;
                  trap_addr_mux_o       = TRAP_MACHINE;
                  exc_pc_mux_o          = EXC_PC_EXCEPTION;

                  if (debug_single_step_i && ~debug_mode_q)
                      ctrl_fsm_ns = DBG_TAKEN_IF;
              end
              ecall_insn_i: begin
                  //ecall
                  pc_mux_o              = PC_EXCEPTION;
                  pc_set_o              = 1'b1;
                  trap_addr_mux_o       = TRAP_MACHINE;
                  exc_pc_mux_o          = EXC_PC_EXCEPTION;
                  // TODO: why is this here, signal only needed for async exceptions
                  exc_cause_o           = EXC_CAUSE_ECALL_MMODE;

                  if (debug_single_step_i && ~debug_mode_q)
                      ctrl_fsm_ns = DBG_TAKEN_IF;
              end

              mret_insn_i: begin
                 csr_restore_mret_id_o =  1'b1;
                 ctrl_fsm_ns           = XRET_JUMP;
              end
              uret_insn_i: begin
                 csr_restore_uret_id_o =  1'b1;
                 ctrl_fsm_ns           = XRET_JUMP;
              end
              dret_insn_i: begin
                  csr_restore_dret_id_o = 1'b1;
                  ctrl_fsm_ns           = XRET_JUMP;
              end

              csr_status_i: begin
                $display("CSR_STATUS AT TIME %t",$time);

                if(hwlp_end0_eq_pc && hwlp_counter0_gt_1) begin
                    pc_mux_o         = PC_HWLOOP;
                    pc_set_o          = 1'b1;
                    hwlp_dec_cnt_o[0] = 1'b1;
                end
                if(hwlp_end1_eq_pc && hwlp_counter1_gt_1) begin
                    pc_mux_o         = PC_HWLOOP;
                    pc_set_o          = 1'b1;
                    hwlp_dec_cnt_o[1] = 1'b1;
                end

                 if (debug_single_step_i && ~debug_mode_q)
                    ctrl_fsm_ns = DBG_TAKEN_IF;

              end

              wfi_i: begin
                  ctrl_fsm_ns = WAIT_SLEEP;
              end
              fencei_insn_i: begin
                  // we just jump to instruction after the fence.i since that
                  // forces the instruction cache to refetch
                  pc_mux_o              = PC_FENCEI;
                  pc_set_o              = 1'b1;
              end
              default:;
            endcase
          end
        end

      end

      XRET_JUMP:
      begin
        is_decoding_o = 1'b0;
        ctrl_fsm_ns   = DECODE;
        unique case(1'b1)
          mret_dec_i: begin
              //mret
              pc_mux_o              = PC_MRET;
              pc_set_o              = 1'b1;
          end
          uret_dec_i: begin
              //uret
              pc_mux_o              = PC_URET;
              pc_set_o              = 1'b1;
          end
          dret_dec_i: begin
              //dret
              //TODO: is illegal when not in debug mode
              pc_mux_o              = PC_DRET;
              pc_set_o              = 1'b1;
              debug_mode_n          = 1'b0;
          end
          default:;
        endcase

        if (debug_single_step_i && ~debug_mode_q) begin
          ctrl_fsm_ns = DBG_TAKEN_IF;
        end
      end

      // a branch was in ID when a trying to go to debug rom wait until we can
      // determine branch target address (for saving into dpc) before proceeding
      DBG_WAIT_BRANCH:
      begin
        is_decoding_o = 1'b0;
        halt_if_o = 1'b1;

        if (branch_taken_ex_i) begin
          // there is a branch in the EX stage that is taken
          pc_mux_o = PC_BRANCH;
          pc_set_o = 1'b1;
        end

        ctrl_fsm_ns = DBG_FLUSH;
      end

      // We enter this state when we encounter
      // 1. ebreak during debug mode
      // 2. ebreak with forced entry into debug mode (ebreakm or ebreaku set).
      // 3. halt request during decode
      // Regular ebreak's go through FLUSH_EX and FLUSH_WB.
      // For 1. we don't update dcsr and dpc while for 2. and 3. we do
      // (debug-spec p.39). Critically dpc is set to the address of ebreak and
      // not to the next instruction's (which is why we save the pc in id).
      DBG_TAKEN_ID:
      begin
        is_decoding_o     = 1'b0;
        pc_set_o          = 1'b1;
        pc_mux_o          = PC_EXCEPTION;
        exc_pc_mux_o      = EXC_PC_DBD;
        if (((debug_req_i || trigger_match_i) && (~debug_mode_q)) ||
            (ebrk_insn_i && ebrk_force_debug_mode && (~debug_mode_q))) begin
            csr_save_cause_o = 1'b1;
            csr_save_id_o    = 1'b1;
            debug_csr_save_o = 1'b1;
            if (debug_req_i)
                debug_cause_o = DBG_CAUSE_HALTREQ;
            if (ebrk_insn_i)
                debug_cause_o = DBG_CAUSE_EBREAK;
            if (trigger_match_i)
                debug_cause_o = DBG_CAUSE_TRIGGER;
        end
        ctrl_fsm_ns  = DECODE;
        debug_mode_n = 1'b1;
      end

      DBG_TAKEN_IF:
      begin
        is_decoding_o     = 1'b0;
        pc_set_o          = 1'b1;
        pc_mux_o          = PC_EXCEPTION;
        exc_pc_mux_o      = EXC_PC_DBD;
        csr_save_cause_o  = 1'b1;
        debug_csr_save_o  = 1'b1;
        if (debug_single_step_i)
            debug_cause_o = DBG_CAUSE_STEP;
        if (debug_req_i)
            debug_cause_o = DBG_CAUSE_HALTREQ;
        if (ebrk_insn_i)
            debug_cause_o = DBG_CAUSE_EBREAK;
        if (trigger_match_i)
          debug_cause_o   = DBG_CAUSE_TRIGGER;
        csr_save_if_o   = 1'b1;
        ctrl_fsm_ns     = DECODE;
        debug_mode_n    = 1'b1;
      end

      DBG_FLUSH:
      begin
        is_decoding_o = 1'b0;

        halt_if_o   = 1'b1;
        halt_id_o   = 1'b1;

        perf_pipeline_stall_o = data_load_event_i;

        if (data_err_i)
        begin //data error
            // the current LW or SW have been blocked by the PMP
            csr_save_ex_o     = 1'b1;
            csr_save_cause_o  = 1'b1;
            data_err_ack_o    = 1'b1;
            //no jump in this stage as we have to wait one cycle to go to Machine Mode
            csr_cause_o       = data_we_ex_i ? EXC_CAUSE_STORE_FAULT : EXC_CAUSE_LOAD_FAULT;
            ctrl_fsm_ns       = FLUSH_WB;

        end  //data error
        else begin
          if(debug_mode_q) begin //ebreak in debug rom
            ctrl_fsm_ns = DBG_TAKEN_ID;
          end else if(data_load_event_i) begin
            ctrl_fsm_ns = DBG_TAKEN_ID;
          end else if (debug_single_step_i) begin
            // save the next instruction when single stepping regular insn
            ctrl_fsm_ns  = DBG_TAKEN_IF;
          end else begin
            ctrl_fsm_ns  = DBG_TAKEN_ID;
          end
        end
      end
      // Debug end

      default: begin
        is_decoding_o = 1'b0;
        instr_req_o = 1'b0;
        ctrl_fsm_ns = RESET;
      end
    endcase
  end

  /////////////////////////////////////////////////////////////
  //  ____  _        _ _    ____            _             _  //
  // / ___|| |_ __ _| | |  / ___|___  _ __ | |_ _ __ ___ | | //
  // \___ \| __/ _` | | | | |   / _ \| '_ \| __| '__/ _ \| | //
  //  ___) | || (_| | | | | |__| (_) | | | | |_| | | (_) | | //
  // |____/ \__\__,_|_|_|  \____\___/|_| |_|\__|_|  \___/|_| //
  //                                                         //
  /////////////////////////////////////////////////////////////
  always_comb
  begin
    load_stall_o   = 1'b0;
    jr_stall_o     = 1'b0;
    deassert_we_o  = 1'b0;

    // deassert WE when the core is not decoding instructions
    if (~is_decoding_o)
      deassert_we_o = 1'b1;

    // deassert WE in case of illegal instruction
    if (illegal_insn_i)
      deassert_we_o = 1'b1;

    // Stall because of load operation
    if (
          ( (data_req_ex_i == 1'b1) && (regfile_we_ex_i == 1'b1) ||
           (wb_ready_i == 1'b0) && (regfile_we_wb_i == 1'b1)
          ) &&
          ( (reg_d_ex_is_reg_a_i == 1'b1) || (reg_d_ex_is_reg_b_i == 1'b1) || (reg_d_ex_is_reg_c_i == 1'b1) ||
            (is_decoding_o && regfile_we_id_i && (regfile_waddr_ex_i == regfile_alu_waddr_id_i)) )
       )
    begin
      deassert_we_o   = 1'b1;
      load_stall_o    = 1'b1;
    end

    // Stall because of jr path
    // - always stall if a result is to be forwarded to the PC
    // we don't care about in which state the ctrl_fsm is as we deassert_we
    // anyway when we are not in DECODE
    if ((jump_in_dec_i == BRANCH_JALR) &&
        (((regfile_we_wb_i == 1'b1) && (reg_d_wb_is_reg_a_i == 1'b1)) ||
         ((regfile_we_ex_i == 1'b1) && (reg_d_ex_is_reg_a_i == 1'b1)) ||
         ((regfile_alu_we_fw_i == 1'b1) && (reg_d_alu_is_reg_a_i == 1'b1))) )
    begin
      jr_stall_o      = 1'b1;
      deassert_we_o   = 1'b1;
    end
  end


  // stall because of misaligned data access
  assign misaligned_stall_o = data_misaligned_i;

  // APU dependency stalls (data hazards)
  assign apu_stall_o = apu_read_dep_i | (apu_write_dep_i & ~apu_en_i);

  // Forwarding control unit
  always_comb
  begin
    // default assignements
    operand_a_fw_mux_sel_o = SEL_REGFILE;
    operand_b_fw_mux_sel_o = SEL_REGFILE;
    operand_c_fw_mux_sel_o = SEL_REGFILE;

    // Forwarding WB -> ID
    if (regfile_we_wb_i == 1'b1)
    begin
      if (reg_d_wb_is_reg_a_i == 1'b1)
        operand_a_fw_mux_sel_o = SEL_FW_WB;
      if (reg_d_wb_is_reg_b_i == 1'b1)
        operand_b_fw_mux_sel_o = SEL_FW_WB;
      if (reg_d_wb_is_reg_c_i == 1'b1)
        operand_c_fw_mux_sel_o = SEL_FW_WB;
    end

    // Forwarding EX -> ID
    if (regfile_alu_we_fw_i == 1'b1)
    begin
     if (reg_d_alu_is_reg_a_i == 1'b1)
       operand_a_fw_mux_sel_o = SEL_FW_EX;
     if (reg_d_alu_is_reg_b_i == 1'b1)
       operand_b_fw_mux_sel_o = SEL_FW_EX;
     if (reg_d_alu_is_reg_c_i == 1'b1)
       operand_c_fw_mux_sel_o = SEL_FW_EX;
    end

    // for misaligned memory accesses
    if (data_misaligned_i)
    begin
      operand_a_fw_mux_sel_o  = SEL_FW_EX;
      operand_b_fw_mux_sel_o  = SEL_REGFILE;
    end else if (mult_multicycle_i) begin
      operand_c_fw_mux_sel_o  = SEL_FW_EX;
    end
  end

  // update registers
  always_ff @(posedge clk , negedge rst_n)
  begin : UPDATE_REGS
    if ( rst_n == 1'b0 )
    begin
      ctrl_fsm_cs    <= RESET;
      jump_done_q    <= 1'b0;
      data_err_q     <= 1'b0;

      debug_mode_q   <= 1'b0;
      illegal_insn_q <= 1'b0;

      instr_valid_irq_flush_q <= 1'b0;

    end
    else
    begin
      ctrl_fsm_cs    <= ctrl_fsm_ns;

      // clear when id is valid (no instruction incoming)
      jump_done_q    <= jump_done & (~id_ready_i);

      data_err_q     <= data_err_i;

      debug_mode_q   <= debug_mode_n;

      illegal_insn_q <= illegal_insn_n;

      instr_valid_irq_flush_q <= instr_valid_irq_flush_n;
    end
  end

  // Performance Counters
  assign perf_jump_o      = (jump_in_id_i == BRANCH_JAL || jump_in_id_i == BRANCH_JALR);
  assign perf_jr_stall_o  = jr_stall_o;
  assign perf_ld_stall_o  = load_stall_o;

  // debug mode
  assign debug_mode_o = debug_mode_q;


  //----------------------------------------------------------------------------
  // Assertions
  //----------------------------------------------------------------------------
  // make sure that taken branches do not happen back-to-back, as this is not
  // possible without branch prediction in the IF stage
  `ifndef VERILATOR
  assert property (
    @(posedge clk) (branch_taken_ex_i) |=> (~branch_taken_ex_i) ) else $warning("Two branches back-to-back are taken");
  assert property (
    @(posedge clk) (~('0 & irq_req_ctrl_i)) ) else $warning("Both dbg_req_i and irq_req_ctrl_i are active");
  `endif
endmodule // controller<|MERGE_RESOLUTION|>--- conflicted
+++ resolved
@@ -581,50 +581,30 @@
 
                     wfi_i: begin
                       halt_if_o     = 1'b1;
-<<<<<<< HEAD
-                      halt_id_o     = 1'b1;
-                      ctrl_fsm_ns   = FLUSH_EX;
                       flush_instr_o = 1'b1;
-=======
                       halt_id_o     = 1'b0;
                       ctrl_fsm_ns   = id_ready_i ? FLUSH_EX : DECODE;;
->>>>>>> 66e8c238
                     end
 
                     ecall_insn_i: begin
                       halt_if_o     = 1'b1;
-<<<<<<< HEAD
-                      halt_id_o     = 1'b1;
-                      ctrl_fsm_ns   = FLUSH_EX;
                       flush_instr_o     = 1'b0;
-=======
                       halt_id_o     = 1'b0;
                       ctrl_fsm_ns   = id_ready_i ? FLUSH_EX : DECODE;;
->>>>>>> 66e8c238
                     end
 
                     fencei_insn_i: begin
                       halt_if_o     = 1'b1;
-<<<<<<< HEAD
-                      halt_id_o     = 1'b1;
-                      ctrl_fsm_ns   = FLUSH_EX;
                       flush_instr_o = 1'b0;
-=======
                       halt_id_o     = 1'b0;
                       ctrl_fsm_ns   = id_ready_i ? FLUSH_EX : DECODE;;
->>>>>>> 66e8c238
                     end
 
                     mret_insn_i | uret_insn_i | dret_insn_i: begin
                       halt_if_o     = 1'b1;
-<<<<<<< HEAD
-                      halt_id_o     = 1'b1;
-                      ctrl_fsm_ns   = FLUSH_EX;
                       flush_instr_o  = 1'b0;
-=======
                       halt_id_o     = 1'b0;
                       ctrl_fsm_ns   = id_ready_i ? FLUSH_EX : DECODE;;
->>>>>>> 66e8c238
                     end
 
                     csr_status_i: begin
