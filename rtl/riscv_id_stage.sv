// Copyright 2018 ETH Zurich and University of Bologna.
// Copyright and related rights are licensed under the Solderpad Hardware
// License, Version 0.51 (the "License"); you may not use this file except in
// compliance with the License.  You may obtain a copy of the License at
// http://solderpad.org/licenses/SHL-0.51. Unless required by applicable law
// or agreed to in writing, software, hardware and materials distributed under
// this License is distributed on an "AS IS" BASIS, WITHOUT WARRANTIES OR
// CONDITIONS OF ANY KIND, either express or implied. See the License for the
// specific language governing permissions and limitations under the License.

////////////////////////////////////////////////////////////////////////////////
// Engineer:       Renzo Andri - andrire@student.ethz.ch                      //
//                                                                            //
// Additional contributions by:                                               //
//                 Igor Loi - igor.loi@unibo.it                               //
//                 Andreas Traber - atraber@student.ethz.ch                   //
//                 Sven Stucki - svstucki@student.ethz.ch                     //
//                 Michael Gautschi - gautschi@iis.ee.ethz.ch                 //
//                 Davide Schiavone - pschiavo@iis.ee.ethz.ch                 //
//                                                                            //
// Design Name:    Instruction Decode Stage                                   //
// Project Name:   RI5CY                                                      //
// Language:       SystemVerilog                                              //
//                                                                            //
// Description:    Decode stage of the core. It decodes the instructions      //
//                 and hosts the register file.                               //
//                                                                            //
////////////////////////////////////////////////////////////////////////////////

import riscv_defines::*;
import apu_core_package::*;


// Source/Destination register instruction index
`define REG_S1 19:15
`define REG_S2 24:20
`define REG_S4 31:27
`define REG_D  11:07

module riscv_id_stage
#(
<<<<<<< HEAD
  parameter PULP_HWLP         =  0,                     // PULP Hardware Loop present
  parameter PULP_OBI          =  0,                     // Legacy PULP OBI behavior
=======
  parameter PULP_HWLP         =  0,
>>>>>>> 101f455d
  parameter N_HWLP            =  2,
  parameter N_HWLP_BITS       =  $clog2(N_HWLP),
  parameter PULP_SECURE       =  0,
  parameter USE_PMP           =  0,
  parameter A_EXTENSION       =  0,
  parameter APU               =  0,
  parameter FPU               =  0,
  parameter PULP_ZFINX        =  0,
  parameter FP_DIVSQRT        =  0,
  parameter SHARED_FP         =  0,
  parameter SHARED_DSP_MULT   =  0,
  parameter SHARED_INT_MULT   =  0,
  parameter SHARED_INT_DIV    =  0,
  parameter SHARED_FP_DIVSQRT =  0,
  parameter WAPUTYPE          =  0,
  parameter APU_NARGS_CPU     =  3,
  parameter APU_WOP_CPU       =  6,
  parameter APU_NDSFLAGS_CPU  = 15,
  parameter APU_NUSFLAGS_CPU  =  5,
  parameter DEBUG_TRIGGER_EN  =  1
)
(
    input  logic        clk,
    input  logic        rst_n,

    input  logic        scan_cg_en_i,

    input  logic        fetch_enable_i,
    output logic        ctrl_busy_o,
    output logic        core_ctrl_firstfetch_o,
    output logic        is_decoding_o,

    // Interface to IF stage
    input  logic [N_HWLP-1:0] hwlp_dec_cnt_i,
    input  logic              is_hwlp_i,
    input  logic              instr_valid_i,
    input  logic       [31:0] instr_rdata_i,      // comes from pipeline of IF stage
    output logic              instr_req_o,


    // Jumps and branches
    output logic        branch_in_ex_o,
    input  logic        branch_decision_i,
    output logic [31:0] jump_target_o,

    // IF and ID stage signals
    output logic        clear_instr_valid_o,
    output logic        pc_set_o,
    output logic [2:0]  pc_mux_o,
    output logic [2:0]  exc_pc_mux_o,
    output logic [1:0]  trap_addr_mux_o,

    input  logic        illegal_c_insn_i,
    input  logic        is_compressed_i,
    input  logic        is_fetch_failed_i,

    input  logic [31:0] pc_if_i,
    input  logic [31:0] pc_id_i,

    // Stalls
    output logic        halt_if_o,      // controller requests a halt of the IF stage

    output logic        id_ready_o,     // ID stage is ready for the next instruction
    input  logic        ex_ready_i,     // EX stage is ready for the next instruction
    input  logic        wb_ready_i,     // WB stage is ready for the next instruction

    output logic        id_valid_o,     // ID stage is done
    input  logic        ex_valid_i,     // EX stage is done

    // Pipeline ID/EX
    output logic [31:0] pc_ex_o,

    output logic [31:0] alu_operand_a_ex_o,
    output logic [31:0] alu_operand_b_ex_o,
    output logic [31:0] alu_operand_c_ex_o,
    output logic [ 4:0] bmask_a_ex_o,
    output logic [ 4:0] bmask_b_ex_o,
    output logic [ 1:0] imm_vec_ext_ex_o,
    output logic [ 1:0] alu_vec_mode_ex_o,

    output logic [5:0]  regfile_waddr_ex_o,
    output logic        regfile_we_ex_o,

    output logic [5:0]  regfile_alu_waddr_ex_o,
    output logic        regfile_alu_we_ex_o,

    // ALU
    output logic        alu_en_ex_o,
    output logic [ALU_OP_WIDTH-1:0] alu_operator_ex_o,
    output logic        alu_is_clpx_ex_o,
    output logic        alu_is_subrot_ex_o,
    output logic [ 1:0] alu_clpx_shift_ex_o,


    // MUL
    output logic [ 2:0] mult_operator_ex_o,
    output logic [31:0] mult_operand_a_ex_o,
    output logic [31:0] mult_operand_b_ex_o,
    output logic [31:0] mult_operand_c_ex_o,
    output logic        mult_en_ex_o,
    output logic        mult_sel_subword_ex_o,
    output logic [ 1:0] mult_signed_mode_ex_o,
    output logic [ 4:0] mult_imm_ex_o,

    output logic [31:0] mult_dot_op_a_ex_o,
    output logic [31:0] mult_dot_op_b_ex_o,
    output logic [31:0] mult_dot_op_c_ex_o,
    output logic [ 1:0] mult_dot_signed_ex_o,
    output logic        mult_is_clpx_ex_o,
    output logic [ 1:0] mult_clpx_shift_ex_o,
    output logic        mult_clpx_img_ex_o,

    // APU
    output logic                        apu_en_ex_o,
    output logic [WAPUTYPE-1:0]         apu_type_ex_o,
    output logic [APU_WOP_CPU-1:0]      apu_op_ex_o,
    output logic [1:0]                  apu_lat_ex_o,
    output logic [APU_NARGS_CPU-1:0][31:0]                 apu_operands_ex_o,
    output logic [APU_NDSFLAGS_CPU-1:0] apu_flags_ex_o,
    output logic [5:0]                  apu_waddr_ex_o,

    output logic [2:0][5:0]            apu_read_regs_o,
    output logic [2:0]                 apu_read_regs_valid_o,
    input  logic                       apu_read_dep_i,
    output logic [1:0][5:0]            apu_write_regs_o,
    output logic [1:0]                 apu_write_regs_valid_o,
    input  logic                       apu_write_dep_i,
    output logic                       apu_perf_dep_o,
    input  logic                       apu_busy_i,
    input  logic [C_RM-1:0]            frm_i,

    // CSR ID/EX
    output logic        csr_access_ex_o,
    output logic [1:0]  csr_op_ex_o,
    input  PrivLvl_t    current_priv_lvl_i,
    output logic        csr_irq_sec_o,
    output logic [6:0]  csr_cause_o,
    output logic        csr_save_if_o,
    output logic        csr_save_id_o,
    output logic        csr_save_ex_o,
    output logic        csr_restore_mret_id_o,
    output logic        csr_restore_uret_id_o,

    output logic        csr_restore_dret_id_o,

    output logic        csr_save_cause_o,

    // hwloop signals
    output logic [N_HWLP-1:0] [31:0] hwlp_start_o,
    output logic [N_HWLP-1:0] [31:0] hwlp_end_o,
    output logic [N_HWLP-1:0] [31:0] hwlp_cnt_o,

    // hwloop signals from CS register
    input  logic   [N_HWLP_BITS-1:0] csr_hwlp_regid_i,
    input  logic               [2:0] csr_hwlp_we_i,
    input  logic              [31:0] csr_hwlp_data_i,

    // Interface to load store unit
    output logic        data_req_ex_o,
    output logic        data_we_ex_o,
    output logic [1:0]  data_type_ex_o,
    output logic [1:0]  data_sign_ext_ex_o,
    output logic [1:0]  data_reg_offset_ex_o,
    output logic        data_load_event_ex_o,

    output logic        data_misaligned_ex_o,

    output logic        prepost_useincr_ex_o,
    input  logic        data_misaligned_i,
    input  logic        data_err_i,
    output logic        data_err_ack_o,

    output logic [5:0]  atop_ex_o,

    // Interrupt signals
    input  logic        irq_pending_i,
    input  logic        irq_sec_i,
    input  logic [5:0]  irq_id_i,
    input  logic        m_irq_enable_i,
    input  logic        u_irq_enable_i,
    output logic        irq_ack_o,
    output logic [5:0]  irq_id_o,
    output logic [5:0]  exc_cause_o,

    // Debug Signal
    output logic        debug_mode_o,
    output logic [2:0]  debug_cause_o,
    output logic        debug_csr_save_o,
    input  logic        debug_req_i,
    input  logic        debug_single_step_i,
    input  logic        debug_ebreakm_i,
    input  logic        debug_ebreaku_i,
    input  logic        trigger_match_i,

    // Forward Signals
    input  logic [5:0]  regfile_waddr_wb_i,
    input  logic        regfile_we_wb_i,
    input  logic [31:0] regfile_wdata_wb_i, // From wb_stage: selects data from data memory, ex_stage result and sp rdata

    input  logic [5:0]  regfile_alu_waddr_fw_i,
    input  logic        regfile_alu_we_fw_i,
    input  logic [31:0] regfile_alu_wdata_fw_i,

    // from ALU
    input  logic        mult_multicycle_i,    // when we need multiple cycles in the multiplier and use op c as storage

    // Performance Counters
    output logic        perf_jump_o,          // we are executing a jump instruction
    output logic        perf_jr_stall_o,      // jump-register-hazard
    output logic        perf_ld_stall_o,      // load-use-hazard
    output logic        perf_pipeline_stall_o //extra cycles from elw
);

  logic [31:0] instr;

  // Decoder/Controller ID stage internal signals
  logic        deassert_we;

  logic        illegal_insn_dec;
  logic        ebrk_insn;
  logic        mret_insn_dec;
  logic        uret_insn_dec;

  logic        dret_insn_dec;

  logic        ecall_insn_dec;
  logic        pipe_flush_dec;

  logic        fencei_insn_dec;

  logic        rega_used_dec;
  logic        regb_used_dec;
  logic        regc_used_dec;

  logic        branch_taken_ex;
  logic [1:0]  jump_in_id;
  logic [1:0]  jump_in_dec;

  logic        misaligned_stall;
  logic        jr_stall;
  logic        load_stall;
  logic        csr_apu_stall;
  logic        instr_multicycle;
  logic        hwloop_mask;
  logic        halt_id;


  // Immediate decoding and sign extension
  logic [31:0] imm_i_type;
  logic [31:0] imm_iz_type;
  logic [31:0] imm_s_type;
  logic [31:0] imm_sb_type;
  logic [31:0] imm_u_type;
  logic [31:0] imm_uj_type;
  logic [31:0] imm_z_type;
  logic [31:0] imm_s2_type;
  logic [31:0] imm_bi_type;
  logic [31:0] imm_s3_type;
  logic [31:0] imm_vs_type;
  logic [31:0] imm_vu_type;
  logic [31:0] imm_shuffleb_type;
  logic [31:0] imm_shuffleh_type;
  logic [31:0] imm_shuffle_type;
  logic [31:0] imm_clip_type;

  logic [31:0] imm_a;       // contains the immediate for operand b
  logic [31:0] imm_b;       // contains the immediate for operand b

  logic [31:0] jump_target;       // calculated jump target (-> EX -> IF)



  // Signals running between controller and exception controller
  logic       irq_req_ctrl, irq_sec_ctrl;
  logic [5:0] irq_id_ctrl;
  logic       exc_ack, exc_kill;// handshake

  // Register file interface
  logic [5:0]  regfile_addr_ra_id;
  logic [5:0]  regfile_addr_rb_id;
  logic [5:0]  regfile_addr_rc_id;

  logic        regfile_fp_a;
  logic        regfile_fp_b;
  logic        regfile_fp_c;
  logic        regfile_fp_d;

  logic        fregfile_ena; // whether the fp register file is enabled/present

  logic [5:0]  regfile_waddr_id;
  logic [5:0]  regfile_alu_waddr_id;
  logic        regfile_alu_we_id, regfile_alu_we_dec_id;

  logic [31:0] regfile_data_ra_id;
  logic [31:0] regfile_data_rb_id;
  logic [31:0] regfile_data_rc_id;

  // ALU Control
  logic        alu_en;
  logic [ALU_OP_WIDTH-1:0] alu_operator;
  logic [2:0]  alu_op_a_mux_sel;
  logic [2:0]  alu_op_b_mux_sel;
  logic [1:0]  alu_op_c_mux_sel;
  logic [1:0]  regc_mux;

  logic [0:0]  imm_a_mux_sel;
  logic [3:0]  imm_b_mux_sel;
  logic [1:0]  jump_target_mux_sel;

  // Multiplier Control
  logic [2:0]  mult_operator;    // multiplication operation selection
  logic        mult_en;          // multiplication is used instead of ALU
  logic        mult_int_en;      // use integer multiplier
  logic        mult_sel_subword; // Select a subword when doing multiplications
  logic [1:0]  mult_signed_mode; // Signed mode multiplication at the output of the controller, and before the pipe registers
  logic        mult_dot_en;      // use dot product
  logic [1:0]  mult_dot_signed;  // Signed mode dot products (can be mixed types)

  // FPU signals
  logic [C_FPNEW_FMTBITS-1:0]  fpu_src_fmt;
  logic [C_FPNEW_FMTBITS-1:0]  fpu_dst_fmt;
  logic [C_FPNEW_IFMTBITS-1:0] fpu_int_fmt;

  // APU signals
  logic                        apu_en;
  logic [WAPUTYPE-1:0]         apu_type;
  logic [APU_WOP_CPU-1:0]      apu_op;
  logic [1:0]                  apu_lat;
  logic [APU_NARGS_CPU-1:0][31:0]                 apu_operands;
  logic [APU_NDSFLAGS_CPU-1:0] apu_flags;
  logic [5:0]                  apu_waddr;

  logic [2:0][5:0]            apu_read_regs;
  logic [2:0]                 apu_read_regs_valid;
  logic [1:0][5:0]            apu_write_regs;
  logic [1:0]                 apu_write_regs_valid;

  logic [WAPUTYPE-1:0]        apu_flags_src;
  logic                       apu_stall;
  logic [2:0]                 fp_rnd_mode;

  // Register Write Control
  logic        regfile_we_id;
  logic        regfile_alu_waddr_mux_sel;

  // Data Memory Control
  logic        data_we_id;
  logic [1:0]  data_type_id;
  logic [1:0]  data_sign_ext_id;
  logic [1:0]  data_reg_offset_id;
  logic        data_req_id;
  logic        data_load_event_id;

  // Atomic memory instruction
  logic [5:0]  atop_id;

  // hwloop signals
  logic [N_HWLP_BITS-1:0] hwloop_regid, hwloop_regid_int;
  logic             [2:0] hwloop_we, hwloop_we_int, hwloop_we_masked;
  logic                   hwloop_target_mux_sel;
  logic                   hwloop_start_mux_sel;
  logic                   hwloop_cnt_mux_sel;

  logic            [31:0] hwloop_target;
  logic            [31:0] hwloop_start, hwloop_start_int;
  logic            [31:0] hwloop_end;
  logic            [31:0] hwloop_cnt, hwloop_cnt_int;

  // CSR control
  logic        csr_access;
  logic [1:0]  csr_op;
  logic        csr_status;

  logic        prepost_useincr;

  // Forwarding
  logic [1:0]  operand_a_fw_mux_sel;
  logic [1:0]  operand_b_fw_mux_sel;
  logic [1:0]  operand_c_fw_mux_sel;
  logic [31:0] operand_a_fw_id;
  logic [31:0] operand_b_fw_id;
  logic [31:0] operand_c_fw_id;

  logic [31:0] operand_b, operand_b_vec;
  logic [31:0] operand_c, operand_c_vec;

  logic [31:0] alu_operand_a;
  logic [31:0] alu_operand_b;
  logic [31:0] alu_operand_c;

  // Immediates for ID
  logic [0:0]  bmask_a_mux;
  logic [1:0]  bmask_b_mux;
  logic        alu_bmask_a_mux_sel;
  logic        alu_bmask_b_mux_sel;
  logic [0:0]  mult_imm_mux;

  logic [ 4:0] bmask_a_id_imm;
  logic [ 4:0] bmask_b_id_imm;
  logic [ 4:0] bmask_a_id;
  logic [ 4:0] bmask_b_id;
  logic [ 1:0] imm_vec_ext_id;
  logic [ 4:0] mult_imm_id;

  logic [ 1:0] alu_vec_mode;
  logic        scalar_replication;
  logic        scalar_replication_c;

  // Forwarding detection signals
  logic        reg_d_ex_is_reg_a_id;
  logic        reg_d_ex_is_reg_b_id;
  logic        reg_d_ex_is_reg_c_id;
  logic        reg_d_wb_is_reg_a_id;
  logic        reg_d_wb_is_reg_b_id;
  logic        reg_d_wb_is_reg_c_id;
  logic        reg_d_alu_is_reg_a_id;
  logic        reg_d_alu_is_reg_b_id;
  logic        reg_d_alu_is_reg_c_id;

  logic        is_clpx, is_subrot;

  logic        mret_dec;
  logic        uret_dec;
  logic        dret_dec;

  assign instr = instr_rdata_i;

  // immediate extraction and sign extension
  assign imm_i_type  = { {20 {instr[31]}}, instr[31:20] };
  assign imm_iz_type = {            20'b0, instr[31:20] };
  assign imm_s_type  = { {20 {instr[31]}}, instr[31:25], instr[11:7] };
  assign imm_sb_type = { {19 {instr[31]}}, instr[31], instr[7], instr[30:25], instr[11:8], 1'b0 };
  assign imm_u_type  = { instr[31:12], 12'b0 };
  assign imm_uj_type = { {12 {instr[31]}}, instr[19:12], instr[20], instr[30:21], 1'b0 };

  // immediate for CSR manipulatin (zero extended)
  assign imm_z_type  = { 27'b0, instr[`REG_S1] };

  assign imm_s2_type = { 27'b0, instr[24:20] };
  assign imm_bi_type = { {27{instr[24]}}, instr[24:20] };
  assign imm_s3_type = { 27'b0, instr[29:25] };
  assign imm_vs_type = { {26 {instr[24]}}, instr[24:20], instr[25] };
  assign imm_vu_type = { 26'b0, instr[24:20], instr[25] };

  // same format as rS2 for shuffle needs, expands immediate
  assign imm_shuffleb_type = {6'b0, instr[28:27], 6'b0, instr[24:23], 6'b0, instr[22:21], 6'b0, instr[20], instr[25]};
  assign imm_shuffleh_type = {15'h0, instr[20], 15'h0, instr[25]};

  // clipping immediate, uses a small barrel shifter to pre-process the
  // immediate and an adder to subtract 1
  // The end result is a mask that has 1's set in the lower part
  // TODO: check if this can be shared with the bit-manipulation unit
  assign imm_clip_type    = (32'h1 << instr[24:20]) - 1;

  //-----------------------------------------------------------------------------
  //-- FPU Register file enable:
  //-- Taken from Cluster Config Reg if FPU reg file exists, or always disabled
  //-----------------------------------------------------------------------------
  assign fregfile_ena = FPU && !PULP_ZFINX ? 1'b1 : 1'b0;

  //---------------------------------------------------------------------------
  // source register selection regfile_fp_x=1 <=> REG_x is a FP-register
  //---------------------------------------------------------------------------
  assign regfile_addr_ra_id = {fregfile_ena & regfile_fp_a, instr[`REG_S1]};
  assign regfile_addr_rb_id = {fregfile_ena & regfile_fp_b, instr[`REG_S2]};

  // register C mux
  always_comb begin
    unique case (regc_mux)
      REGC_ZERO:  regfile_addr_rc_id = '0;
      REGC_RD:    regfile_addr_rc_id = {fregfile_ena & regfile_fp_c, instr[`REG_D]};
      REGC_S1:    regfile_addr_rc_id = {fregfile_ena & regfile_fp_c, instr[`REG_S1]};
      REGC_S4:    regfile_addr_rc_id = {fregfile_ena & regfile_fp_c, instr[`REG_S4]};
      default:    regfile_addr_rc_id = '0;
    endcase
  end

  //---------------------------------------------------------------------------
  // destination registers regfile_fp_d=1 <=> REG_D is a FP-register
  //---------------------------------------------------------------------------
  assign regfile_waddr_id = {fregfile_ena & regfile_fp_d, instr[`REG_D]};

  // Second Register Write Address Selection
  // Used for prepost load/store and multiplier
  assign regfile_alu_waddr_id = regfile_alu_waddr_mux_sel ?
                                regfile_waddr_id : regfile_addr_ra_id;

  // Forwarding control signals
  assign reg_d_ex_is_reg_a_id  = (regfile_waddr_ex_o     == regfile_addr_ra_id) && (rega_used_dec == 1'b1) && (regfile_addr_ra_id != '0);
  assign reg_d_ex_is_reg_b_id  = (regfile_waddr_ex_o     == regfile_addr_rb_id) && (regb_used_dec == 1'b1) && (regfile_addr_rb_id != '0);
  assign reg_d_ex_is_reg_c_id  = (regfile_waddr_ex_o     == regfile_addr_rc_id) && (regc_used_dec == 1'b1) && (regfile_addr_rc_id != '0);
  assign reg_d_wb_is_reg_a_id  = (regfile_waddr_wb_i     == regfile_addr_ra_id) && (rega_used_dec == 1'b1) && (regfile_addr_ra_id != '0);
  assign reg_d_wb_is_reg_b_id  = (regfile_waddr_wb_i     == regfile_addr_rb_id) && (regb_used_dec == 1'b1) && (regfile_addr_rb_id != '0);
  assign reg_d_wb_is_reg_c_id  = (regfile_waddr_wb_i     == regfile_addr_rc_id) && (regc_used_dec == 1'b1) && (regfile_addr_rc_id != '0);
  assign reg_d_alu_is_reg_a_id = (regfile_alu_waddr_fw_i == regfile_addr_ra_id) && (rega_used_dec == 1'b1) && (regfile_addr_ra_id != '0);
  assign reg_d_alu_is_reg_b_id = (regfile_alu_waddr_fw_i == regfile_addr_rb_id) && (regb_used_dec == 1'b1) && (regfile_addr_rb_id != '0);
  assign reg_d_alu_is_reg_c_id = (regfile_alu_waddr_fw_i == regfile_addr_rc_id) && (regc_used_dec == 1'b1) && (regfile_addr_rc_id != '0);


  // kill instruction in the IF/ID stage by setting the instr_valid_id control
  // signal to 0 for instructions that are done
  assign clear_instr_valid_o = id_ready_o | halt_id | branch_taken_ex;

  assign branch_taken_ex     = branch_in_ex_o & branch_decision_i;


  assign mult_en = mult_int_en | mult_dot_en;

  ///////////////////////////////////////////////
  //  _   ___        ___     ___   ___  ____   //
  // | | | \ \      / / |   / _ \ / _ \|  _ \  //
  // | |_| |\ \ /\ / /| |  | | | | | | | |_) | //
  // |  _  | \ V  V / | |__| |_| | |_| |  __/  //
  // |_| |_|  \_/\_/  |_____\___/ \___/|_|     //
  //                                           //
  ///////////////////////////////////////////////

  // hwloop register id
  assign hwloop_regid_int = instr[7];   // rd contains hwloop register id

  // hwloop target mux
  always_comb begin
    case (hwloop_target_mux_sel)
      1'b0: hwloop_target = pc_id_i + {imm_iz_type[30:0], 1'b0};
      1'b1: hwloop_target = pc_id_i + {imm_z_type[30:0], 1'b0};
    endcase
  end

  // hwloop start mux
  always_comb begin
    case (hwloop_start_mux_sel)
      1'b0: hwloop_start_int = hwloop_target;   // for PC + I imm
      1'b1: hwloop_start_int = pc_if_i;         // for next PC
    endcase
  end


  // hwloop cnt mux
  always_comb begin : hwloop_cnt_mux
    case (hwloop_cnt_mux_sel)
      1'b0: hwloop_cnt_int = imm_iz_type;
      1'b1: hwloop_cnt_int = operand_a_fw_id;
    endcase;
  end

  /*
    when hwloop_mask is 1, the controller is about to take an interrupt
    the xEPC is going to have the hwloop instruction PC, therefore, do not update the
    hwloop registers to make clear that the instruction hasn't been executed.
    Although it may not be a HW bugs causing uninteded behaviours,
    it helps verifications processes when checking the hwloop regs
  */
  assign hwloop_we_masked = hwloop_we_int & ~{3{hwloop_mask}} & {3{id_ready_o}};

  // multiplex between access from instructions and access via CSR registers
  assign hwloop_start = hwloop_we_masked[0] ? hwloop_start_int : csr_hwlp_data_i;
  assign hwloop_end   = hwloop_we_masked[1] ? hwloop_target    : csr_hwlp_data_i;
  assign hwloop_cnt   = hwloop_we_masked[2] ? hwloop_cnt_int   : csr_hwlp_data_i;
  assign hwloop_regid = (|hwloop_we_masked) ? hwloop_regid_int : csr_hwlp_regid_i;
  assign hwloop_we    = (|hwloop_we_masked) ? hwloop_we_masked  : csr_hwlp_we_i;


  //////////////////////////////////////////////////////////////////
  //      _                         _____                    _    //
  //     | |_   _ _ __ ___  _ __   |_   _|_ _ _ __ __ _  ___| |_  //
  //  _  | | | | | '_ ` _ \| '_ \    | |/ _` | '__/ _` |/ _ \ __| //
  // | |_| | |_| | | | | | | |_) |   | | (_| | | | (_| |  __/ |_  //
  //  \___/ \__,_|_| |_| |_| .__/    |_|\__,_|_|  \__, |\___|\__| //
  //                       |_|                    |___/           //
  //////////////////////////////////////////////////////////////////

  always_comb begin : jump_target_mux
    unique case (jump_target_mux_sel)
      JT_JAL:  jump_target = pc_id_i + imm_uj_type;
      JT_COND: jump_target = pc_id_i + imm_sb_type;

      // JALR: Cannot forward RS1, since the path is too long
      JT_JALR: jump_target = regfile_data_ra_id + imm_i_type;
      default:  jump_target = regfile_data_ra_id + imm_i_type;
    endcase
  end

  assign jump_target_o = jump_target;


  ////////////////////////////////////////////////////////
  //   ___                                 _      _     //
  //  / _ \ _ __   ___ _ __ __ _ _ __   __| |    / \    //
  // | | | | '_ \ / _ \ '__/ _` | '_ \ / _` |   / _ \   //
  // | |_| | |_) |  __/ | | (_| | | | | (_| |  / ___ \  //
  //  \___/| .__/ \___|_|  \__,_|_| |_|\__,_| /_/   \_\ //
  //       |_|                                          //
  ////////////////////////////////////////////////////////

  // ALU_Op_a Mux
  always_comb begin : alu_operand_a_mux
    case (alu_op_a_mux_sel)
      OP_A_REGA_OR_FWD:  alu_operand_a = operand_a_fw_id;
      OP_A_REGB_OR_FWD:  alu_operand_a = operand_b_fw_id;
      OP_A_REGC_OR_FWD:  alu_operand_a = operand_c_fw_id;
      OP_A_CURRPC:       alu_operand_a = pc_id_i;
      OP_A_IMM:          alu_operand_a = imm_a;
      default:           alu_operand_a = operand_a_fw_id;
    endcase; // case (alu_op_a_mux_sel)
  end

  always_comb begin : immediate_a_mux
    unique case (imm_a_mux_sel)
      IMMA_Z:      imm_a = imm_z_type;
      IMMA_ZERO:   imm_a = '0;
      default:     imm_a = '0;
    endcase
  end

  // Operand a forwarding mux
  always_comb begin : operand_a_fw_mux
    case (operand_a_fw_mux_sel)
      SEL_FW_EX:    operand_a_fw_id = regfile_alu_wdata_fw_i;
      SEL_FW_WB:    operand_a_fw_id = regfile_wdata_wb_i;
      SEL_REGFILE:  operand_a_fw_id = regfile_data_ra_id;
      default:      operand_a_fw_id = regfile_data_ra_id;
    endcase; // case (operand_a_fw_mux_sel)
  end

  //////////////////////////////////////////////////////
  //   ___                                 _   ____   //
  //  / _ \ _ __   ___ _ __ __ _ _ __   __| | | __ )  //
  // | | | | '_ \ / _ \ '__/ _` | '_ \ / _` | |  _ \  //
  // | |_| | |_) |  __/ | | (_| | | | | (_| | | |_) | //
  //  \___/| .__/ \___|_|  \__,_|_| |_|\__,_| |____/  //
  //       |_|                                        //
  //////////////////////////////////////////////////////

  // Immediate Mux for operand B
  // TODO: check if sign-extension stuff works well here, maybe able to save
  // some area here
  always_comb begin : immediate_b_mux
    unique case (imm_b_mux_sel)
      IMMB_I:      imm_b = imm_i_type;
      IMMB_S:      imm_b = imm_s_type;
      IMMB_U:      imm_b = imm_u_type;
      IMMB_PCINCR: imm_b = (is_compressed_i && (~data_misaligned_i)) ? 32'h2 : 32'h4;
      IMMB_S2:     imm_b = imm_s2_type;
      IMMB_BI:     imm_b = imm_bi_type;
      IMMB_S3:     imm_b = imm_s3_type;
      IMMB_VS:     imm_b = imm_vs_type;
      IMMB_VU:     imm_b = imm_vu_type;
      IMMB_SHUF:   imm_b = imm_shuffle_type;
      IMMB_CLIP:   imm_b = {1'b0, imm_clip_type[31:1]};
      default:     imm_b = imm_i_type;
    endcase
  end

  // ALU_Op_b Mux
  always_comb begin : alu_operand_b_mux
    case (alu_op_b_mux_sel)
      OP_B_REGA_OR_FWD:  operand_b = operand_a_fw_id;
      OP_B_REGB_OR_FWD:  operand_b = operand_b_fw_id;
      OP_B_REGC_OR_FWD:  operand_b = operand_c_fw_id;
      OP_B_IMM:          operand_b = imm_b;
      OP_B_BMASK:        operand_b = $unsigned(operand_b_fw_id[4:0]);
      default:           operand_b = operand_b_fw_id;
    endcase // case (alu_op_b_mux_sel)
  end


  // scalar replication for operand B and shuffle type
  always_comb begin
    if (alu_vec_mode == VEC_MODE8) begin
      operand_b_vec    = {4{operand_b[7:0]}};
      imm_shuffle_type = imm_shuffleb_type;
    end else begin
      operand_b_vec    = {2{operand_b[15:0]}};
      imm_shuffle_type = imm_shuffleh_type;
    end
  end

  // choose normal or scalar replicated version of operand b
  assign alu_operand_b = (scalar_replication == 1'b1) ? operand_b_vec : operand_b;


  // Operand b forwarding mux
  always_comb begin : operand_b_fw_mux
    case (operand_b_fw_mux_sel)
      SEL_FW_EX:    operand_b_fw_id = regfile_alu_wdata_fw_i;
      SEL_FW_WB:    operand_b_fw_id = regfile_wdata_wb_i;
      SEL_REGFILE:  operand_b_fw_id = regfile_data_rb_id;
      default:      operand_b_fw_id = regfile_data_rb_id;
    endcase; // case (operand_b_fw_mux_sel)
  end


  //////////////////////////////////////////////////////
  //   ___                                 _    ____  //
  //  / _ \ _ __   ___ _ __ __ _ _ __   __| |  / ___| //
  // | | | | '_ \ / _ \ '__/ _` | '_ \ / _` | | |     //
  // | |_| | |_) |  __/ | | (_| | | | | (_| | | |___  //
  //  \___/| .__/ \___|_|  \__,_|_| |_|\__,_|  \____| //
  //       |_|                                        //
  //////////////////////////////////////////////////////

  // ALU OP C Mux
  always_comb begin : alu_operand_c_mux
    case (alu_op_c_mux_sel)
      OP_C_REGC_OR_FWD:  operand_c = operand_c_fw_id;
      OP_C_REGB_OR_FWD:  operand_c = operand_b_fw_id;
      OP_C_JT:           operand_c = jump_target;
      default:           operand_c = operand_c_fw_id;
    endcase // case (alu_op_c_mux_sel)
  end


  // scalar replication for operand C and shuffle type
  always_comb begin
    if (alu_vec_mode == VEC_MODE8) begin
      operand_c_vec    = {4{operand_c[7:0]}};
    end else begin
      operand_c_vec    = {2{operand_c[15:0]}};
    end
  end

  // choose normal or scalar replicated version of operand b
  assign alu_operand_c = (scalar_replication_c == 1'b1) ? operand_c_vec : operand_c;


  // Operand c forwarding mux
  always_comb begin : operand_c_fw_mux
    case (operand_c_fw_mux_sel)
      SEL_FW_EX:    operand_c_fw_id = regfile_alu_wdata_fw_i;
      SEL_FW_WB:    operand_c_fw_id = regfile_wdata_wb_i;
      SEL_REGFILE:  operand_c_fw_id = regfile_data_rc_id;
      default:      operand_c_fw_id = regfile_data_rc_id;
    endcase; // case (operand_c_fw_mux_sel)
  end


  ///////////////////////////////////////////////////////////////////////////
  //  ___                              _ _       _              ___ ____   //
  // |_ _|_ __ ___  _ __ ___   ___  __| (_) __ _| |_ ___  ___  |_ _|  _ \  //
  //  | || '_ ` _ \| '_ ` _ \ / _ \/ _` | |/ _` | __/ _ \/ __|  | || | | | //
  //  | || | | | | | | | | | |  __/ (_| | | (_| | ||  __/\__ \  | || |_| | //
  // |___|_| |_| |_|_| |_| |_|\___|\__,_|_|\__,_|\__\___||___/ |___|____/  //
  //                                                                       //
  ///////////////////////////////////////////////////////////////////////////

  always_comb begin
    unique case (bmask_a_mux)
      BMASK_A_ZERO: bmask_a_id_imm = '0;
      BMASK_A_S3:   bmask_a_id_imm = imm_s3_type[4:0];
      default:      bmask_a_id_imm = '0;
    endcase
  end
  always_comb begin
    unique case (bmask_b_mux)
      BMASK_B_ZERO: bmask_b_id_imm = '0;
      BMASK_B_ONE:  bmask_b_id_imm = 5'd1;
      BMASK_B_S2:   bmask_b_id_imm = imm_s2_type[4:0];
      BMASK_B_S3:   bmask_b_id_imm = imm_s3_type[4:0];
      default:      bmask_b_id_imm = '0;
    endcase
  end

  always_comb begin
    unique case (alu_bmask_a_mux_sel)
      BMASK_A_IMM: bmask_a_id = bmask_a_id_imm;
      BMASK_A_REG: bmask_a_id = operand_b_fw_id[9:5];
      default:     bmask_a_id = bmask_a_id_imm;
    endcase
  end
  always_comb begin
    unique case (alu_bmask_b_mux_sel)
      BMASK_B_IMM: bmask_b_id = bmask_b_id_imm;
      BMASK_B_REG: bmask_b_id = operand_b_fw_id[4:0];
      default:     bmask_b_id = bmask_b_id_imm;
    endcase
  end

  assign imm_vec_ext_id = imm_vu_type[1:0];


  always_comb begin
    unique case (mult_imm_mux)
      MIMM_ZERO: mult_imm_id = '0;
      MIMM_S3:   mult_imm_id = imm_s3_type[4:0];
      default:   mult_imm_id = '0;
    endcase
  end

  /////////////////////////////
  // APU operand assignment  //
  /////////////////////////////
  // read regs
  generate
    if (APU == 1) begin : apu_op_preparation

      if (APU_NARGS_CPU >= 1)
       assign apu_operands[0] = alu_operand_a;
      if (APU_NARGS_CPU >= 2)
       assign apu_operands[1] = alu_operand_b;
      if (APU_NARGS_CPU >= 3)
       assign apu_operands[2] = alu_operand_c;

      // write reg
      assign apu_waddr = regfile_alu_waddr_id;

      // flags
      always_comb begin
        unique case (apu_flags_src)
          APU_FLAGS_INT_MULT:
            apu_flags = {7'h0 , mult_imm_id, mult_signed_mode, mult_sel_subword};
          APU_FLAGS_DSP_MULT:
            apu_flags = {13'h0, mult_dot_signed};
          APU_FLAGS_FP:
            if (FPU == 1)
              apu_flags = fp_rnd_mode;
            else
              apu_flags = '0;
          APU_FLAGS_FPNEW:
            if (FPU == 1)
              apu_flags = {fpu_int_fmt, fpu_src_fmt, fpu_dst_fmt, fp_rnd_mode};
            else
              apu_flags = '0;
          default:
            apu_flags = '0;
        endcase
       end

      // dependency checks
      always_comb begin
        unique case (alu_op_a_mux_sel)
          OP_A_REGA_OR_FWD: begin
             apu_read_regs[0]        = regfile_addr_ra_id;
             apu_read_regs_valid [0] = 1'b1;
          end // OP_A_REGA_OR_FWD:
          OP_A_REGB_OR_FWD: begin
             apu_read_regs[0]        = regfile_addr_rb_id;
             apu_read_regs_valid[0]  = 1'b1;
          end
          default: begin
             apu_read_regs[0]        = regfile_addr_ra_id;
             apu_read_regs_valid [0] = 1'b0;
          end
        endcase
       end

      always_comb begin
        unique case (alu_op_b_mux_sel)
          OP_B_REGA_OR_FWD: begin
             apu_read_regs[1]       = regfile_addr_ra_id;
             apu_read_regs_valid[1] = 1'b1;
          end
          OP_B_REGB_OR_FWD: begin
             apu_read_regs[1]       = regfile_addr_rb_id;
             apu_read_regs_valid[1] = 1'b1;
          end
          OP_B_REGC_OR_FWD: begin
             apu_read_regs[1]       = regfile_addr_rc_id;
             apu_read_regs_valid[1] = 1'b1;
          end
          default: begin
             apu_read_regs[1]        = regfile_addr_rb_id;
             apu_read_regs_valid [1] = 1'b0;
          end
        endcase
       end

      always_comb begin
        unique case (alu_op_c_mux_sel)
          OP_C_REGB_OR_FWD: begin
             apu_read_regs[2]       = regfile_addr_rb_id;
             apu_read_regs_valid[2] = 1'b1;
          end
          OP_C_REGC_OR_FWD: begin
             apu_read_regs[2]       = regfile_addr_rc_id;
             apu_read_regs_valid[2] = 1'b1;
          end
          default: begin
             apu_read_regs[2]        = regfile_addr_rc_id;
             apu_read_regs_valid [2] = 1'b0;
          end
        endcase
       end

      assign apu_write_regs[0]        = regfile_alu_waddr_id;
      assign apu_write_regs_valid [0] = regfile_alu_we_id;

      assign apu_write_regs[1]        = regfile_waddr_id;
      assign apu_write_regs_valid[1]  = regfile_we_id;

      assign apu_read_regs_o          = apu_read_regs;
      assign apu_read_regs_valid_o    = apu_read_regs_valid;

      assign apu_write_regs_o         = apu_write_regs;
      assign apu_write_regs_valid_o   = apu_write_regs_valid;
    end else begin
      for (genvar i=0; i<APU_NARGS_CPU; i++) begin : apu_tie_off
        assign apu_operands[i]       = '0;
      end

      assign apu_read_regs           = '0;
      assign apu_read_regs_valid     = '0;
      assign apu_write_regs          = '0;
      assign apu_write_regs_valid    = '0;
      assign apu_waddr               = '0;
      assign apu_flags               = '0;
      assign apu_write_regs_o        = '0;
      assign apu_read_regs_o         = '0;
      assign apu_write_regs_valid_o  = '0;
      assign apu_read_regs_valid_o   = '0;
    end
  endgenerate

  assign apu_perf_dep_o      = apu_stall;
  // stall when we access the CSR after a multicycle APU instruction
  assign csr_apu_stall       = (csr_access & (apu_en_ex_o & (apu_lat_ex_o[1] == 1'b1) | apu_busy_i));

`ifndef SYNTHESIS
  always_comb begin
    if (FPU==1 && SHARED_FP!=1) begin
      assert (APU_NDSFLAGS_CPU >= C_RM+2*C_FPNEW_FMTBITS+C_FPNEW_IFMTBITS)
        else $error("[apu] APU_NDSFLAGS_CPU APU flagbits is smaller than %0d", C_RM+2*C_FPNEW_FMTBITS+C_FPNEW_IFMTBITS);
    end
  end
`endif


  /////////////////////////////////////////////////////////
  //  ____  _____ ____ ___ ____ _____ _____ ____  ____   //
  // |  _ \| ____/ ___|_ _/ ___|_   _| ____|  _ \/ ___|  //
  // | |_) |  _|| |  _ | |\___ \ | | |  _| | |_) \___ \  //
  // |  _ <| |__| |_| || | ___) || | | |___|  _ < ___) | //
  // |_| \_\_____\____|___|____/ |_| |_____|_| \_\____/  //
  //                                                     //
  /////////////////////////////////////////////////////////

  register_file_test_wrap
  #(
    .ADDR_WIDTH(6),
    .FPU(FPU),
    .PULP_ZFINX(PULP_ZFINX)
  )
  registers_i
  (
    .clk                ( clk                ),
    .rst_n              ( rst_n              ),

    .scan_cg_en_i       ( scan_cg_en_i       ),

    // Read port a
    .raddr_a_i          ( regfile_addr_ra_id ),
    .rdata_a_o          ( regfile_data_ra_id ),

    // Read port b
    .raddr_b_i          ( regfile_addr_rb_id ),
    .rdata_b_o          ( regfile_data_rb_id ),

    // Read port c
    .raddr_c_i          ( regfile_addr_rc_id ),
    .rdata_c_o          ( regfile_data_rc_id ),

    // Write port a
    .waddr_a_i          ( regfile_waddr_wb_i ),
    .wdata_a_i          ( regfile_wdata_wb_i ),
    .we_a_i             ( regfile_we_wb_i    ),

    // Write port b
    .waddr_b_i          ( regfile_alu_waddr_fw_i ),
    .wdata_b_i          ( regfile_alu_wdata_fw_i ),
    .we_b_i             ( regfile_alu_we_fw_i ),

     // BIST ENABLE
     .BIST        ( 1'b0                ), // PLEASE CONNECT ME;

     // BIST ports
     .CSN_T       ( 1'b0                ), // PLEASE CONNECT ME; Synthesis will remove me if unconnected
     .WEN_T       ( 1'b0                ), // PLEASE CONNECT ME; Synthesis will remove me if unconnected
     .A_T         ( 6'b0                ), // PLEASE CONNECT ME; Synthesis will remove me if unconnected
     .D_T         (32'b0                ), // PLEASE CONNECT ME; Synthesis will remove me if unconnected
     .Q_T         (                     )
  );




  ///////////////////////////////////////////////
  //  ____  _____ ____ ___  ____  _____ ____   //
  // |  _ \| ____/ ___/ _ \|  _ \| ____|  _ \  //
  // | | | |  _|| |  | | | | | | |  _| | |_) | //
  // | |_| | |__| |__| |_| | |_| | |___|  _ <  //
  // |____/|_____\____\___/|____/|_____|_| \_\ //
  //                                           //
  ///////////////////////////////////////////////

  riscv_decoder
    #(
      .PULP_HWLP           ( PULP_HWLP            ),
      .A_EXTENSION         ( A_EXTENSION          ),
      .FPU                 ( FPU                  ),
      .FP_DIVSQRT          ( FP_DIVSQRT           ),
      .PULP_SECURE         ( PULP_SECURE          ),
      .USE_PMP             ( USE_PMP              ),
      .SHARED_FP           ( SHARED_FP            ),
      .SHARED_DSP_MULT     ( SHARED_DSP_MULT      ),
      .SHARED_INT_MULT     ( SHARED_INT_MULT      ),
      .SHARED_INT_DIV      ( SHARED_INT_DIV       ),
      .SHARED_FP_DIVSQRT   ( SHARED_FP_DIVSQRT    ),
      .WAPUTYPE            ( WAPUTYPE             ),
      .APU_WOP_CPU         ( APU_WOP_CPU          ),
      .DEBUG_TRIGGER_EN    ( DEBUG_TRIGGER_EN     )
      )
  decoder_i
  (
    // controller related signals
    .deassert_we_i                   ( deassert_we               ),
    .data_misaligned_i               ( data_misaligned_i         ),
    .mult_multicycle_i               ( mult_multicycle_i         ),
    .instr_multicycle_o              ( instr_multicycle          ),

    .illegal_insn_o                  ( illegal_insn_dec          ),
    .ebrk_insn_o                     ( ebrk_insn                 ),

    .mret_insn_o                     ( mret_insn_dec             ),
    .uret_insn_o                     ( uret_insn_dec             ),
    .dret_insn_o                     ( dret_insn_dec             ),

    .mret_dec_o                      ( mret_dec                  ),
    .uret_dec_o                      ( uret_dec                  ),
    .dret_dec_o                      ( dret_dec                  ),

    .ecall_insn_o                    ( ecall_insn_dec            ),
    .pipe_flush_o                    ( pipe_flush_dec            ),

    .fencei_insn_o                   ( fencei_insn_dec           ),

    .rega_used_o                     ( rega_used_dec             ),
    .regb_used_o                     ( regb_used_dec             ),
    .regc_used_o                     ( regc_used_dec             ),

    .reg_fp_a_o                      ( regfile_fp_a              ),
    .reg_fp_b_o                      ( regfile_fp_b              ),
    .reg_fp_c_o                      ( regfile_fp_c              ),
    .reg_fp_d_o                      ( regfile_fp_d              ),

    .bmask_a_mux_o                   ( bmask_a_mux               ),
    .bmask_b_mux_o                   ( bmask_b_mux               ),
    .alu_bmask_a_mux_sel_o           ( alu_bmask_a_mux_sel       ),
    .alu_bmask_b_mux_sel_o           ( alu_bmask_b_mux_sel       ),

    // from IF/ID pipeline
    .instr_rdata_i                   ( instr                     ),
    .illegal_c_insn_i                ( illegal_c_insn_i          ),

    // ALU signals
    .alu_en_o                        ( alu_en                    ),
    .alu_operator_o                  ( alu_operator              ),
    .alu_op_a_mux_sel_o              ( alu_op_a_mux_sel          ),
    .alu_op_b_mux_sel_o              ( alu_op_b_mux_sel          ),
    .alu_op_c_mux_sel_o              ( alu_op_c_mux_sel          ),
    .alu_vec_mode_o                  ( alu_vec_mode              ),
    .scalar_replication_o            ( scalar_replication        ),
    .scalar_replication_c_o          ( scalar_replication_c      ),
    .imm_a_mux_sel_o                 ( imm_a_mux_sel             ),
    .imm_b_mux_sel_o                 ( imm_b_mux_sel             ),
    .regc_mux_o                      ( regc_mux                  ),
    .is_clpx_o                       ( is_clpx                   ),
    .is_subrot_o                     ( is_subrot                 ),

    // MUL signals
    .mult_operator_o                 ( mult_operator             ),
    .mult_int_en_o                   ( mult_int_en               ),
    .mult_sel_subword_o              ( mult_sel_subword          ),
    .mult_signed_mode_o              ( mult_signed_mode          ),
    .mult_imm_mux_o                  ( mult_imm_mux              ),
    .mult_dot_en_o                   ( mult_dot_en               ),
    .mult_dot_signed_o               ( mult_dot_signed           ),

    // FPU / APU signals
    .frm_i                           ( frm_i                     ),
    .fpu_src_fmt_o                   ( fpu_src_fmt               ),
    .fpu_dst_fmt_o                   ( fpu_dst_fmt               ),
    .fpu_int_fmt_o                   ( fpu_int_fmt               ),
    .apu_en_o                        ( apu_en                    ),
    .apu_type_o                      ( apu_type                  ),
    .apu_op_o                        ( apu_op                    ),
    .apu_lat_o                       ( apu_lat                   ),
    .apu_flags_src_o                 ( apu_flags_src             ),
    .fp_rnd_mode_o                   ( fp_rnd_mode               ),

    // Register file control signals
    .regfile_mem_we_o                ( regfile_we_id             ),
    .regfile_alu_we_o                ( regfile_alu_we_id         ),
    .regfile_alu_we_dec_o            ( regfile_alu_we_dec_id     ),
    .regfile_alu_waddr_sel_o         ( regfile_alu_waddr_mux_sel ),

    // CSR control signals
    .csr_access_o                    ( csr_access                ),
    .csr_status_o                    ( csr_status                ),
    .csr_op_o                        ( csr_op                    ),
    .current_priv_lvl_i              ( current_priv_lvl_i        ),

    // Data bus interface
    .data_req_o                      ( data_req_id               ),
    .data_we_o                       ( data_we_id                ),
    .prepost_useincr_o               ( prepost_useincr           ),
    .data_type_o                     ( data_type_id              ),
    .data_sign_extension_o           ( data_sign_ext_id          ),
    .data_reg_offset_o               ( data_reg_offset_id        ),
    .data_load_event_o               ( data_load_event_id        ),

    // Atomic memory access
    .atop_o                          ( atop_id                   ),

    // hwloop signals
    .hwloop_we_o                     ( hwloop_we_int             ),
    .hwloop_target_mux_sel_o         ( hwloop_target_mux_sel     ),
    .hwloop_start_mux_sel_o          ( hwloop_start_mux_sel      ),
    .hwloop_cnt_mux_sel_o            ( hwloop_cnt_mux_sel        ),

    // debug mode
    .debug_mode_i                    ( debug_mode_o              ),

    // jump/branches
    .jump_in_dec_o                   ( jump_in_dec               ),
    .jump_in_id_o                    ( jump_in_id                ),
    .jump_target_mux_sel_o           ( jump_target_mux_sel       )

  );

  ////////////////////////////////////////////////////////////////////
  //    ____ ___  _   _ _____ ____   ___  _     _     _____ ____    //
  //   / ___/ _ \| \ | |_   _|  _ \ / _ \| |   | |   | ____|  _ \   //
  //  | |  | | | |  \| | | | | |_) | | | | |   | |   |  _| | |_) |  //
  //  | |__| |_| | |\  | | | |  _ <| |_| | |___| |___| |___|  _ <   //
  //   \____\___/|_| \_| |_| |_| \_\\___/|_____|_____|_____|_| \_\  //
  //                                                                //
  ////////////////////////////////////////////////////////////////////

  riscv_controller
  #(
    .FPU ( FPU )
  )
  controller_i
  (
    .clk                            ( clk                    ),
    .rst_n                          ( rst_n                  ),

    .fetch_enable_i                 ( fetch_enable_i         ),
    .ctrl_busy_o                    ( ctrl_busy_o            ),
    .first_fetch_o                  ( core_ctrl_firstfetch_o ),
    .is_decoding_o                  ( is_decoding_o          ),
    .is_fetch_failed_i              ( is_fetch_failed_i      ),

    // decoder related signals
    .deassert_we_o                  ( deassert_we            ),

    .illegal_insn_i                 ( illegal_insn_dec       ),
    .ecall_insn_i                   ( ecall_insn_dec         ),
    .mret_insn_i                    ( mret_insn_dec          ),
    .uret_insn_i                    ( uret_insn_dec          ),

    .dret_insn_i                    ( dret_insn_dec          ),

    .mret_dec_i                     ( mret_dec               ),
    .uret_dec_i                     ( uret_dec               ),
    .dret_dec_i                     ( dret_dec               ),


    .pipe_flush_i                   ( pipe_flush_dec         ),
    .ebrk_insn_i                    ( ebrk_insn              ),
    .fencei_insn_i                  ( fencei_insn_dec        ),
    .csr_status_i                   ( csr_status             ),
    .instr_multicycle_i             ( instr_multicycle       ),

    .hwloop_mask_o                  ( hwloop_mask            ),

    // from IF/ID pipeline
    .instr_valid_i                  ( instr_valid_i          ),

    // from prefetcher
    .instr_req_o                    ( instr_req_o            ),

    // to prefetcher
    .pc_set_o                       ( pc_set_o               ),
    .pc_mux_o                       ( pc_mux_o               ),
    .exc_pc_mux_o                   ( exc_pc_mux_o           ),
    .exc_cause_o                    ( exc_cause_o            ),
    .trap_addr_mux_o                ( trap_addr_mux_o        ),

    // LSU
    .data_req_ex_i                  ( data_req_ex_o          ),
    .data_we_ex_i                   ( data_we_ex_o           ),
    .data_misaligned_i              ( data_misaligned_i      ),
    .data_load_event_i              ( data_load_event_id     ),
    .data_err_i                     ( data_err_i             ),
    .data_err_ack_o                 ( data_err_ack_o         ),

    // ALU
    .mult_multicycle_i              ( mult_multicycle_i      ),

    // APU
    .apu_en_i                       ( apu_en                 ),
    .apu_read_dep_i                 ( apu_read_dep_i         ),
    .apu_write_dep_i                ( apu_write_dep_i        ),

    .apu_stall_o                    ( apu_stall              ),

    // jump/branch control
    .branch_taken_ex_i              ( branch_taken_ex        ),
    .jump_in_id_i                   ( jump_in_id             ),
    .jump_in_dec_i                  ( jump_in_dec            ),

    // Interrupt Controller Signals
    .irq_pending_i                  ( irq_pending_i          ),
    .irq_req_ctrl_i                 ( irq_req_ctrl           ),
    .irq_sec_ctrl_i                 ( irq_sec_ctrl           ),
    .irq_id_ctrl_i                  ( irq_id_ctrl            ),
    .m_IE_i                         ( m_irq_enable_i         ),
    .u_IE_i                         ( u_irq_enable_i         ),
    .current_priv_lvl_i             ( current_priv_lvl_i     ),

    .irq_ack_o                      ( irq_ack_o              ),
    .irq_id_o                       ( irq_id_o               ),

    .exc_ack_o                      ( exc_ack                ),
    .exc_kill_o                     ( exc_kill               ),

    // Debug Signal
    .debug_mode_o                   ( debug_mode_o           ),
    .debug_cause_o                  ( debug_cause_o          ),
    .debug_csr_save_o               ( debug_csr_save_o       ),
    .debug_req_i                    ( debug_req_i            ),
    .debug_single_step_i            ( debug_single_step_i    ),
    .debug_ebreakm_i                ( debug_ebreakm_i        ),
    .debug_ebreaku_i                ( debug_ebreaku_i        ),
    .trigger_match_i                ( trigger_match_i        ),

    // CSR Controller Signals
    .csr_save_cause_o               ( csr_save_cause_o       ),
    .csr_cause_o                    ( csr_cause_o            ),
    .csr_save_if_o                  ( csr_save_if_o          ),
    .csr_save_id_o                  ( csr_save_id_o          ),
    .csr_save_ex_o                  ( csr_save_ex_o          ),
    .csr_restore_mret_id_o          ( csr_restore_mret_id_o  ),
    .csr_restore_uret_id_o          ( csr_restore_uret_id_o  ),

    .csr_restore_dret_id_o          ( csr_restore_dret_id_o  ),

    .csr_irq_sec_o                  ( csr_irq_sec_o          ),

    // Write targets from ID
    .regfile_we_id_i                ( regfile_alu_we_dec_id  ),
    .regfile_alu_waddr_id_i         ( regfile_alu_waddr_id   ),

    // Forwarding signals from regfile
    .regfile_we_ex_i                ( regfile_we_ex_o        ),
    .regfile_waddr_ex_i             ( regfile_waddr_ex_o     ),
    .regfile_we_wb_i                ( regfile_we_wb_i        ),

    // regfile port 2
    .regfile_alu_we_fw_i            ( regfile_alu_we_fw_i    ),

    // Forwarding detection signals
    .reg_d_ex_is_reg_a_i            ( reg_d_ex_is_reg_a_id   ),
    .reg_d_ex_is_reg_b_i            ( reg_d_ex_is_reg_b_id   ),
    .reg_d_ex_is_reg_c_i            ( reg_d_ex_is_reg_c_id   ),
    .reg_d_wb_is_reg_a_i            ( reg_d_wb_is_reg_a_id   ),
    .reg_d_wb_is_reg_b_i            ( reg_d_wb_is_reg_b_id   ),
    .reg_d_wb_is_reg_c_i            ( reg_d_wb_is_reg_c_id   ),
    .reg_d_alu_is_reg_a_i           ( reg_d_alu_is_reg_a_id  ),
    .reg_d_alu_is_reg_b_i           ( reg_d_alu_is_reg_b_id  ),
    .reg_d_alu_is_reg_c_i           ( reg_d_alu_is_reg_c_id  ),

    // Forwarding signals
    .operand_a_fw_mux_sel_o         ( operand_a_fw_mux_sel   ),
    .operand_b_fw_mux_sel_o         ( operand_b_fw_mux_sel   ),
    .operand_c_fw_mux_sel_o         ( operand_c_fw_mux_sel   ),

    // Stall signals
    .halt_if_o                      ( halt_if_o              ),
    .halt_id_o                      ( halt_id                ),

    .misaligned_stall_o             ( misaligned_stall       ),
    .jr_stall_o                     ( jr_stall               ),
    .load_stall_o                   ( load_stall             ),

    .id_ready_i                     ( id_ready_o             ),

    .ex_valid_i                     ( ex_valid_i             ),

    .wb_ready_i                     ( wb_ready_i             ),

    // Performance Counters
    .perf_jump_o                    ( perf_jump_o            ),
    .perf_jr_stall_o                ( perf_jr_stall_o        ),
    .perf_ld_stall_o                ( perf_ld_stall_o        ),
    .perf_pipeline_stall_o          ( perf_pipeline_stall_o  )
  );


////////////////////////////////////////////////////////////////////////
//  _____      _       _____             _             _ _            //
// |_   _|    | |     /  __ \           | |           | | |           //
//   | | _ __ | |_    | /  \/ ___  _ __ | |_ _ __ ___ | | | ___ _ __  //
//   | || '_ \| __|   | |    / _ \| '_ \| __| '__/ _ \| | |/ _ \ '__| //
//  _| || | | | |_ _  | \__/\ (_) | | | | |_| | | (_) | | |  __/ |    //
//  \___/_| |_|\__(_)  \____/\___/|_| |_|\__|_|  \___/|_|_|\___|_|    //
//                                                                    //
////////////////////////////////////////////////////////////////////////

  riscv_int_controller
  #(
    .PULP_SECURE(PULP_SECURE)
   )
  int_controller_i
  (
    .clk                  ( clk                ),
    .rst_n                ( rst_n              ),

    // to controller
    .irq_req_ctrl_o       ( irq_req_ctrl       ),
    .irq_sec_ctrl_o       ( irq_sec_ctrl       ),
    .irq_id_ctrl_o        ( irq_id_ctrl        ),

    .ctrl_ack_i           ( exc_ack            ),
    .ctrl_kill_i          ( exc_kill           ),

    // Interrupt signals
    .irq_pending_i        ( irq_pending_i      ),
    .irq_sec_i            ( irq_sec_i          ),
    .irq_id_i             ( irq_id_i           ),

    .m_IE_i               ( m_irq_enable_i     ),
    .u_IE_i               ( u_irq_enable_i     ),
    .current_priv_lvl_i   ( current_priv_lvl_i )

  );


  //////////////////////////////////////////////////////////////////////////
  //          ____ ___  _   _ _____ ____   ___  _     _     _____ ____    //
  //         / ___/ _ \| \ | |_   _|  _ \ / _ \| |   | |   | ____|  _ \   //
  // HWLOOP-| |  | | | |  \| | | | | |_) | | | | |   | |   |  _| | |_) |  //
  //        | |__| |_| | |\  | | | |  _ <| |_| | |___| |___| |___|  _ <   //
  //         \____\___/|_| \_| |_| |_| \_\\___/|_____|_____|_____|_| \_\  //
  //                                                                      //
  //////////////////////////////////////////////////////////////////////////

  generate
  if(PULP_HWLP) begin : HWLOOP_REGS

`ifndef SYNTHESIS
    $fatal("[ERROR] CV32E40P does not (yet) support PULP_HWLP == 1");
`endif

    logic hwloop_valid;

    riscv_hwloop_regs
    #(
      .N_REGS ( N_HWLP )
    )
    hwloop_regs_i
    (
      .clk                   ( clk                       ),
      .rst_n                 ( rst_n                     ),

      // from ID
      .hwlp_start_data_i     ( hwloop_start              ),
      .hwlp_end_data_i       ( hwloop_end                ),
      .hwlp_cnt_data_i       ( hwloop_cnt                ),
      .hwlp_we_i             ( hwloop_we                 ),
      .hwlp_regid_i          ( hwloop_regid              ),

      // from controller
      .valid_i               ( hwloop_valid              ),

      // to hwloop controller
      .hwlp_start_addr_o     ( hwlp_start_o              ),
      .hwlp_end_addr_o       ( hwlp_end_o                ),
      .hwlp_counter_o        ( hwlp_cnt_o                ),

      // from hwloop controller
      .hwlp_dec_cnt_i        ( hwlp_dec_cnt_i            )
    );

    assign hwloop_valid = instr_valid_i & clear_instr_valid_o & is_hwlp_i;

  end else begin
    assign hwlp_start_o = 'b0;
    assign hwlp_end_o = 'b0;
    assign hwlp_cnt_o = 'b0;
  end
  endgenerate


  /////////////////////////////////////////////////////////////////////////////////
  //   ___ ____        _______  __  ____ ___ ____  _____ _     ___ _   _ _____   //
  //  |_ _|  _ \      | ____\ \/ / |  _ \_ _|  _ \| ____| |   |_ _| \ | | ____|  //
  //   | || | | |_____|  _|  \  /  | |_) | || |_) |  _| | |    | ||  \| |  _|    //
  //   | || |_| |_____| |___ /  \  |  __/| ||  __/| |___| |___ | || |\  | |___   //
  //  |___|____/      |_____/_/\_\ |_|  |___|_|   |_____|_____|___|_| \_|_____|  //
  //                                                                             //
  /////////////////////////////////////////////////////////////////////////////////

  always_ff @(posedge clk, negedge rst_n)
  begin : ID_EX_PIPE_REGISTERS
    if (rst_n == 1'b0)
    begin
      alu_en_ex_o                 <= '0;
      alu_operator_ex_o           <= ALU_SLTU;
      alu_operand_a_ex_o          <= '0;
      alu_operand_b_ex_o          <= '0;
      alu_operand_c_ex_o          <= '0;
      bmask_a_ex_o                <= '0;
      bmask_b_ex_o                <= '0;
      imm_vec_ext_ex_o            <= '0;
      alu_vec_mode_ex_o           <= '0;
      alu_clpx_shift_ex_o         <= 2'b0;
      alu_is_clpx_ex_o            <= 1'b0;
      alu_is_subrot_ex_o          <= 1'b0;

      mult_operator_ex_o          <= '0;
      mult_operand_a_ex_o         <= '0;
      mult_operand_b_ex_o         <= '0;
      mult_operand_c_ex_o         <= '0;
      mult_en_ex_o                <= 1'b0;
      mult_sel_subword_ex_o       <= 1'b0;
      mult_signed_mode_ex_o       <= 2'b00;
      mult_imm_ex_o               <= '0;

      mult_dot_op_a_ex_o          <= '0;
      mult_dot_op_b_ex_o          <= '0;
      mult_dot_op_c_ex_o          <= '0;
      mult_dot_signed_ex_o        <= '0;
      mult_is_clpx_ex_o           <= 1'b0;
      mult_clpx_shift_ex_o        <= 2'b0;
      mult_clpx_img_ex_o          <= 1'b0;

      apu_en_ex_o                 <= '0;
      apu_type_ex_o               <= '0;
      apu_op_ex_o                 <= '0;
      apu_lat_ex_o                <= '0;
      apu_operands_ex_o[0]        <= '0;
      apu_operands_ex_o[1]        <= '0;
      apu_operands_ex_o[2]        <= '0;
      apu_flags_ex_o              <= '0;
      apu_waddr_ex_o              <= '0;


      regfile_waddr_ex_o          <= 6'b0;
      regfile_we_ex_o             <= 1'b0;

      regfile_alu_waddr_ex_o      <= 6'b0;
      regfile_alu_we_ex_o         <= 1'b0;
      prepost_useincr_ex_o        <= 1'b0;

      csr_access_ex_o             <= 1'b0;
      csr_op_ex_o                 <= CSR_OP_READ;

      data_we_ex_o                <= 1'b0;
      data_type_ex_o              <= 2'b0;
      data_sign_ext_ex_o          <= 2'b0;
      data_reg_offset_ex_o        <= 2'b0;
      data_req_ex_o               <= 1'b0;
      data_load_event_ex_o        <= 1'b0;
      atop_ex_o                   <= 5'b0;

      data_misaligned_ex_o        <= 1'b0;

      pc_ex_o                     <= '0;

      branch_in_ex_o              <= 1'b0;

    end
    else if (data_misaligned_i) begin
      // misaligned data access case
      if (ex_ready_i)
      begin // misaligned access case, only unstall alu operands

        // if we are using post increments, then we have to use the
        // original value of the register for the second memory access
        // => keep it stalled
        if (prepost_useincr_ex_o == 1'b1)
        begin
          alu_operand_a_ex_o        <= alu_operand_a;
        end

        alu_operand_b_ex_o          <= alu_operand_b;
        regfile_alu_we_ex_o         <= regfile_alu_we_id;
        prepost_useincr_ex_o        <= prepost_useincr;

        data_misaligned_ex_o        <= 1'b1;
      end
    end else if (mult_multicycle_i) begin
      mult_operand_c_ex_o <= alu_operand_c;
    end
    else begin
      // normal pipeline unstall case

      if (id_valid_o)
      begin // unstall the whole pipeline

        alu_en_ex_o                 <= alu_en | branch_taken_ex;
        if (alu_en | branch_taken_ex)
        begin
          //this prevents divisions or multicycle instructions to keep the EX stage busy
          alu_operator_ex_o           <= branch_taken_ex ? ALU_SLTU : alu_operator;
          if(~branch_taken_ex) begin
            alu_operand_a_ex_o        <= alu_operand_a;
            alu_operand_b_ex_o        <= alu_operand_b;
            alu_operand_c_ex_o        <= alu_operand_c;
            bmask_a_ex_o              <= bmask_a_id;
            bmask_b_ex_o              <= bmask_b_id;
            imm_vec_ext_ex_o          <= imm_vec_ext_id;
            alu_vec_mode_ex_o         <= alu_vec_mode;
            alu_is_clpx_ex_o          <= is_clpx;
            alu_clpx_shift_ex_o       <= instr[14:13];
            alu_is_subrot_ex_o        <= is_subrot;
          end
        end

        mult_en_ex_o                <= mult_en;
        if (mult_int_en) begin
          mult_operator_ex_o        <= mult_operator;
          mult_sel_subword_ex_o     <= mult_sel_subword;
          mult_signed_mode_ex_o     <= mult_signed_mode;
          mult_operand_a_ex_o       <= alu_operand_a;
          mult_operand_b_ex_o       <= alu_operand_b;
          mult_operand_c_ex_o       <= alu_operand_c;
          mult_imm_ex_o             <= mult_imm_id;
        end
        if (mult_dot_en) begin
          mult_operator_ex_o        <= mult_operator;
          mult_dot_signed_ex_o      <= mult_dot_signed;
          mult_dot_op_a_ex_o        <= alu_operand_a;
          mult_dot_op_b_ex_o        <= alu_operand_b;
          mult_dot_op_c_ex_o        <= alu_operand_c;
          mult_is_clpx_ex_o         <= is_clpx;
          mult_clpx_shift_ex_o      <= instr[14:13];
          mult_clpx_img_ex_o        <= instr[25];
        end

        // APU pipeline
        apu_en_ex_o                 <= apu_en;
        if (apu_en) begin
          apu_type_ex_o             <= apu_type;
          apu_op_ex_o               <= apu_op;
          apu_lat_ex_o              <= apu_lat;
          apu_operands_ex_o         <= apu_operands;
          apu_flags_ex_o            <= apu_flags;
          apu_waddr_ex_o            <= apu_waddr;
        end

        regfile_we_ex_o             <= regfile_we_id;
        if (regfile_we_id) begin
          regfile_waddr_ex_o        <= regfile_waddr_id;
        end

        regfile_alu_we_ex_o         <= regfile_alu_we_id;
        if (regfile_alu_we_id) begin
          regfile_alu_waddr_ex_o    <= regfile_alu_waddr_id;
        end

        prepost_useincr_ex_o        <= prepost_useincr;

        csr_access_ex_o             <= csr_access;
        csr_op_ex_o                 <= csr_op;

        data_req_ex_o               <= data_req_id;
        if (data_req_id)
        begin // only needed for LSU when there is an active request
          data_we_ex_o              <= data_we_id;
          data_type_ex_o            <= data_type_id;
          data_sign_ext_ex_o        <= data_sign_ext_id;
          data_reg_offset_ex_o      <= data_reg_offset_id;
          data_load_event_ex_o      <= data_load_event_id;
          atop_ex_o                 <= atop_id;
        end else begin
          data_load_event_ex_o      <= 1'b0;
        end

        data_misaligned_ex_o        <= 1'b0;

        if ((jump_in_id == BRANCH_COND) || data_req_id) begin
          pc_ex_o                   <= pc_id_i;
        end

        branch_in_ex_o              <= jump_in_id == BRANCH_COND;
      end else if(ex_ready_i) begin
        // EX stage is ready but we don't have a new instruction for it,
        // so we set all write enables to 0, but unstall the pipe

        regfile_we_ex_o             <= 1'b0;

        regfile_alu_we_ex_o         <= 1'b0;

        csr_op_ex_o                 <= CSR_OP_READ;

        data_req_ex_o               <= 1'b0;

        data_load_event_ex_o        <= 1'b0;

        data_misaligned_ex_o        <= 1'b0;

        branch_in_ex_o              <= 1'b0;

        apu_en_ex_o                 <= 1'b0;

        alu_operator_ex_o           <= ALU_SLTU;

        mult_en_ex_o                <= 1'b0;

        alu_en_ex_o                 <= 1'b1;

      end else if (csr_access_ex_o) begin
       //In the EX stage there was a CSR access, to avoid multiple
       //writes to the RF, disable regfile_alu_we_ex_o.
       //Not doing it can overwrite the RF file with the currennt CSR value rather than the old one
       regfile_alu_we_ex_o         <= 1'b0;
      end
    end
  end


  // stall control
  assign id_ready_o = ((~misaligned_stall) & (~jr_stall) & (~load_stall) & (~apu_stall) & (~csr_apu_stall) & ex_ready_i);
  assign id_valid_o = (~halt_id) & id_ready_o;


  //----------------------------------------------------------------------------
  // Assertions
  //----------------------------------------------------------------------------
  `ifndef VERILATOR
    // make sure that branch decision is valid when jumping
    assert property (
      @(posedge clk) (branch_in_ex_o) |-> (branch_decision_i !== 1'bx) ) else begin $display("%t, Branch decision is X in module %m", $time); $stop; end

    // the instruction delivered to the ID stage should always be valid
    assert property (
      @(posedge clk) (instr_valid_i & (~illegal_c_insn_i)) |-> (!$isunknown(instr_rdata_i)) ) else $display("Instruction is valid, but has at least one X");
  `endif
endmodule<|MERGE_RESOLUTION|>--- conflicted
+++ resolved
@@ -39,12 +39,7 @@
 
 module riscv_id_stage
 #(
-<<<<<<< HEAD
   parameter PULP_HWLP         =  0,                     // PULP Hardware Loop present
-  parameter PULP_OBI          =  0,                     // Legacy PULP OBI behavior
-=======
-  parameter PULP_HWLP         =  0,
->>>>>>> 101f455d
   parameter N_HWLP            =  2,
   parameter N_HWLP_BITS       =  $clog2(N_HWLP),
   parameter PULP_SECURE       =  0,
