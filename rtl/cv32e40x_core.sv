--- conflicted
+++ resolved
@@ -394,14 +394,9 @@
   /////////////////////////////////////////////////
   cv32e40x_id_stage
   #(
-<<<<<<< HEAD
-    .USE_PMP                      ( USE_PMP                   ),
-    .A_EXTENSION                  ( A_EXTENSION               )
-=======
     .USE_PMP                      ( USE_PMP                ),
     .A_EXTENSION                  ( A_EXTENSION            ),
     .B_EXT                        ( B_EXT                  )
->>>>>>> 105532af
   )
   id_stage_i
   (
