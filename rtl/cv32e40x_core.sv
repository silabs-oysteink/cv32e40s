// Copyright 2018 ETH Zurich and University of Bologna.
// Copyright and related rights are licensed under the Solderpad Hardware
// License, Version 0.51 (the "License"); you may not use this file except in
// compliance with the License.  You may obtain a copy of the License at
// http://solderpad.org/licenses/SHL-0.51. Unless required by applicable law
// or agreed to in writing, software, hardware and materials distributed under
// this License is distributed on an "AS IS" BASIS, WITHOUT WARRANTIES OR
// CONDITIONS OF ANY KIND, either express or implied. See the License for the
// specific language governing permissions and limitations under the License.

////////////////////////////////////////////////////////////////////////////////
// Engineer:       Matthias Baer - baermatt@student.ethz.ch                   //
//                                                                            //
// Additional contributions by:                                               //
//                 Igor Loi - igor.loi@unibo.it                               //
//                 Andreas Traber - atraber@student.ethz.ch                   //
//                 Sven Stucki - svstucki@student.ethz.ch                     //
//                 Michael Gautschi - gautschi@iis.ee.ethz.ch                 //
//                 Davide Schiavone - pschiavo@iis.ee.ethz.ch                 //
//                 Halfdan Bechmann - halfdan.bechmann@silabs.com             //
//                 Øystein Knauserud - oystein.knauserud@silabs.com           //
//                                                                            //
// Design Name:    Top level module                                           //
// Project Name:   RI5CY                                                      //
// Language:       SystemVerilog                                              //
//                                                                            //
// Description:    Top level module of the RISC-V core.                       //
//                                                                            //
////////////////////////////////////////////////////////////////////////////////

module cv32e40x_core import cv32e40x_pkg::*;
#(
  parameter NUM_MHPMCOUNTERS             =  1,
  parameter LIB                          =  0,
  parameter int unsigned PMA_NUM_REGIONS =  0,
  parameter pma_region_t PMA_CFG[(PMA_NUM_REGIONS ? (PMA_NUM_REGIONS-1) : 0):0] = '{default:PMA_R_DEFAULT}
)
(
  // Clock and Reset
  input  logic        clk_i,
  input  logic        rst_ni,

  input  logic        scan_cg_en_i,                     // Enable all clock gates for testing

  // Core ID, Cluster ID, debug mode halt address and boot address are considered more or less static
  input  logic [31:0] boot_addr_i,
  input  logic [31:0] mtvec_addr_i,
  input  logic [31:0] dm_halt_addr_i,
  input  logic [31:0] hart_id_i,
  input  logic [31:0] dm_exception_addr_i,

  // Instruction memory interface
  output logic        instr_req_o,
  input  logic        instr_gnt_i,
  input  logic        instr_rvalid_i,
  output logic [31:0] instr_addr_o,
  input  logic [31:0] instr_rdata_i,
  input  logic        instr_err_i,

  // Data memory interface
  output logic        data_req_o,
  input  logic        data_gnt_i,
  input  logic        data_rvalid_i,
  output logic        data_we_o,
  output logic [3:0]  data_be_o,
  output logic [31:0] data_addr_o,
  output logic [31:0] data_wdata_o,
  input  logic [31:0] data_rdata_i,
  input  logic        data_err_i,
  output logic [5:0]  data_atop_o,
  input  logic        data_exokay_i,

  
  // Interrupt inputs
  input  logic [31:0] irq_i,                    // CLINT interrupts + CLINT extension interrupts
  output logic        irq_ack_o,
  output logic [4:0]  irq_id_o,

  // Debug Interface
  input  logic        debug_req_i,
  output logic        debug_havereset_o,
  output logic        debug_running_o,
  output logic        debug_halted_o,

  // CPU Control Signals
  input  logic        fetch_enable_i,
  output logic        core_sleep_o
);
  
  // Unused parameters and signals (left in code for future design extensions)
  localparam A_EXTENSION         =  0;
  localparam N_PMP_ENTRIES       = 16;
  localparam USE_PMP             =  0;          // if PULP_SECURE is 1, you can still not use the PMP

  logic              clear_instr_valid;
  logic              pc_set;

  pc_mux_e           pc_mux_id;         // Mux selector for next PC
  exc_pc_mux_e       exc_pc_mux_id; // Mux selector for exception PC
  logic [4:0]        m_exc_vec_pc_mux; // Mux selector for vectored IRQ PC

  logic [31:0]       pc_if;             // Program counter in IF stage

  // ID performance counter signals
  logic        is_decoding;

  // Jump and branch target and decision (EX->IF)
  logic [31:0] jump_target_id;
  logic [31:0] branch_target_ex;
  logic        branch_decision;
  logic        branch_taken_ex; // ID->controller

  logic        ctrl_busy;
  logic        if_busy;
  logic        lsu_busy;

  // ID/EX pipeline
  id_ex_pipe_t id_ex_pipe;

  // EX/WB pipeline
  ex_wb_pipe_t ex_wb_pipe;

  // IF/ID pipeline
  if_id_pipe_t if_id_pipe;
  
  // Register Write Control
  rf_addr_t    regfile_waddr_fw_wb_o;        // From WB to ID
  logic        regfile_we_wb;

  // Register File Write Back
  logic        rf_we_wb;
  rf_addr_t    rf_waddr_wb;
  logic [31:0] rf_wdata_wb;

  // Forwarding RF from EX
  logic        rf_we_ex;
  rf_addr_t    rf_waddr_ex;
  logic [31:0] rf_wdata_ex;

  // Register file signals from ID/decoder to controller
  logic [REGFILE_NUM_READ_PORTS-1:0] rf_re;
  rf_addr_t    rf_raddr[REGFILE_NUM_READ_PORTS];
  rf_addr_t    rf_waddr;

  // Register file read data
  rf_data_t    regfile_rdata[REGFILE_NUM_READ_PORTS];

  // Register file write interface
  rf_addr_t    regfile_waddr[REGFILE_NUM_WRITE_PORTS];
  rf_data_t    regfile_wdata[REGFILE_NUM_WRITE_PORTS];
  logic        regfile_we   [REGFILE_NUM_WRITE_PORTS];

  logic regfile_alu_we_dec_o;

  // CSR control
  logic [23:0] mtvec_addr;
  logic [1:0]  mtvec_mode;

  logic [31:0] csr_rdata;
  PrivLvl_t    current_priv_lvl;

  // Load/store unit
  logic        lsu_misaligned;
  logic [31:0] lsu_rdata;
  logic        lsu_ready_ex;
  logic        lsu_ready_wb;

  // stall control
  logic        halt_if;
  logic        halt_id;
  logic        misaligned_stall;
  logic        jr_stall;
  logic        load_stall;

  logic        id_ready;
  logic        ex_ready;

  logic        id_valid;
  logic        ex_valid;
  logic        wb_valid;


  // Signals between instruction core interface and pipe (if and id stages)
  logic        instr_req_int;    // Id stage asserts a req to instruction core interface

  // Interrupts
  logic        m_irq_enable;
  logic [31:0] mepc, dpc;
  logic [31:0] mie_bypass;
  logic [31:0] mip;

  logic        csr_save_cause;
  logic        csr_save_if;
  logic        csr_save_id;
  logic        csr_save_ex;
  logic [5:0]  csr_cause;
  logic        csr_restore_mret_id;
  logic        csr_restore_dret_id;
  logic        csr_mtvec_init;

  // debug mode and dcsr configuration
  logic        debug_mode;
  logic [2:0]  debug_cause;
  logic        debug_csr_save;
  logic        debug_single_step;
  logic        debug_ebreakm;
  logic        debug_trigger_match;

  // Performance Counters
  logic        mhpmevent_minstret;
  logic        mhpmevent_load;
  logic        mhpmevent_store;
  logic        mhpmevent_jump;
  logic        mhpmevent_branch;
  logic        mhpmevent_branch_taken;
  logic        mhpmevent_compressed;
  logic        mhpmevent_jr_stall;
  logic        mhpmevent_imiss;
  logic        mhpmevent_ld_stall;

  logic        perf_imiss;

  // Wake signal
  logic        wake_from_sleep;

  // WB is writing back an ALU result
  logic        data_req_wb;

  // Blocking update of data address in WB (in case of bus errors)
  logic        block_data_addr;

  // data bus error in WB
  logic        data_err_wb;
  logic [31:0] data_addr_wb;

  // Controller <-> decoder 
  logic       deassert_we;
  logic       illegal_insn;
  logic       ecall_insn;
  logic       mret_insn;
  logic       dret_insn;
  logic       wfi_insn;
  logic       ebrk_insn;
  logic       fencei_insn;
  logic       csr_status;
  logic [1:0] ctrl_transfer_insn;
  logic [1:0] ctrl_transfer_insn_raw;
  logic       debug_wfi_no_sleep;

  // Forward mux selectors controller -> id
  op_fw_mux_e  operand_a_fw_mux_sel;
  op_fw_mux_e  operand_b_fw_mux_sel;
  jalr_fw_mux_e  jalr_fw_mux_sel;

  // irq signals
  logic        irq_req_ctrl;
  logic [4:0]  irq_id_ctrl;
  logic        irq_wu_ctrl;

<<<<<<< HEAD
=======
  // kill signals
  logic        kill_if;
  
>>>>>>> a18103fe

  // Internal OBI interfaces
  if_c_obi #(.REQ_TYPE(obi_inst_req_t), .RESP_TYPE(obi_inst_resp_t))  m_c_obi_instr_if();
  if_c_obi #(.REQ_TYPE(obi_data_req_t), .RESP_TYPE(obi_data_resp_t))  m_c_obi_data_if();

  // Connect toplevel OBI signals to internal interfaces
  assign instr_req_o                         = m_c_obi_instr_if.req;
  assign instr_addr_o                        = m_c_obi_instr_if.req_payload.addr;
  assign m_c_obi_instr_if.gnt                = instr_gnt_i;
  assign m_c_obi_instr_if.rvalid             = instr_rvalid_i;
  assign m_c_obi_instr_if.resp_payload.rdata = instr_rdata_i;
  assign m_c_obi_instr_if.resp_payload.err   = instr_err_i;
  
  assign data_req_o                          = m_c_obi_data_if.req;
  assign data_we_o                           = m_c_obi_data_if.req_payload.we;
  assign data_be_o                           = m_c_obi_data_if.req_payload.be;
  assign data_addr_o                         = m_c_obi_data_if.req_payload.addr;
  assign data_wdata_o                        = m_c_obi_data_if.req_payload.wdata;
  assign data_atop_o                         = m_c_obi_data_if.req_payload.atop;
  assign m_c_obi_data_if.gnt                 = data_gnt_i;
  assign m_c_obi_data_if.rvalid              = data_rvalid_i;
  assign m_c_obi_data_if.resp_payload.rdata  = data_rdata_i;
  assign m_c_obi_data_if.resp_payload.err    = data_err_i;
  assign m_c_obi_data_if.resp_payload.exokay = data_exokay_i;

  //////////////////////////////////////////////////////////////////////////////////////////////
  //   ____ _            _      __  __                                                   _    //
  //  / ___| | ___   ___| | __ |  \/  | __ _ _ __   __ _  __ _  ___ _ __ ___   ___ _ __ | |_  //
  // | |   | |/ _ \ / __| |/ / | |\/| |/ _` | '_ \ / _` |/ _` |/ _ \ '_ ` _ \ / _ \ '_ \| __| //
  // | |___| | (_) | (__|   <  | |  | | (_| | | | | (_| | (_| |  __/ | | | | |  __/ | | | |_  //
  //  \____|_|\___/ \___|_|\_\ |_|  |_|\__,_|_| |_|\__,_|\__, |\___|_| |_| |_|\___|_| |_|\__| //
  //                                                     |___/                                //
  //////////////////////////////////////////////////////////////////////////////////////////////

  logic        clk;
  logic        fetch_enable;

  cv32e40x_sleep_unit
    #(.LIB (LIB))
  sleep_unit_i
  (
    // Clock, reset interface
    .clk_ungated_i              ( clk_i                ),       // Ungated clock
    .rst_n                      ( rst_ni               ),
    .clk_gated_o                ( clk                  ),       // Gated clock
    .scan_cg_en_i               ( scan_cg_en_i         ),

    // Core sleep
    .core_sleep_o               ( core_sleep_o         ),

    // Fetch enable
    .fetch_enable_i             ( fetch_enable_i       ),
    .fetch_enable_o             ( fetch_enable         ),

    // Core status
    .if_busy_i                  ( if_busy              ),
    .ctrl_busy_i                ( ctrl_busy            ),
    .lsu_busy_i                 ( lsu_busy             ),
  
    // WFI wake
    .wake_from_sleep_i          ( wake_from_sleep      )
  );


  //////////////////////////////////////////////////
  //   ___ _____   ____ _____  _    ____ _____    //
  //  |_ _|  ___| / ___|_   _|/ \  / ___| ____|   //
  //   | || |_    \___ \ | | / _ \| |  _|  _|     //
  //   | ||  _|    ___) || |/ ___ \ |_| | |___    //
  //  |___|_|     |____/ |_/_/   \_\____|_____|   //
  //                                              //
  //////////////////////////////////////////////////
  cv32e40x_if_stage
    #(.PMA_NUM_REGIONS(PMA_NUM_REGIONS),
      .PMA_CFG(PMA_CFG))
  if_stage_i
  (
    .clk                 ( clk               ),
    .rst_n               ( rst_ni            ),

    // boot address
    .boot_addr_i         ( boot_addr_i[31:0] ),
    .dm_exception_addr_i ( dm_exception_addr_i[31:0] ),

    // debug mode halt address
    .dm_halt_addr_i      ( dm_halt_addr_i[31:0] ),

    // trap vector location
    .mtvec_addr          ( mtvec_addr        ),

    // instruction request control
    .req_i               ( instr_req_int     ),

    .kill_if_i           ( kill_if           ),

    // instruction cache interface
    .m_c_obi_instr_if    ( m_c_obi_instr_if   ),

    // IF/ID pipeline
    .if_id_pipe_o        ( if_id_pipe        ),

    // control signals
    .clear_instr_valid_i ( clear_instr_valid ),
    .pc_set_i            ( pc_set            ),

    .mepc_i              ( mepc              ), // exception return address

    .dpc_i               ( dpc               ), // debug return address

    .pc_mux_i            ( pc_mux_id         ), // sel for pc multiplexer
    .exc_pc_mux_i        ( exc_pc_mux_id     ),

    .pc_if_o             ( pc_if             ),

    .m_exc_vec_pc_mux_i  ( m_exc_vec_pc_mux  ),

    .csr_mtvec_init_o    ( csr_mtvec_init    ),

    // Jump targets
    .jump_target_id_i    ( jump_target_id    ),
    .branch_target_ex_i  ( branch_target_ex  ),

    // pipeline stalls
    .halt_if_i           ( halt_if           ),
    .id_ready_i          ( id_ready          ),

    .if_busy_o           ( if_busy           ),
    .perf_imiss_o        ( perf_imiss        )
  );


  /////////////////////////////////////////////////
  //   ___ ____    ____ _____  _    ____ _____   //
  //  |_ _|  _ \  / ___|_   _|/ \  / ___| ____|  //
  //   | || | | | \___ \ | | / _ \| |  _|  _|    //
  //   | || |_| |  ___) || |/ ___ \ |_| | |___   //
  //  |___|____/  |____/ |_/_/   \_\____|_____|  //
  //                                             //
  /////////////////////////////////////////////////
  cv32e40x_id_stage
  #(
    .USE_PMP                      ( USE_PMP                ),
    .A_EXTENSION                  ( A_EXTENSION            )
  )
  id_stage_i
  (
    .clk                          ( clk                  ),     // Gated clock
    .clk_ungated_i                ( clk_i                ),     // Ungated clock
    .rst_n                        ( rst_ni               ),

    .scan_cg_en_i                 ( scan_cg_en_i         ),

    .deassert_we_i                ( deassert_we          ),
    // Processor Enable
    .is_decoding_i                ( is_decoding          ),

    // Jumps and branches
    .branch_decision_i            ( branch_decision      ),
    .jmp_target_o                 ( jump_target_id       ),

    // IF and ID control signals
    .clear_instr_valid_o          ( clear_instr_valid    ),

    .id_ready_o                   ( id_ready             ),
    .ex_ready_i                   ( ex_ready             ),
    .wb_ready_i                   ( lsu_ready_wb         ),

    .id_valid_o                   ( id_valid             ),
    .ex_valid_i                   ( ex_valid             ),

    // IF/ID pipeline
    .if_id_pipe_i                 ( if_id_pipe           ),

    // ID/EX pipeline
    .id_ex_pipe_o                 ( id_ex_pipe           ),

    // CSR ID/EX
    .current_priv_lvl_i           ( current_priv_lvl     ),

    // Debug Signalf
    .debug_mode_i                 ( debug_mode           ),

    // Register file write back and forwards
    .rf_we_ex_i                   ( rf_we_ex             ),
    .rf_waddr_ex_i                ( rf_waddr_ex          ),
    .rf_wdata_ex_i                ( rf_wdata_ex          ),
    .rf_wdata_wb_i                ( rf_wdata_wb          ),
    .rf_wdata_wb_alu_i            ( ex_wb_pipe.rf_wdata  ),

    // Performance Counters
    .mhpmevent_minstret_o         ( mhpmevent_minstret   ),
    .mhpmevent_load_o             ( mhpmevent_load       ),
    .mhpmevent_store_o            ( mhpmevent_store      ),
    .mhpmevent_jump_o             ( mhpmevent_jump       ),
    .mhpmevent_branch_o           ( mhpmevent_branch     ),
    .mhpmevent_branch_taken_o     ( mhpmevent_branch_taken ),
    .mhpmevent_compressed_o       ( mhpmevent_compressed ),
    .mhpmevent_jr_stall_o         ( mhpmevent_jr_stall   ),
    .mhpmevent_imiss_o            ( mhpmevent_imiss      ),
    .mhpmevent_ld_stall_o         ( mhpmevent_ld_stall   ),

    .perf_imiss_i                 ( perf_imiss           ),

    .data_req_wb_i                ( data_req_wb          ),

    .illegal_insn_o               ( illegal_insn         ),
    .ebrk_insn_o                  ( ebrk_insn            ),
    .mret_insn_o                  ( mret_insn            ),
    .dret_insn_o                  ( dret_insn            ),
    .ecall_insn_o                 ( ecall_insn           ),
    .wfi_insn_o                   ( wfi_insn             ),
    .fencei_insn_o                ( fencei_insn          ),
    .csr_status_o                 ( csr_status           ),

    .branch_taken_ex_o            ( branch_taken_ex      ),

    .ctrl_transfer_insn_o         ( ctrl_transfer_insn   ),
    .ctrl_transfer_insn_raw_o     ( ctrl_transfer_insn_raw ),
    .debug_wfi_no_sleep_i         ( debug_wfi_no_sleep   ),

    .rf_re_o                      ( rf_re                ),
    .rf_raddr_o                   ( rf_raddr             ),
    .rf_waddr_o                   ( rf_waddr             ),

    .regfile_alu_we_dec_o         ( regfile_alu_we_dec   ),

    .operand_a_fw_mux_sel_i       ( operand_a_fw_mux_sel ),
    .operand_b_fw_mux_sel_i       ( operand_b_fw_mux_sel ),
    .jalr_fw_mux_sel_i            ( jalr_fw_mux_sel      ),

    .halt_id_i                    ( halt_id              ),
    .misaligned_stall_i           ( misaligned_stall     ),
    .jr_stall_i                   ( jr_stall             ),
    .load_stall_i                 ( load_stall           ),

    .regfile_rdata_i              ( regfile_rdata        )
  );


  /////////////////////////////////////////////////////
  //   _______  __  ____ _____  _    ____ _____      //
  //  | ____\ \/ / / ___|_   _|/ \  / ___| ____|     //
  //  |  _|  \  /  \___ \ | | / _ \| |  _|  _|       //
  //  | |___ /  \   ___) || |/ ___ \ |_| | |___      //
  //  |_____/_/\_\ |____/ |_/_/   \_\____|_____|     //
  //                                                 //
  /////////////////////////////////////////////////////
  cv32e40x_ex_stage
  ex_stage_i
  (
    .clk                        ( clk                          ),
    .rst_n                      ( rst_ni                       ),

    // ID/EX pipeline
    .id_ex_pipe_i               ( id_ex_pipe                   ),

    // EX/WB pipeline
    .ex_wb_pipe_o               ( ex_wb_pipe                   ),

    // interface with CSRs
    .csr_rdata_i                ( csr_rdata                    ),

    // To IF: Branch decision
    .branch_decision_o          ( branch_decision              ),
    .branch_target_o            ( branch_target_ex             ),

    // Register file forwarding signals (to ID)
    .rf_we_ex_o                 ( rf_we_ex                     ),
    .rf_waddr_ex_o              ( rf_waddr_ex                  ),
    .rf_wdata_ex_o              ( rf_wdata_ex                  ),

    // stall control
    .lsu_ready_ex_i             ( lsu_ready_ex                 ),

    .ex_ready_o                 ( ex_ready                     ),
    .ex_valid_o                 ( ex_valid                     ),
    .wb_ready_i                 ( lsu_ready_wb                 )
  );


  ////////////////////////////////////////////////////////////////////////////////////////
  //    _     ___    _    ____    ____ _____ ___  ____  _____   _   _ _   _ ___ _____   //
  //   | |   / _ \  / \  |  _ \  / ___|_   _/ _ \|  _ \| ____| | | | | \ | |_ _|_   _|  //
  //   | |  | | | |/ _ \ | | | | \___ \ | || | | | |_) |  _|   | | | |  \| || |  | |    //
  //   | |__| |_| / ___ \| |_| |  ___) || || |_| |  _ <| |___  | |_| | |\  || |  | |    //
  //   |_____\___/_/   \_\____/  |____/ |_| \___/|_| \_\_____|  \___/|_| \_|___| |_|    //
  //                                                                                    //
  ////////////////////////////////////////////////////////////////////////////////////////

  cv32e40x_load_store_unit
    #(.PMA_NUM_REGIONS(PMA_NUM_REGIONS),
      .PMA_CFG(PMA_CFG))
  load_store_unit_i
  (
    .clk                   ( clk                ),
    .rst_n                 ( rst_ni             ),

    //output to data memory
    .m_c_obi_data_if       ( m_c_obi_data_if    ),
    // ID/EX pipeline
    .id_ex_pipe_i          ( id_ex_pipe         ),

    .data_addr_wb_o        ( data_addr_wb       ),
    .data_err_wb_o         ( data_err_wb        ),

    .block_data_addr_i     ( block_data_addr    ),
   
    .lsu_rdata_o           ( lsu_rdata          ),
    .lsu_misaligned_o      ( lsu_misaligned     ),

    // control signals
    .lsu_ready_ex_o        ( lsu_ready_ex       ),
    .lsu_ready_wb_o        ( lsu_ready_wb       ),

    .busy_o                ( lsu_busy           )
  );

  ////////////////////////////////////////////////////////////////////////////////////////
  // Write back stage                                                                   //
  ////////////////////////////////////////////////////////////////////////////////////////

  cv32e40x_wb_stage
  wb_stage_i
  (
    // EX/WB pipeline
    .ex_wb_pipe_i               ( ex_wb_pipe                   ),

    .lsu_rdata_i                ( lsu_rdata                    ),
    .lsu_ready_wb_i             ( lsu_ready_wb                 ),

    // Write back to register file
    .rf_we_wb_o                 ( rf_we_wb                     ),
    .rf_waddr_wb_o              ( rf_waddr_wb                  ),
    .rf_wdata_wb_o              ( rf_wdata_wb                  ),
  
    .wb_valid_o                 ( wb_valid                     ),

    .data_req_wb_o              ( data_req_wb                  )
  );

  //////////////////////////////////////
  //        ____ ____  ____           //
  //       / ___/ ___||  _ \ ___      //
  //      | |   \___ \| |_) / __|     //
  //      | |___ ___) |  _ <\__ \     //
  //       \____|____/|_| \_\___/     //
  //                                  //
  //   Control and Status Registers   //
  //////////////////////////////////////

  cv32e40x_cs_registers
  #(
    .A_EXTENSION      ( A_EXTENSION           ),
    .USE_PMP          ( USE_PMP               ),
    .N_PMP_ENTRIES    ( N_PMP_ENTRIES         ),
    .NUM_MHPMCOUNTERS ( NUM_MHPMCOUNTERS      )
  )
  cs_registers_i
  (
    .clk                        ( clk                    ),
    .rst_n                      ( rst_ni                 ),

    // Hart ID from outside
    .hart_id_i                  ( hart_id_i              ),
    .mtvec_addr_o               ( mtvec_addr             ),
    .mtvec_mode_o               ( mtvec_mode             ),
    // mtvec address
    .mtvec_addr_i               ( mtvec_addr_i[31:0]     ),
    .csr_mtvec_init_i           ( csr_mtvec_init         ),

    // ID/EX pipeline 
    .id_ex_pipe_i               ( id_ex_pipe             ),

    // Interface to CSRs (SRAM like)
    .csr_rdata_o                ( csr_rdata              ),

    // Interrupt related control signals
    .mie_bypass_o               ( mie_bypass             ),
    .mip_i                      ( mip                    ),
    .m_irq_enable_o             ( m_irq_enable           ),
    .mepc_o                     ( mepc                   ),
    
    // debug
    .debug_mode_i               ( debug_mode             ),
    .debug_cause_i              ( debug_cause            ),
    .debug_csr_save_i           ( debug_csr_save         ),
    .dpc_o                      ( dpc                    ),
    .debug_single_step_o        ( debug_single_step      ),
    .debug_ebreakm_o            ( debug_ebreakm          ),
    .debug_trigger_match_o      ( debug_trigger_match    ),

    .priv_lvl_o                 ( current_priv_lvl       ),

    .pc_if_i                    ( pc_if                  ),
    .pc_id_i                    ( if_id_pipe.pc          ),

    .csr_save_if_i              ( csr_save_if            ),
    .csr_save_id_i              ( csr_save_id            ),
    .csr_save_ex_i              ( csr_save_ex            ),
    .csr_restore_mret_i         ( csr_restore_mret_id    ),
    .csr_restore_dret_i         ( csr_restore_dret_id    ),

    .csr_cause_i                ( csr_cause              ),
    .csr_save_cause_i           ( csr_save_cause         ),

    // performance counter related signals
    .mhpmevent_minstret_i       ( mhpmevent_minstret     ),
    .mhpmevent_load_i           ( mhpmevent_load         ),
    .mhpmevent_store_i          ( mhpmevent_store        ),
    .mhpmevent_jump_i           ( mhpmevent_jump         ),
    .mhpmevent_branch_i         ( mhpmevent_branch       ),
    .mhpmevent_branch_taken_i   ( mhpmevent_branch_taken ),
    .mhpmevent_compressed_i     ( mhpmevent_compressed   ),
    .mhpmevent_jr_stall_i       ( mhpmevent_jr_stall     ),
    .mhpmevent_imiss_i          ( mhpmevent_imiss        ),
    .mhpmevent_ld_stall_i       ( mhpmevent_ld_stall     )
  );

  ////////////////////////////////////////////////////////////////////
  //    ____ ___  _   _ _____ ____   ___  _     _     _____ ____    //
  //   / ___/ _ \| \ | |_   _|  _ \ / _ \| |   | |   | ____|  _ \   //
  //  | |  | | | |  \| | | | | |_) | | | | |   | |   |  _| | |_) |  //
  //  | |__| |_| | |\  | | | |  _ <| |_| | |___| |___| |___|  _ <   //
  //   \____\___/|_| \_| |_| |_| \_\\___/|_____|_____|_____|_| \_\  //
  //                                                                //
  ////////////////////////////////////////////////////////////////////
  cv32e40x_controller
  controller_i
  (
    .clk                            ( clk                    ),         // Gated clock
    .clk_ungated_i                  ( clk_i                  ),         // Ungated clock
    .rst_n                          ( rst_ni                 ),

    .fetch_enable_i                 ( fetch_enable           ),
    .ctrl_busy_o                    ( ctrl_busy              ),
    .is_decoding_o                  ( is_decoding            ),

    // decoder related signals
    .deassert_we_o                  ( deassert_we            ),

    .illegal_insn_i                 ( illegal_insn           ),
    .ecall_insn_i                   ( ecall_insn             ),
    .mret_insn_i                    ( mret_insn              ),
    .dret_insn_i                    ( dret_insn              ),
    .wfi_insn_i                     ( wfi_insn               ),
    .ebrk_insn_i                    ( ebrk_insn              ),
    .fencei_insn_i                  ( fencei_insn            ),

    .csr_status_i                   ( csr_status             ),

    // from IF/ID pipeline
    .if_id_pipe_i                   ( if_id_pipe             ),
    // from prefetcher
    .instr_req_o                    ( instr_req_int          ),
                                                                 
    // to prefetcher                                             
    .pc_set_o                       ( pc_set                 ),
    .pc_mux_o                       ( pc_mux_id              ),
    .exc_pc_mux_o                   ( exc_pc_mux_id          ),
    .m_exc_vec_pc_mux_o             ( m_exc_vec_pc_mux       ),
    
    // LSU
    .data_req_ex_i                  ( id_ex_pipe.data_req    ),
    .data_we_ex_i                   ( id_ex_pipe.data_we     ),
    .data_misaligned_i              ( lsu_misaligned         ),

    .data_err_wb_i                  ( data_err_wb            ),
    .data_addr_wb_i                 ( data_addr_wb           ),
    .block_data_addr_o              ( block_data_addr        ),

    // jump/branch control
    .branch_taken_ex_i              ( branch_taken_ex        ),
    .ctrl_transfer_insn_i           ( ctrl_transfer_insn     ),
    .ctrl_transfer_insn_raw_i       ( ctrl_transfer_insn_raw ),

    // Interrupt signals
    .irq_wu_ctrl_i                  ( irq_wu_ctrl            ),
    .irq_req_ctrl_i                 ( irq_req_ctrl           ),
    .irq_id_ctrl_i                  ( irq_id_ctrl            ),
    .current_priv_lvl_i             ( current_priv_lvl       ),
    .irq_ack_o                      ( irq_ack_o              ),
    .irq_id_o                       ( irq_id_o               ),
    
    // From CSR registers
    .mtvec_mode_i                   ( mtvec_mode             ),

    // Debug Signal
    .debug_mode_o                   ( debug_mode             ),
    .debug_cause_o                  ( debug_cause            ),
    .debug_csr_save_o               ( debug_csr_save         ),
    .debug_req_i                    ( debug_req_i            ), 
    .debug_single_step_i            ( debug_single_step      ),
    .debug_ebreakm_i                ( debug_ebreakm          ),
    .debug_trigger_match_i          ( debug_trigger_match    ),
    .debug_wfi_no_sleep_o           ( debug_wfi_no_sleep     ),
    .debug_havereset_o              ( debug_havereset_o      ),
    .debug_running_o                ( debug_running_o        ),
    .debug_halted_o                 ( debug_halted_o         ),

    // Wakeup Signal
    .wake_from_sleep_o              ( wake_from_sleep        ),

    // CSR Controller Signals
    .csr_save_cause_o               ( csr_save_cause         ),
    .csr_cause_o                    ( csr_cause              ),
    .csr_save_if_o                  ( csr_save_if            ),
    .csr_save_id_o                  ( csr_save_id            ),
    .csr_save_ex_o                  ( csr_save_ex            ),
    .csr_restore_mret_id_o          ( csr_restore_mret_id    ),
    .csr_restore_dret_id_o          ( csr_restore_dret_id    ),

    // Register File read, write back and forwards
    .rf_re_i                        ( rf_re                  ),       
    .rf_raddr_i                     ( rf_raddr               ),
    .rf_waddr_i                     ( rf_waddr               ),
    .rf_we_ex_i                     ( rf_we_ex               ),
    .rf_waddr_ex_i                  ( rf_waddr_ex            ),
    .rf_we_wb_i                     ( rf_we_wb               ),
    .rf_waddr_wb_i                  ( rf_waddr_wb            ),

    // Write targets from ID
    .regfile_alu_we_id_i            ( regfile_alu_we_dec     ),
   
    // Forwarding signals
    .operand_a_fw_mux_sel_o         ( operand_a_fw_mux_sel   ),
    .operand_b_fw_mux_sel_o         ( operand_b_fw_mux_sel   ),
    .jalr_fw_mux_sel_o              ( jalr_fw_mux_sel        ),

    // Stall signals
    .halt_if_o                      ( halt_if                ),
    .halt_id_o                      ( halt_id                ),

    .kill_if_o                      ( kill_if                ),

    .misaligned_stall_o             ( misaligned_stall       ),
    .jr_stall_o                     ( jr_stall               ),
    .load_stall_o                   ( load_stall             ),

    .id_ready_i                     ( id_ready               ),
    .ex_valid_i                     ( ex_valid               ),
    .wb_ready_i                     ( lsu_ready_wb           ),
    .data_req_wb_i                  ( data_req_wb            )
 );

////////////////////////////////////////////////////////////////////////
//  _____      _       _____             _             _ _            //
// |_   _|    | |     /  __ \           | |           | | |           //
//   | | _ __ | |_    | /  \/ ___  _ __ | |_ _ __ ___ | | | ___ _ __  //
//   | || '_ \| __|   | |    / _ \| '_ \| __| '__/ _ \| | |/ _ \ '__| //
//  _| || | | | |_ _  | \__/\ (_) | | | | |_| | | (_) | | |  __/ |    //
//  \___/_| |_|\__(_)  \____/\___/|_| |_|\__|_|  \___/|_|_|\___|_|    //
//                                                                    //
////////////////////////////////////////////////////////////////////////
  
  cv32e40x_int_controller
  int_controller_i
  (
    .clk                  ( clk                ),
    .rst_n                ( rst_ni             ),

    // External interrupt lines
    .irq_i                ( irq_i              ),

    // To cv32e40x_controller
    .irq_req_ctrl_o       ( irq_req_ctrl       ),
    .irq_id_ctrl_o        ( irq_id_ctrl        ),
    .irq_wu_ctrl_o        ( irq_wu_ctrl        ),

    // To/from with cv32e40x_cs_registers
    .mie_bypass_i         ( mie_bypass         ),
    .mip_o                ( mip                ),
    .m_ie_i               ( m_irq_enable       ),
    .current_priv_lvl_i   ( current_priv_lvl   )
  );

    /////////////////////////////////////////////////////////
  //  ____  _____ ____ ___ ____ _____ _____ ____  ____   //
  // |  _ \| ____/ ___|_ _/ ___|_   _| ____|  _ \/ ___|  //
  // | |_) |  _|| |  _ | |\___ \ | | |  _| | |_) \___ \  //
  // |  _ <| |__| |_| || | ___) || | | |___|  _ < ___) | //
  // |_| \_\_____\____|___|____/ |_| |_____|_| \_\____/  //
  //                                                     //
  /////////////////////////////////////////////////////////

  // Connect register file write port(s) to regfile inputs
  assign regfile_we[0]    = rf_we_wb;
  assign regfile_waddr[0] = rf_waddr_wb;
  assign regfile_wdata[0] = rf_wdata_wb;

  cv32e40x_register_file_wrapper
  register_file_wrapper_i
  (
    .clk                ( clk                ),
    .rst_n              ( rst_ni             ),

    // Read ports
    .raddr_i            ( rf_raddr           ),
    .rdata_o            ( regfile_rdata      ),

    // Write ports
    .waddr_i            ( regfile_waddr      ),
    .wdata_i            ( regfile_wdata      ),
    .we_i               ( regfile_we         )
  );

endmodule<|MERGE_RESOLUTION|>--- conflicted
+++ resolved
@@ -257,12 +257,9 @@
   logic [4:0]  irq_id_ctrl;
   logic        irq_wu_ctrl;
 
-<<<<<<< HEAD
-=======
   // kill signals
   logic        kill_if;
   
->>>>>>> a18103fe
 
   // Internal OBI interfaces
   if_c_obi #(.REQ_TYPE(obi_inst_req_t), .RESP_TYPE(obi_inst_resp_t))  m_c_obi_instr_if();
