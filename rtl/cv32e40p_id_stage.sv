--- conflicted
+++ resolved
@@ -1390,11 +1390,7 @@
   //////////////////////////////////////////////////////////////////////////
 
   generate
-<<<<<<< HEAD
-  if(PULP_XPULP) begin : HWLOOP_REGS
-=======
-  if(PULP_HWLP) begin : HWLOOP_REGS
->>>>>>> c1e0a4e8
+  if (PULP_XPULP) begin : HWLOOP_REGS
 
     logic hwloop_valid;
 
