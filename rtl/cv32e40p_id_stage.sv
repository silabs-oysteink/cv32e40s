--- conflicted
+++ resolved
@@ -39,12 +39,8 @@
 
 module cv32e40p_id_stage
 #(
-<<<<<<< HEAD
   parameter PULP_XPULP        =  1,                     // PULP ISA Extension (including PULP specific CSRs and hardware loop, excluding p.elw)
-=======
   parameter PULP_CLUSTER      =  0,
-  parameter PULP_HWLP         =  0,                     // PULP Hardware Loop present
->>>>>>> 63b5a87d
   parameter N_HWLP            =  2,
   parameter N_HWLP_BITS       =  $clog2(N_HWLP),
   parameter PULP_SECURE       =  0,
@@ -1042,12 +1038,8 @@
 
   cv32e40p_decoder
     #(
-<<<<<<< HEAD
       .PULP_XPULP          ( PULP_XPULP           ),
-=======
       .PULP_CLUSTER        ( PULP_CLUSTER         ),
-      .PULP_HWLP           ( PULP_HWLP            ),
->>>>>>> 63b5a87d
       .A_EXTENSION         ( A_EXTENSION          ),
       .FPU                 ( FPU                  ),
       .FP_DIVSQRT          ( FP_DIVSQRT           ),
