// Copyright 2018 ETH Zurich and University of Bologna.
// Copyright and related rights are licensed under the Solderpad Hardware
// License, Version 0.51 (the "License"); you may not use this file except in
// compliance with the License.  You may obtain a copy of the License at
// http://solderpad.org/licenses/SHL-0.51. Unless required by applicable law
// or agreed to in writing, software, hardware and materials distributed under
// this License is distributed on an "AS IS" BASIS, WITHOUT WARRANTIES OR
// CONDITIONS OF ANY KIND, either express or implied. See the License for the
// specific language governing permissions and limitations under the License.

////////////////////////////////////////////////////////////////////////////////
// Engineer:       Sven Stucki - svstucki@student.ethz.ch                     //
//                                                                            //
// Additional contributions by:                                               //
//                 Andreas Traber - atraber@iis.ee.ethz.ch                    //
//                 Michael Gautschi - gautschi@iis.ee.ethz.ch                 //
//                 Davide Schiavone - pschiavo@iis.ee.ethz.ch                 //
//                                                                            //
// Design Name:    Control and Status Registers                               //
// Project Name:   RI5CY                                                      //
// Language:       SystemVerilog                                              //
//                                                                            //
// Description:    Control and Status Registers (CSRs) loosely following the  //
//                 RiscV draft priviledged instruction set spec (v1.9)        //
//                 Added Floating point support                               //
//                                                                            //
////////////////////////////////////////////////////////////////////////////////

import riscv_defines::*;

`ifndef PULP_FPGA_EMUL
 `ifdef SYNTHESIS
  `define ASIC_SYNTHESIS
 `endif
`endif

module riscv_cs_registers
#(
  parameter N_HWLP       = 2,
  parameter N_HWLP_BITS  = $clog2(N_HWLP),
  parameter N_EXT_CNT    = 0,
  parameter APU          = 0,
  parameter FPU          = 0,
  parameter PULP_SECURE  = 0
)
(
  // Clock and Reset
  input  logic            clk,
  input  logic            rst_n,

  // Core and Cluster ID
  input  logic  [3:0]     core_id_i,
  input  logic  [5:0]     cluster_id_i,
  output logic [23:0]     mtvec_o,
  output logic [23:0]     utvec_o,

  // Used for boot address
  input  logic [23:0]     boot_addr_i,

  // Interface to registers (SRAM like)
  input  logic            csr_access_i,
  input  logic [11:0]     csr_addr_i,
  input  logic [31:0]     csr_wdata_i,
  input  logic  [1:0]     csr_op_i,
  output logic [31:0]     csr_rdata_o,

  output logic [2:0]         frm_o,
  output logic [C_PC-1:0]    fprec_o,
  input  logic [C_FFLAG-1:0] fflags_i,
  input  logic               fflags_we_i,

  // Interrupts
  output logic            m_irq_enable_o,
  output logic            u_irq_enable_o,
  //csr_irq_sec_i is always 0 if PULP_SECURE is zero
  input  logic            csr_irq_sec_i,
  output logic            sec_lvl_o,
  output logic [31:0]     epc_o,
  output PrivLvl_t        priv_lvl_o,

  input  logic [31:0]     pc_if_i,
  input  logic [31:0]     pc_id_i,
  input  logic            csr_save_if_i,
  input  logic            csr_save_id_i,
  input  logic            csr_restore_mret_i,
  input  logic            csr_restore_uret_i,
  //coming from controller
  input  logic [5:0]      csr_cause_i,
  //coming from controller
  input  logic            csr_save_cause_i,

  // Hardware loops
  input  logic [N_HWLP-1:0] [31:0] hwlp_start_i,
  input  logic [N_HWLP-1:0] [31:0] hwlp_end_i,
  input  logic [N_HWLP-1:0] [31:0] hwlp_cnt_i,

  output logic [31:0]              hwlp_data_o,
  output logic [N_HWLP_BITS-1:0]   hwlp_regid_o,
  output logic [2:0]               hwlp_we_o,

  // Performance Counters
  input  logic                 id_valid_i,        // ID stage is done
  input  logic                 is_compressed_i,   // compressed instruction in ID
  input  logic                 is_decoding_i,     // controller is in DECODE state

  input  logic                 imiss_i,           // instruction fetch
  input  logic                 pc_set_i,          // pc was set to a new value
  input  logic                 jump_i,            // jump instruction seen   (j, jr, jal, jalr)
  input  logic                 branch_i,          // branch instruction seen (bf, bnf)
  input  logic                 branch_taken_i,    // branch was taken
  input  logic                 ld_stall_i,        // load use hazard
  input  logic                 jr_stall_i,        // jump register use hazard
  input  logic                 pipeline_stall_i,  // extra cycles from elw

  input  logic                 apu_typeconflict_i,
  input  logic                 apu_contention_i,
  input  logic                 apu_dep_i,
  input  logic                 apu_wb_i,

  input  logic                 mem_load_i,        // load from memory in this cycle
  input  logic                 mem_store_i,       // store to memory in this cycle

  input  logic [N_EXT_CNT-1:0] ext_counters_i
);

  localparam N_APU_CNT       = (APU==1) ? 4 : 0;
<<<<<<< HEAD
  localparam N_PERF_COUNTERS = 13 + N_EXT_CNT + N_APU_CNT;

  localparam PERF_EXT_ID   = 12;
  localparam PERF_APU_ID   = PERF_EXT_ID + 1 + N_EXT_CNT;
=======
  localparam N_PERF_COUNTERS = 11 + N_EXT_CNT + N_APU_CNT;

  localparam PERF_EXT_ID   = 11;
  localparam PERF_APU_ID   = PERF_EXT_ID + N_EXT_CNT;
>>>>>>> 6a213fbe


`ifdef ASIC_SYNTHESIS
  localparam N_PERF_REGS     = 1;
`else
  localparam N_PERF_REGS     = N_PERF_COUNTERS;
`endif

  `define MSTATUS_UIE_BITS        0
  `define MSTATUS_SIE_BITS        1
  `define MSTATUS_MIE_BITS        3
  `define MSTATUS_UPIE_BITS       4
  `define MSTATUS_SPIE_BITS       5
  `define MSTATUS_MPIE_BITS       7
  `define MSTATUS_SPP_BITS        8
  `define MSTATUS_MPP_BITS    12:11

  typedef struct packed {
    logic uie;
    // logic sie;      - unimplemented, hardwired to '0
    // logic hie;      - unimplemented, hardwired to '0
    logic mie;
    logic upie;
    // logic spie;     - unimplemented, hardwired to '0
    // logic hpie;     - unimplemented, hardwired to '0
    logic mpie;
    // logic spp;      - unimplemented, hardwired to '0
    // logic[1:0] hpp; - unimplemented, hardwired to '0
    PrivLvl_t mpp;
  } Status_t;

  // CSR update logic
  logic [31:0] csr_wdata_int;
  logic [31:0] csr_rdata_int;
  logic        csr_we_int;
  logic [C_RM-1:0]     frm_q, frm_n;
  logic [C_FFLAG-1:0]  fflags_q, fflags_n;
  logic [C_PC-1:0]     fprec_q, fprec_n;

  // Interrupt control signals
  logic [31:0] mepc_q, mepc_n;
  logic [31:0] uepc_q, uepc_n;
  logic [31:0] exception_pc;
  Status_t mstatus_q, mstatus_n;
  logic [ 5:0] mcause_q, mcause_n;
  logic [ 5:0] ucause_q, ucause_n;
  //not implemented yet
  logic [23:0] mtvec_n, mtvec_q, mtvec_reg_q;
  logic [23:0] utvec_n, utvec_q;

  logic is_irq;
  PrivLvl_t priv_lvl_n, priv_lvl_q, priv_lvl_reg_q;

  // Performance Counter Signals
  logic                          id_valid_q;
  logic [N_PERF_COUNTERS-1:0]    PCCR_in;  // input signals for each counter category
  logic [N_PERF_COUNTERS-1:0]    PCCR_inc, PCCR_inc_q; // should the counter be increased?

  logic [N_PERF_REGS-1:0] [31:0] PCCR_q, PCCR_n; // performance counters counter register
  logic [1:0]                    PCMR_n, PCMR_q; // mode register, controls saturation and global enable
  logic [N_PERF_COUNTERS-1:0]    PCER_n, PCER_q; // selected counter input

  logic [31:0]                   perf_rdata;
  logic [4:0]                    pccr_index;
  logic                          pccr_all_sel;
  logic                          is_pccr;
  logic                          is_pcer;
  logic                          is_pcmr;


  assign is_irq = csr_cause_i[5];

  ////////////////////////////////////////////
  //   ____ ____  ____    ____              //
  //  / ___/ ___||  _ \  |  _ \ ___  __ _   //
  // | |   \___ \| |_) | | |_) / _ \/ _` |  //
  // | |___ ___) |  _ <  |  _ <  __/ (_| |  //
  //  \____|____/|_| \_\ |_| \_\___|\__, |  //
  //                                |___/   //
  ////////////////////////////////////////////

if(PULP_SECURE==1) begin
  // read logic
  always_comb
  begin
    case (csr_addr_i)
      // fcsr: Floating-Point Control and Status Register (frm + fflags).
      12'h001: csr_rdata_int = (FPU == 1) ? {27'b0, fflags_q}        : '0;
      12'h002: csr_rdata_int = (FPU == 1) ? {29'b0, frm_q}           : '0;
      12'h003: csr_rdata_int = (FPU == 1) ? {24'b0, frm_q, fflags_q} : '0;
      12'h006: csr_rdata_int = (FPU == 1) ? {27'b0, fprec_q}         : '0; // Optional precision control for FP DIV/SQRT Unit
      // mstatus
      12'h300: csr_rdata_int = {
                                  19'b0,
                                  mstatus_q.mpp,
                                  3'b0,
                                  mstatus_q.mpie,
                                  2'h0,
                                  mstatus_q.upie,
                                  mstatus_q.mie,
                                  2'h0,
                                  mstatus_q.uie
                                };
      // mtvec: machine trap-handler base address
      12'h305: csr_rdata_int = {mtvec_q, 8'h0};
      // mepc: exception program counter
      12'h341: csr_rdata_int = mepc_q;
      // mcause: exception cause
      12'h342: csr_rdata_int = {mcause_q[5], 26'b0, mcause_q[4:0]};
      // mhartid: unique hardware thread id
      12'hF14: csr_rdata_int = {21'b0, cluster_id_i[5:0], 1'b0, core_id_i[3:0]};
      // hardware loops  (not official)
      12'h7B0: csr_rdata_int = hwlp_start_i[0];
      12'h7B1: csr_rdata_int = hwlp_end_i[0];
      12'h7B2: csr_rdata_int = hwlp_cnt_i[0];
      12'h7B4: csr_rdata_int = hwlp_start_i[1];
      12'h7B5: csr_rdata_int = hwlp_end_i[1];
      12'h7B6: csr_rdata_int = hwlp_cnt_i[1];
      /* USER CSR */
      // ustatus
      12'h000: csr_rdata_int = {
                                  27'b0,
                                  mstatus_q.upie,
                                  3'h0,
                                  mstatus_q.uie
                                };
      // utvec: user trap-handler base address
      12'h005: csr_rdata_int = {utvec_q, 8'h0};
      // dublicated mhartid: unique hardware thread id (not official)
      12'h014: csr_rdata_int = {21'b0, cluster_id_i[5:0], 1'b0, core_id_i[3:0]};
      // uepc: exception program counter
      12'h041: csr_rdata_int = uepc_q;
      // ucause: exception cause
      12'h042: csr_rdata_int = {ucause_q[5], 26'h0, ucause_q[4:0]};
      // current priv level (not official)
      12'hC10: csr_rdata_int = {30'h0, priv_lvl_q};
      default:
        csr_rdata_int = '0;
    endcase
  end
end else begin //PULP_SECURE == 0
  // read logic
  always_comb
  begin

    case (csr_addr_i)
      // fcsr: Floating-Point Control and Status Register (frm + fflags).
      12'h001: csr_rdata_int = (FPU == 1) ? {27'b0, fflags_q}        : '0;
      12'h002: csr_rdata_int = (FPU == 1) ? {29'b0, frm_q}           : '0;
      12'h003: csr_rdata_int = (FPU == 1) ? {24'b0, frm_q, fflags_q} : '0;
      12'h006: csr_rdata_int = (FPU == 1) ? {27'b0, fprec_q}         : '0; // Optional precision control for FP DIV/SQRT Unit
      // mstatus: always M-mode, contains IE bit
      12'h300: csr_rdata_int = {
                                  19'b0,
                                  mstatus_q.mpp,
                                  3'b0,
                                  mstatus_q.mpie,
                                  2'h0,
                                  mstatus_q.upie,
                                  mstatus_q.mie,
                                  2'h0,
                                  mstatus_q.uie
                                };
      //misa: (no allocated ID yet)
      12'h301: csr_rdata_int = 32'h0;
      // mtvec: machine trap-handler base address
      12'h305: csr_rdata_int = {mtvec_q, 8'h0};
      // mepc: exception program counter
      12'h341: csr_rdata_int = mepc_q;
      // mcause: exception cause
      12'h342: csr_rdata_int = {mcause_q[5], 26'b0, mcause_q[4:0]};
      // mhartid: unique hardware thread id
      12'hF14: csr_rdata_int = {21'b0, cluster_id_i[5:0], 1'b0, core_id_i[3:0]};
      // hardware loops  (not official)
      12'h7B0: csr_rdata_int = hwlp_start_i[0];
      12'h7B1: csr_rdata_int = hwlp_end_i[0];
      12'h7B2: csr_rdata_int = hwlp_cnt_i[0];
      12'h7B4: csr_rdata_int = hwlp_start_i[1];
      12'h7B5: csr_rdata_int = hwlp_end_i[1];
      12'h7B6: csr_rdata_int = hwlp_cnt_i[1];
      /* USER CSR */
      // dublicated mhartid: unique hardware thread id (not official)
      12'h014: csr_rdata_int = {21'b0, cluster_id_i[5:0], 1'b0, core_id_i[3:0]};
      // current priv level (not official)
      12'hC10: csr_rdata_int = {30'h0, priv_lvl_q};
      default:
        csr_rdata_int = '0;
    endcase
  end
end //PULP_SECURE

if(PULP_SECURE==1) begin
  // write logic
  always_comb
  begin
    fflags_n     = fflags_q;
    frm_n        = frm_q;
    fprec_n      = fprec_q;
    epc_o        = mepc_q;
    mepc_n       = mepc_q;
    uepc_n       = uepc_q;
    mstatus_n    = mstatus_q;
    mcause_n     = mcause_q;
    ucause_n     = ucause_q;
    hwlp_we_o    = '0;
    hwlp_regid_o = '0;
    exception_pc = pc_id_i;
    priv_lvl_n   = priv_lvl_q;
    mtvec_n      = mtvec_q;
    utvec_n      = utvec_q;

    if (FPU == 1) if (fflags_we_i) fflags_n = fflags_i | fflags_q;

    case (csr_addr_i)
      // fcsr: Floating-Point Control and Status Register (frm, fflags, fprec).
      12'h001: if (csr_we_int) fflags_n = (FPU == 1) ? csr_wdata_int[C_FFLAG-1:0] : '0;
      12'h002: if (csr_we_int) frm_n    = (FPU == 1) ? csr_wdata_int[C_RM-1:0]    : '0;
      12'h003: if (csr_we_int) begin
         fflags_n = (FPU == 1) ? csr_wdata_int[C_FFLAG-1:0]            : '0;
         frm_n    = (FPU == 1) ? csr_wdata_int[C_RM+C_FFLAG-1:C_FFLAG] : '0;
      end
      12'h006: if (csr_we_int) fprec_n = (FPU == 1) ? csr_wdata_int[C_PC-1:0]    : '0;

      // mstatus: IE bit
      12'h300: if (csr_we_int) begin
        mstatus_n = '{
          uie:  csr_wdata_int[`MSTATUS_UIE_BITS],
          mie:  csr_wdata_int[`MSTATUS_MIE_BITS],
          upie: csr_wdata_int[`MSTATUS_UPIE_BITS],
          mpie: csr_wdata_int[`MSTATUS_MPIE_BITS],
          mpp:  PrivLvl_t'(csr_wdata_int[`MSTATUS_MPP_BITS])
        };
      end
      // mtvec: machine trap-handler base address
      12'h305: if (csr_we_int) begin
        mtvec_n    = csr_wdata_int[31:8];
      end
      // mepc: exception program counter
      12'h341: if (csr_we_int) begin
        mepc_n       = csr_wdata_int;
      end
      // mcause
      12'h342: if (csr_we_int) mcause_n = {csr_wdata_int[31], csr_wdata_int[4:0]};

      // hardware loops
      12'h7B0: if (csr_we_int) begin hwlp_we_o = 3'b001; hwlp_regid_o = 1'b0; end
      12'h7B1: if (csr_we_int) begin hwlp_we_o = 3'b010; hwlp_regid_o = 1'b0; end
      12'h7B2: if (csr_we_int) begin hwlp_we_o = 3'b100; hwlp_regid_o = 1'b0; end
      12'h7B4: if (csr_we_int) begin hwlp_we_o = 3'b001; hwlp_regid_o = 1'b1; end
      12'h7B5: if (csr_we_int) begin hwlp_we_o = 3'b010; hwlp_regid_o = 1'b1; end
      12'h7B6: if (csr_we_int) begin hwlp_we_o = 3'b100; hwlp_regid_o = 1'b1; end
      /* USER CSR */
      // ucause: exception cause
      12'h000: if (csr_we_int) begin
        mstatus_n = '{
          uie:  csr_wdata_int[`MSTATUS_UIE_BITS],
          mie:  mstatus_q.mie,
          upie: csr_wdata_int[`MSTATUS_UPIE_BITS],
          mpie: mstatus_q.mpie,
          mpp:  mstatus_q.mpp
        };
      end
      // utvec: user trap-handler base address
      12'h005: if (csr_we_int) begin
        utvec_n    = csr_wdata_int[31:8];
      end
      // uepc: exception program counter
      12'h041: if (csr_we_int) begin
        uepc_n     = csr_wdata_int;
      end
      // ucause: exception cause
      12'h042: if (csr_we_int) ucause_n = {csr_wdata_int[31], csr_wdata_int[4:0]};
    endcase

    // exception controller gets priority over other writes
    unique case (1'b1)

      csr_save_cause_i: begin

        unique case (1'b1)
          csr_save_if_i:
            exception_pc = pc_if_i;
          csr_save_id_i:
            exception_pc = pc_id_i;
          default:;
        endcase

        unique case (priv_lvl_q)

          PRIV_LVL_U: begin
            if(~is_irq) begin
              //Exceptions, Ecall U --> M
              priv_lvl_n     = PRIV_LVL_M;
              mstatus_n.mpie = mstatus_q.uie;
              mstatus_n.mie  = 1'b0;
              mstatus_n.mpp  = PRIV_LVL_U;
              mepc_n         = exception_pc;
              mcause_n       = csr_cause_i;
            end
            else begin
              if(~csr_irq_sec_i) begin
              //U --> U
                priv_lvl_n     = PRIV_LVL_U;
                mstatus_n.upie = mstatus_q.uie;
                mstatus_n.uie  = 1'b0;
                uepc_n         = exception_pc;
                ucause_n       = csr_cause_i;
              end else begin
              //U --> M
                priv_lvl_n     = PRIV_LVL_M;
                mstatus_n.mpie = mstatus_q.uie;
                mstatus_n.mie  = 1'b0;
                mstatus_n.mpp  = PRIV_LVL_U;
                mepc_n         = exception_pc;
                mcause_n       = csr_cause_i;
              end
            end
          end //PRIV_LVL_U

          PRIV_LVL_M: begin
            //Exceptions or Interrupts from PRIV_LVL_M always do M --> M
            priv_lvl_n     = PRIV_LVL_M;
            mstatus_n.mpie = mstatus_q.mie;
            mstatus_n.mie  = 1'b0;
            mstatus_n.mpp  = PRIV_LVL_M;
            mepc_n         = exception_pc;
            mcause_n       = csr_cause_i;
          end //PRIV_LVL_M
          default:;

        endcase

      end //csr_save_cause_i

      csr_restore_uret_i: begin //URET
        //mstatus_q.upp is implicitly 0, i.e PRIV_LVL_U
        mstatus_n.uie  = mstatus_q.upie;
        priv_lvl_n     = PRIV_LVL_U;
        mstatus_n.upie = 1'b1;
        epc_o          = uepc_q;
      end //csr_restore_uret_i

      csr_restore_mret_i: begin //MRET
        unique case (mstatus_q.mpp)
          PRIV_LVL_U: begin
            mstatus_n.uie  = mstatus_q.mpie;
            priv_lvl_n     = PRIV_LVL_U;
            mstatus_n.mpie = 1'b1;
            mstatus_n.mpp  = PRIV_LVL_U;
          end
          PRIV_LVL_M: begin
            mstatus_n.mie  = mstatus_q.mpie;
            priv_lvl_n     = PRIV_LVL_M;
            mstatus_n.mpie = 1'b1;
            mstatus_n.mpp  = PRIV_LVL_U;
          end
          default:;
        endcase
        epc_o              = mepc_q;
      end //csr_restore_mret_i
      default:;
    endcase
  end
end else begin //PULP_SECURE == 0
  // write logic
  always_comb
  begin
    fflags_n     = fflags_q;
    frm_n        = frm_q;
    fprec_n      = fprec_q;
    epc_o        = mepc_q;
    mepc_n       = mepc_q;
    mstatus_n    = mstatus_q;
    mcause_n     = mcause_q;
    hwlp_we_o    = '0;
    hwlp_regid_o = '0;
    exception_pc = pc_id_i;
    priv_lvl_n   = priv_lvl_q;
    mtvec_n      = mtvec_q;

    if (FPU == 1) if (fflags_we_i) fflags_n = fflags_i | fflags_q;

    case (csr_addr_i)
      // fcsr: Floating-Point Control and Status Register (frm, fflags, fprec).
      12'h001: if (csr_we_int) fflags_n = (FPU == 1) ? csr_wdata_int[C_FFLAG-1:0] : '0;
      12'h002: if (csr_we_int) frm_n    = (FPU == 1) ? csr_wdata_int[C_RM-1:0]    : '0;
      12'h003: if (csr_we_int) begin
         fflags_n = (FPU == 1) ? csr_wdata_int[C_FFLAG-1:0]            : '0;
         frm_n    = (FPU == 1) ? csr_wdata_int[C_RM+C_FFLAG-1:C_FFLAG] : '0;
      end
      12'h006: if (csr_we_int) fprec_n = (FPU == 1) ? csr_wdata_int[C_PC-1:0]    : '0;

      // mstatus: IE bit
      12'h300: if (csr_we_int) begin
        mstatus_n = '{
          uie:  csr_wdata_int[`MSTATUS_UIE_BITS],
          mie:  csr_wdata_int[`MSTATUS_MIE_BITS],
          upie: csr_wdata_int[`MSTATUS_UPIE_BITS],
          mpie: csr_wdata_int[`MSTATUS_MPIE_BITS],
          mpp:  PrivLvl_t'(csr_wdata_int[`MSTATUS_MPP_BITS])
        };
      end
      // mepc: exception program counter
      12'h341: if (csr_we_int) begin
        mepc_n       = csr_wdata_int;
      end
      // mcause
      12'h342: if (csr_we_int) mcause_n = {csr_wdata_int[31], csr_wdata_int[4:0]};

      // hardware loops
      12'h7B0: if (csr_we_int) begin hwlp_we_o = 3'b001; hwlp_regid_o = 1'b0; end
      12'h7B1: if (csr_we_int) begin hwlp_we_o = 3'b010; hwlp_regid_o = 1'b0; end
      12'h7B2: if (csr_we_int) begin hwlp_we_o = 3'b100; hwlp_regid_o = 1'b0; end
      12'h7B4: if (csr_we_int) begin hwlp_we_o = 3'b001; hwlp_regid_o = 1'b1; end
      12'h7B5: if (csr_we_int) begin hwlp_we_o = 3'b010; hwlp_regid_o = 1'b1; end
      12'h7B6: if (csr_we_int) begin hwlp_we_o = 3'b100; hwlp_regid_o = 1'b1; end
    endcase

    // exception controller gets priority over other writes
    unique case (1'b1)

      csr_save_cause_i: begin

        unique case (1'b1)
          csr_save_if_i:
            exception_pc = pc_if_i;
          csr_save_id_i:
            exception_pc = pc_id_i;
          default:;
        endcase

        priv_lvl_n     = PRIV_LVL_M;
        mstatus_n.mpie = mstatus_q.mie;
        mstatus_n.mie  = 1'b0;
        mstatus_n.mpp  = PRIV_LVL_M;
        mepc_n         = exception_pc;
        mcause_n       = csr_cause_i;
      end //csr_save_cause_i

      csr_restore_mret_i: begin //MRET
        mstatus_n.mie  = mstatus_q.mpie;
        priv_lvl_n     = PRIV_LVL_M;
        mstatus_n.mpie = 1'b1;
        mstatus_n.mpp  = PRIV_LVL_M;
        epc_o          = mepc_q;
      end //csr_restore_mret_i
      default:;
    endcase
  end
end //PULP_SECURE

  assign hwlp_data_o = csr_wdata_int;

  // CSR operation logic
  always_comb
  begin
    csr_wdata_int = csr_wdata_i;
    csr_we_int    = 1'b1;

    unique case (csr_op_i)
      CSR_OP_WRITE: csr_wdata_int = csr_wdata_i;
      CSR_OP_SET:   csr_wdata_int = csr_wdata_i | csr_rdata_o;
      CSR_OP_CLEAR: csr_wdata_int = (~csr_wdata_i) & csr_rdata_o;

      CSR_OP_NONE: begin
        csr_wdata_int = csr_wdata_i;
        csr_we_int    = 1'b0;
      end

      default:;
    endcase
  end


  // output mux
  always_comb
  begin
    csr_rdata_o = csr_rdata_int;

    // performance counters
    if (is_pccr || is_pcer || is_pcmr)
      csr_rdata_o = perf_rdata;
  end


  // directly output some registers
  assign m_irq_enable_o  = mstatus_q.mie & priv_lvl_q == PRIV_LVL_M;
  assign u_irq_enable_o  = mstatus_q.uie & priv_lvl_q == PRIV_LVL_U;
  assign priv_lvl_o      = priv_lvl_q;
  assign sec_lvl_o       = priv_lvl_q[0];
  assign frm_o           = (FPU == 1) ? frm_q : '0;
  assign fprec_o         = (FPU == 1) ? fprec_q : '0;

  assign mtvec_o         = mtvec_q;
  assign utvec_o         = utvec_q;

  // actual registers
  always_ff @(posedge clk, negedge rst_n)
  begin
    if (rst_n == 1'b0)
    begin
      if (FPU == 1) begin
        frm_q          <= '0;
        fflags_q       <= '0;
        fprec_q        <= '0;
      end
      if (PULP_SECURE == 1) begin
        uepc_q         <= '0;
        ucause_q       <= '0;
        mtvec_reg_q    <= '0;
        utvec_q        <= '0;
      end
      priv_lvl_q     <= PRIV_LVL_M;
      mstatus_q  <= '{
              uie:  1'b0,
              mie:  1'b0,
              upie: 1'b0,
              mpie: 1'b0,
              mpp:  PRIV_LVL_M
            };
      mepc_q      <= '0;
      mcause_q    <= '0;
    end
    else
    begin
      // update CSRs
      if(FPU == 1) begin
        frm_q      <= frm_n;
        fflags_q   <= fflags_n;
        fprec_q    <= fprec_n;
      end
      if (PULP_SECURE == 1) begin
        mstatus_q      <= mstatus_n ;
        uepc_q         <= uepc_n    ;
        ucause_q       <= ucause_n  ;
        priv_lvl_q     <= priv_lvl_n;
        utvec_q        <= utvec_n;
        mtvec_reg_q    <= mtvec_n;
      end else begin
        mstatus_q  <= '{
                uie:  1'b0,
                mie:  mstatus_n.mie,
                upie: 1'b0,
                mpie: mstatus_n.mpie,
                mpp:  PRIV_LVL_M
              };
        priv_lvl_q    <= PRIV_LVL_M;
      end
      mepc_q     <= mepc_n    ;
      mcause_q   <= mcause_n  ;
    end
  end

  assign mtvec_q = (PULP_SECURE) ? mtvec_reg_q : boot_addr_i;

  /////////////////////////////////////////////////////////////////
  //   ____            __     ____                  _            //
  // |  _ \ ___ _ __ / _|   / ___|___  _   _ _ __ | |_ ___ _ __  //
  // | |_) / _ \ '__| |_   | |   / _ \| | | | '_ \| __/ _ \ '__| //
  // |  __/  __/ |  |  _|  | |__| (_) | |_| | | | | ||  __/ |    //
  // |_|   \___|_|  |_|(_)  \____\___/ \__,_|_| |_|\__\___|_|    //
  //                                                             //
  /////////////////////////////////////////////////////////////////

  assign PCCR_in[0]  = 1'b1;                                          // cycle counter
  assign PCCR_in[1]  = id_valid_i & is_decoding_i;                    // instruction counter
  assign PCCR_in[2]  = ld_stall_i & id_valid_q;                       // nr of load use hazards
  assign PCCR_in[3]  = jr_stall_i & id_valid_q;                       // nr of jump register hazards
  assign PCCR_in[4]  = imiss_i & (~pc_set_i);                         // cycles waiting for instruction fetches, excluding jumps and branches
  assign PCCR_in[5]  = mem_load_i;                                    // nr of loads
  assign PCCR_in[6]  = mem_store_i;                                   // nr of stores
  assign PCCR_in[7]  = jump_i                     & id_valid_q;       // nr of jumps (unconditional)
  assign PCCR_in[8]  = branch_i                   & id_valid_q;       // nr of branches (conditional)
  assign PCCR_in[9]  = branch_i & branch_taken_i  & id_valid_q;       // nr of taken branches (conditional)
  assign PCCR_in[10] = id_valid_i & is_decoding_i & is_compressed_i;  // compressed instruction counter
  assign PCCR_in[11] = pipeline_stall_i;                              //extra cycles from elw

  if (APU == 1) begin
     assign PCCR_in[PERF_APU_ID  ] = apu_typeconflict_i & ~apu_dep_i;
     assign PCCR_in[PERF_APU_ID+1] = apu_contention_i;
     assign PCCR_in[PERF_APU_ID+2] = apu_dep_i & ~apu_contention_i;
     assign PCCR_in[PERF_APU_ID+3] = apu_wb_i;
  end

  // assign external performance counters
  generate
    genvar i;
    for(i = 0; i < N_EXT_CNT; i++)
    begin
      assign PCCR_in[PERF_EXT_ID + i] = ext_counters_i[i];
    end
  endgenerate

  // address decoder for performance counter registers
  always_comb
  begin
    is_pccr      = 1'b0;
    is_pcmr      = 1'b0;
    is_pcer      = 1'b0;
    pccr_all_sel = 1'b0;
    pccr_index   = '0;
    perf_rdata   = '0;

    // only perform csr access if we actually care about the read data
    if (csr_access_i) begin
      unique case (csr_addr_i)
        12'h7A0: begin
          is_pcer = 1'b1;
          perf_rdata[N_PERF_COUNTERS-1:0] = PCER_q;
        end
        12'h7A1: begin
          is_pcmr = 1'b1;
          perf_rdata[1:0] = PCMR_q;
        end
        12'h79F: begin
          is_pccr = 1'b1;
          pccr_all_sel = 1'b1;
        end
        default:;
      endcase

      // look for 780 to 79F, Performance Counter Counter Registers
      if (csr_addr_i[11:5] == 7'b0111100) begin
        is_pccr     = 1'b1;

        pccr_index = csr_addr_i[4:0];
`ifdef  ASIC_SYNTHESIS
        perf_rdata = PCCR_q[0];
`else
        perf_rdata = csr_addr_i[4:0] < N_PERF_COUNTERS ? PCCR_q[csr_addr_i[4:0]] : '0;
`endif
      end
    end
  end


  // performance counter counter update logic
`ifdef ASIC_SYNTHESIS
  // for synthesis we just have one performance counter register
  assign PCCR_inc[0] = (|(PCCR_in & PCER_q)) & PCMR_q[0];

  always_comb
  begin
    PCCR_n[0]   = PCCR_q[0];

    if ((PCCR_inc_q[0] == 1'b1) && ((PCCR_q[0] != 32'hFFFFFFFF) || (PCMR_q[1] == 1'b0)))
      PCCR_n[0] = PCCR_q[0] + 1;

    if (is_pccr == 1'b1) begin
      unique case (csr_op_i)
        CSR_OP_NONE:   ;
        CSR_OP_WRITE:  PCCR_n[0] = csr_wdata_i;
        CSR_OP_SET:    PCCR_n[0] = csr_wdata_i | PCCR_q[0];
        CSR_OP_CLEAR:  PCCR_n[0] = csr_wdata_i & ~(PCCR_q[0]);
      endcase
    end
  end
`else
  always_comb
  begin
    for(int i = 0; i < N_PERF_COUNTERS; i++)
    begin : PERF_CNT_INC
      PCCR_inc[i] = PCCR_in[i] & PCER_q[i] & PCMR_q[0];

      PCCR_n[i]   = PCCR_q[i];

      if ((PCCR_inc_q[i] == 1'b1) && ((PCCR_q[i] != 32'hFFFFFFFF) || (PCMR_q[1] == 1'b0)))
        PCCR_n[i] = PCCR_q[i] + 1;

      if (is_pccr == 1'b1 && (pccr_all_sel == 1'b1 || pccr_index == i)) begin
        unique case (csr_op_i)
          CSR_OP_NONE:   ;
          CSR_OP_WRITE:  PCCR_n[i] = csr_wdata_i;
          CSR_OP_SET:    PCCR_n[i] = csr_wdata_i | PCCR_q[i];
          CSR_OP_CLEAR:  PCCR_n[i] = csr_wdata_i & ~(PCCR_q[i]);
        endcase
      end
    end
  end
`endif

  // update PCMR and PCER
  always_comb
  begin
    PCMR_n = PCMR_q;
    PCER_n = PCER_q;

    if (is_pcmr) begin
      unique case (csr_op_i)
        CSR_OP_NONE:   ;
        CSR_OP_WRITE:  PCMR_n = csr_wdata_i[1:0];
        CSR_OP_SET:    PCMR_n = csr_wdata_i[1:0] | PCMR_q;
        CSR_OP_CLEAR:  PCMR_n = csr_wdata_i[1:0] & ~(PCMR_q);
      endcase
    end

    if (is_pcer) begin
      unique case (csr_op_i)
        CSR_OP_NONE:   ;
        CSR_OP_WRITE:  PCER_n = csr_wdata_i[N_PERF_COUNTERS-1:0];
        CSR_OP_SET:    PCER_n = csr_wdata_i[N_PERF_COUNTERS-1:0] | PCER_q;
        CSR_OP_CLEAR:  PCER_n = csr_wdata_i[N_PERF_COUNTERS-1:0] & ~(PCER_q);
      endcase
    end
  end

  // Performance Counter Registers
  always_ff @(posedge clk, negedge rst_n)
  begin
    if (rst_n == 1'b0)
    begin
      id_valid_q <= 1'b0;

      PCER_q <= '0;
      PCMR_q <= 2'h3;

      for(int i = 0; i < N_PERF_REGS; i++)
      begin
        PCCR_q[i]     <= '0;
        PCCR_inc_q[i] <= '0;
      end
    end
    else
    begin
      id_valid_q <= id_valid_i;

      PCER_q <= PCER_n;
      PCMR_q <= PCMR_n;

      for(int i = 0; i < N_PERF_REGS; i++)
      begin
        PCCR_q[i]     <= PCCR_n[i];
        PCCR_inc_q[i] <= PCCR_inc[i];
      end

    end
  end

endmodule<|MERGE_RESOLUTION|>--- conflicted
+++ resolved
@@ -124,17 +124,10 @@
 );
 
   localparam N_APU_CNT       = (APU==1) ? 4 : 0;
-<<<<<<< HEAD
-  localparam N_PERF_COUNTERS = 13 + N_EXT_CNT + N_APU_CNT;
-
-  localparam PERF_EXT_ID   = 12;
-  localparam PERF_APU_ID   = PERF_EXT_ID + 1 + N_EXT_CNT;
-=======
-  localparam N_PERF_COUNTERS = 11 + N_EXT_CNT + N_APU_CNT;
-
-  localparam PERF_EXT_ID   = 11;
-  localparam PERF_APU_ID   = PERF_EXT_ID + N_EXT_CNT;
->>>>>>> 6a213fbe
+  localparam N_PERF_COUNTERS = 12 + N_EXT_CNT + N_APU_CNT;
+
+  localparam PERF_EXT_ID     = 12;
+  localparam PERF_APU_ID     = PERF_EXT_ID + N_EXT_CNT;
 
 
 `ifdef ASIC_SYNTHESIS
