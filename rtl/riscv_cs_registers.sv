--- conflicted
+++ resolved
@@ -162,11 +162,7 @@
   localparam NUM_HPM_EVENTS  =   16;
 
   localparam MTVEC_MODE      = 2'b01;
-<<<<<<< HEAD
-=======
-  localparam MTVECX_MODE     = 2'b01;
   localparam TVEC_DEF_MODE   = 2'b01;
->>>>>>> 647b46c3
 
   localparam MAX_N_PMP_ENTRIES = 16;
   localparam MAX_N_PMP_CFG     =  4;
@@ -384,13 +380,7 @@
       CSR_MIE1: csr_rdata_int = mie1_q;
 
       // mtvec: machine trap-handler base address
-<<<<<<< HEAD
-      CSR_MTVEC: csr_rdata_int = {mtvec_q, 6'h0, MTVEC_MODE};
-=======
       CSR_MTVEC: csr_rdata_int = {mtvec_q, 6'h0, tvec_mode_q};
-      // mtvecx: machine trap-handler base address for pulp specific fast irqs
-      CSR_MTVECX: csr_rdata_int = {mtvecx_q, 6'h0, tvec_mode_q};
->>>>>>> 647b46c3
       // mscratch: machine scratch
       CSR_MSCRATCH: csr_rdata_int = mscratch_q;
       // mepc: exception program counter
@@ -556,13 +546,7 @@
       // mie1: machine interrupt enable for fast interrupt extension (irq_fast_i[47:16])
       CSR_MIE1: csr_rdata_int = mie1_q;
       // mtvec: machine trap-handler base address
-<<<<<<< HEAD
-      CSR_MTVEC: csr_rdata_int = {mtvec_q, 6'h0, MTVEC_MODE};
-=======
       CSR_MTVEC: csr_rdata_int = {mtvec_q, 6'h0, tvec_mode_q};
-      // mtvecx: machine trap-handler base address for pulp specific fast irqs
-      CSR_MTVECX: csr_rdata_int = {mtvecx_q, 6'h0, tvec_mode_q};
->>>>>>> 647b46c3
       // mscratch: machine scratch
       CSR_MSCRATCH: csr_rdata_int = mscratch_q;
       // mepc: exception program counter
@@ -975,14 +959,8 @@
     pmpcfg_we                = '0;
 
     mie_n                    = mie_q;
-<<<<<<< HEAD
     mie1_n                   = mie1_q;
-=======
-    miex_n                   = miex_q;
-    mtvecx_n                 = mtvecx_q;
     tvec_mode_n              = tvec_mode_q;
-
->>>>>>> 647b46c3
 
     if (FPU == 1) if (fflags_we_i) fflags_n = fflags_i | fflags_q;
 
@@ -1323,11 +1301,7 @@
       mie_q       <= '0;
       mie1_q      <= '0;
       mtvec_q     <= '0;
-<<<<<<< HEAD
-=======
-      mtvecx_q    <= '0;
       tvec_mode_q <= TVEC_DEF_MODE;
->>>>>>> 647b46c3
     end
     else
     begin
@@ -1363,11 +1337,7 @@
       mie_q      <= mie_n;
       mie1_q     <= mie1_n;
       mtvec_q    <= mtvec_n;
-<<<<<<< HEAD
-=======
-      mtvecx_q   <= mtvecx_n;
       tvec_mode_q<= tvec_mode_n;
->>>>>>> 647b46c3
     end
   end
  ////////////////////////////////////////////////////////////////////////
