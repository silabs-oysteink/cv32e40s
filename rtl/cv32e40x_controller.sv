--- conflicted
+++ resolved
@@ -93,7 +93,7 @@
   input  logic        wb_ready_i,               // WB stage is ready
 
   input  logic        lsu_en_wb_i,              // LSU data is written back in WB
-  input  logic        obi_data_req_i,           // OBI bus data request (EX)
+  input  logic        obi_data_req_i,           // OBI bus data request (EX) // todo: Need to discuss if this is the signal we should use (can LSU experience break of its protocol)?
 
   // Outputs
   output ctrl_byp_t   ctrl_byp_o,
@@ -111,12 +111,7 @@
   
     .fetch_enable_i              ( fetch_enable_i           ),
 
-<<<<<<< HEAD
     .ctrl_byp_i                  ( ctrl_byp_o               ),
-=======
-    .jr_stall_i                  ( jr_stall_o     ),
-    .csr_stall_i                 ( csr_stall_o    ),
->>>>>>> 423872e0
 
     .if_valid_i                  ( if_valid_i               ),
     .if_ready_i                  ( if_ready_i               ),
@@ -162,12 +157,9 @@
   
 
   // Hazard/bypass/stall control instance
-<<<<<<< HEAD
   cv32e40x_controller_bypass bypass_i
   (
     // From controller_fsm
-    .is_decoding_i              ( ctrl_fsm_o.is_decoding   ),
-
     .if_id_pipe_i               ( if_id_pipe_i             ),
     .id_ex_pipe_i               ( id_ex_pipe_i             ),
     .ex_wb_pipe_i               ( ex_wb_pipe_i             ),
@@ -201,55 +193,5 @@
     // Outputs
     .ctrl_byp_o                 ( ctrl_byp_o               )
   );
-=======
-  cv32e40x_controller_bypass bypass_i (
-    
-      .if_id_pipe_i               ( if_id_pipe_i             ),
-      .id_ex_pipe_i               ( id_ex_pipe_i             ),
-      .ex_wb_pipe_i               ( ex_wb_pipe_i             ),
-      // From decoder
-      .ctrl_transfer_insn_raw_i   ( ctrl_transfer_insn_raw_i ),
-      .rf_re_i                    ( rf_re_i                  ),
-      .rf_raddr_i                 ( rf_raddr_i               ),
-      .rf_waddr_i                 ( rf_waddr_i               ),
-  
-      // From id_stage
-      .regfile_alu_we_id_i        ( regfile_alu_we_id_i      ),
-      .mret_id_i                  ( mret_id_i                ),
-      .dret_id_i                  ( dret_id_i                ),
-      .csr_en_id_i                ( csr_en_id_i              ),
-      .csr_op_id_i                ( csr_op_id_i              ),
-      .debug_trigger_match_id_i   ( debug_trigger_match_id_i ),
-
-      // From EX
-      .rf_we_ex_i                 ( rf_we_ex_i               ),
-      .rf_waddr_ex_i              ( rf_waddr_ex_i            ),
-      
-      // From WB
-      .rf_we_wb_i                 ( rf_we_wb_i               ),
-      .rf_waddr_wb_i              ( rf_waddr_wb_i            ),
-      .wb_ready_i                 ( wb_ready_i               ),
-      .lsu_en_wb_i                ( lsu_en_wb_i              ),
-  
-      // From LSU
-      .lsu_misaligned_i           ( lsu_misaligned_i         ),
-    
-      // forwarding mux sel outputs
-      .operand_a_fw_mux_sel_o     ( operand_a_fw_mux_sel_o   ),
-      .operand_b_fw_mux_sel_o     ( operand_b_fw_mux_sel_o   ),
-      .jalr_fw_mux_sel_o          ( jalr_fw_mux_sel_o        ),
-  
-      // Stall outputs  
-      .misaligned_stall_o         ( misaligned_stall_o       ),
-      .jr_stall_o                 ( jr_stall_o               ),
-      .load_stall_o               ( load_stall_o             ),
-      .csr_stall_o                ( csr_stall_o              ),
-      .wfi_stall_o                ( wfi_stall_o              ),
-  
-      // To decoder
-      .deassert_we_o              ( deassert_we_o            )
-    
-    );
->>>>>>> 423872e0
 
 endmodule // cv32e40x_controller