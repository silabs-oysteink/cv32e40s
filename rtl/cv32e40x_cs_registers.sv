--- conflicted
+++ resolved
@@ -50,7 +50,7 @@
   input  logic [31:0]     mimpid_i,
   output logic [23:0]     mtvec_addr_o,
   output logic  [1:0]     mtvec_mode_o,
-
+  
   // Cycle Count
   output logic [MHPMCOUNTER_WIDTH-1:0] mcycle_o,
 
@@ -364,14 +364,11 @@
       end
 
       // mhartid: unique hardware thread id
-<<<<<<< HEAD
       CSR_MHARTID: csr_rdata_int = mhartid_i;
+
       // mimpid: implementation id
       CSR_MIMPID: csr_rdata_int = mimpid_i;
-=======
-      CSR_MHARTID: csr_rdata_int = hart_id_i;
-
->>>>>>> e0f7db02
+
       // mconfigptr: Pointer to configuration data structure. Read only, hardwired to 0
       CSR_MCONFIGPTR: csr_rdata_int = 'b0;
 
@@ -382,7 +379,7 @@
       CSR_MARCHID: csr_rdata_int = MARCHID;
 
       // unimplemented, read 0 CSRs
-      CSR_MTVAL :
+        CSR_MTVAL :
           csr_rdata_int = 'b0;
 
       CSR_TSELECT,
@@ -557,8 +554,8 @@
         // jvt: Jump vector table
         CSR_JVT: begin
           if (ZC_EXT) begin
-            jvt_we = 1'b1;
-          end
+          jvt_we = 1'b1;
+        end
         end
         // mstatus: IE bit
         CSR_MSTATUS: begin
