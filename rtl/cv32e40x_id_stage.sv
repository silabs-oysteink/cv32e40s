--- conflicted
+++ resolved
@@ -62,20 +62,11 @@
   // Debug Signal
   input  logic        debug_trigger_match_id_i,
 
-<<<<<<< HEAD
-  // Register file write back and forwards
-  input  logic [31:0] rf_wdata_wb_i,
-
-  input  logic        rf_we_ex_i,
-  input  rf_addr_t    rf_waddr_ex_i,
-  input  logic [31:0] rf_wdata_ex_i,
-=======
   // Register file write data from WB stage
   input  logic [31:0]    rf_wdata_wb_i,
 
   // Register file write data from EX stage
   input  logic [31:0]    rf_wdata_ex_i,
->>>>>>> a8652f19
 
   output logic        mret_insn_o,
   output logic        dret_insn_o,
