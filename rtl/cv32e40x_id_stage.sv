--- conflicted
+++ resolved
@@ -51,15 +51,11 @@
   // ID/EX pipeline 
   output id_ex_pipe_t id_ex_pipe_o,
 
-<<<<<<< HEAD
+  // EX/WB pipeline
+  input  ex_wb_pipe_t ex_wb_pipe_i,
+
   // Controller
   input  ctrl_byp_t   ctrl_byp_i,
-=======
-  // EX/WB pipeline
-  input  ex_wb_pipe_t ex_wb_pipe_i,
-
-  // From controller FSM
->>>>>>> 423872e0
   input  ctrl_fsm_t   ctrl_fsm_i,
 
   input  PrivLvl_t    current_priv_lvl_i,
@@ -309,13 +305,8 @@
   end
 
   always_comb begin: jalr_fw_mux
-<<<<<<< HEAD
     case (ctrl_byp_i.jalr_fw_mux_sel)
-      SELJ_FW_WB:   jalr_fw = rf_wdata_wb_alu_i;
-=======
-    case (jalr_fw_mux_sel_i)
       SELJ_FW_WB:   jalr_fw = ex_wb_pipe_i.rf_wdata;
->>>>>>> 423872e0
       SELJ_REGFILE: jalr_fw = regfile_rdata_i[0];
       default:      jalr_fw = regfile_rdata_i[0];
     endcase
