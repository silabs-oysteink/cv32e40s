--- conflicted
+++ resolved
@@ -132,15 +132,8 @@
   // LSU
   logic                 lsu_en;
   logic                 lsu_we;
-<<<<<<< HEAD
   logic [1:0]           lsu_size;
   logic                 lsu_sext;
-  logic                 lsu_en_raw;
-=======
-  logic [1:0]           lsu_type;
-  logic                 lsu_sign_ext;
-  logic [1:0]           lsu_reg_offset;
->>>>>>> 076a12ce
   logic [5:0]           lsu_atop;               // Atomic memory instruction
 
   // CSR
