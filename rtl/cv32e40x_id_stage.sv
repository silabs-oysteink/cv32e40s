--- conflicted
+++ resolved
@@ -596,15 +596,6 @@
         end
       end else if (ex_ready_i) begin
         id_ex_pipe_o.instr_valid            <= 1'b0;
-<<<<<<< HEAD
-      end else if (id_ex_pipe_o.csr_access) begin // TODO: We should get rid of this special case
-       //In the EX stage there was a CSR access. To avoid multiple
-       //writes to the RF, disable csr_access (cs_registers will keep it's rdata as it was when csr_access was 1'b1).
-       //Not doing it can overwrite the RF file with the currennt CSR value rather than the old one
-       id_ex_pipe_o.csr_access              <= 1'b0;
-=======
-        
->>>>>>> 36b1e1d4
       end
     end
   end
