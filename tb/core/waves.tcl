# catch {
#     if {$trdb_all ne ""} {
#	foreach inst $trdb_all {
#	    add wave -group [file tail $inst] $inst/*
#	}
#     }
# } err

# if {$err ne ""} {
#     puts "\[TCL\]: Suppressed error: $err"
# }

# add fc
set rvcores [find instances -recursive -bydu cv32e40p_core -nodu]
set fpuprivate [find instances -recursive -bydu fpu_private]
set tb_top [find instances -recursive -bydu tb_top -nod]
set mm_ram [find instances -recursive -bydu mm_ram -nod]
set dp_ram [find instances -recursive -bydu dp_ram -nod]
set riscv_random_stall [find instances -recursive -bydu riscv_random_stall -nod]

if {$tb_top ne ""} {
    foreach inst $tb_top {
	add wave -group [file tail $inst] $inst/*
    }
}

if {$mm_ram ne ""} {
    foreach inst $mm_ram {
	add wave -group [file tail $inst] $inst/*
    }
}

if {$dp_ram ne ""} {
    foreach inst $dp_ram {
	add wave -group [file tail $inst] $inst/*
    }
}

if {$riscv_random_stall ne ""} {
    foreach inst $riscv_random_stall {
	add wave -group [file tail $inst] $inst/*
    }
}

if {$rvcores ne ""} {

  set hwlp [find instances -recursive -bydu cv32e40p_hwloop_controller -nodu]

  add wave -group "Core"                                                    $rvcores/*

  add wave -group "IF Stage" -group "Prefetch"                              $rvcores/if_stage_i/prefetch_buffer_i/*
  add wave -group "IF Stage" -group "Prefetch" -group "FIFO"                $rvcores/if_stage_i/prefetch_buffer_i/instr_buffer_i/*
  add wave -group "IF Stage" -group "Prefetch" -group "OBI"                 $rvcores/if_stage_i/prefetch_buffer_i/instruction_obi_i/*
  add wave -group "IF Stage" -group "Prefetch" -group "Prefetch Controller" $rvcores/if_stage_i/prefetch_buffer_i/cv32e40p_prefetch_controller_i/*
  add wave -group "IF Stage"                                                $rvcores/if_stage_i/*

  add wave -group "ID Stage"                                                $rvcores/id_stage_i/*
  add wave -group "Aligner"                                                 $rvcores/id_stage_i/aligner_i/*
  add wave -group "RVCDecoder"                                              $rvcores/id_stage_i/compressed_decoder_i/*
  add wave -group "RF"                                                      $rvcores/id_stage_i/registers_i/register_file_i/mem
  add wave -group "RF_FP"                                                   $rvcores/id_stage_i/registers_i/register_file_i/mem_fp

  add wave -group "Decoder"                                                 $rvcores/id_stage_i/decoder_i/*
  add wave -group "Controller"                                              $rvcores/id_stage_i/controller_i/*
  add wave -group "Int Ctrl"                                                $rvcores/id_stage_i/int_controller_i/*

  set hwlp [find instances -recursive -bydu riscv_hwloop_regs -nodu]
  if {$hwlp ne ""} {
      add wave -group "HWloop"   -group "Hwloop Regs"                       $rvcores/id_stage_i/HWLOOP_REGS/hwloop_regs_i/*
  }
<<<<<<< HEAD
=======
  add wave -group "Sleep Unit"                               $rvcores/sleep_unit_i/*

  add wave -group "IF Stage" -group "Prefetch" -group "CTRL" $rvcores/if_stage_i/prefetch_32/prefetch_buffer_i/prefetch_controller_i/*
  add wave -group "IF Stage" -group "Prefetch" -group "OBI"  $rvcores/if_stage_i/prefetch_32/prefetch_buffer_i/instruction_obi_i/*
>>>>>>> 8a3345cd

  add wave -group "EX Stage" -group "ALU"                                   $rvcores/ex_stage_i/alu_i/*
  add wave -group "EX Stage" -group "ALU_DIV"                               $rvcores/ex_stage_i/alu_i/int_div/alu_div_i/*
  add wave -group "EX Stage" -group "MUL"                                   $rvcores/ex_stage_i/mult_i/*
  if {$fpuprivate ne ""} {
    add wave -group "EX Stage" -group "APU_DISP"                            $rvcores/ex_stage_i/genblk1/apu_disp_i/*
    add wave -group "EX Stage" -group "FPU"                                 $rvcores/ex_stage_i/genblk1/genblk1/fpu_i/*
  }
  add wave -group "EX Stage"                                                $rvcores/ex_stage_i/*
  add wave -group "LSU"                                                     $rvcores/load_store_unit_i/*
  add wave -group "LSU" -group "OBI"                                        $rvcores/load_store_unit_i/data_obi_i/*
  add wave -group "CSR"                                                     $rvcores/cs_registers_i/*
  add wave -group "MM RAM"                                                  $mm_ram/*
}

configure wave -namecolwidth  250
configure wave -valuecolwidth 100
configure wave -justifyvalue left
configure wave -signalnamewidth 1
configure wave -timelineunits ns<|MERGE_RESOLUTION|>--- conflicted
+++ resolved
@@ -48,6 +48,8 @@
 
   add wave -group "Core"                                                    $rvcores/*
 
+  add wave -group "Sleep Unit"                               $rvcores/sleep_unit_i/*
+
   add wave -group "IF Stage" -group "Prefetch"                              $rvcores/if_stage_i/prefetch_buffer_i/*
   add wave -group "IF Stage" -group "Prefetch" -group "FIFO"                $rvcores/if_stage_i/prefetch_buffer_i/instr_buffer_i/*
   add wave -group "IF Stage" -group "Prefetch" -group "OBI"                 $rvcores/if_stage_i/prefetch_buffer_i/instruction_obi_i/*
@@ -68,13 +70,6 @@
   if {$hwlp ne ""} {
       add wave -group "HWloop"   -group "Hwloop Regs"                       $rvcores/id_stage_i/HWLOOP_REGS/hwloop_regs_i/*
   }
-<<<<<<< HEAD
-=======
-  add wave -group "Sleep Unit"                               $rvcores/sleep_unit_i/*
-
-  add wave -group "IF Stage" -group "Prefetch" -group "CTRL" $rvcores/if_stage_i/prefetch_32/prefetch_buffer_i/prefetch_controller_i/*
-  add wave -group "IF Stage" -group "Prefetch" -group "OBI"  $rvcores/if_stage_i/prefetch_32/prefetch_buffer_i/instruction_obi_i/*
->>>>>>> 8a3345cd
 
   add wave -group "EX Stage" -group "ALU"                                   $rvcores/ex_stage_i/alu_i/*
   add wave -group "EX Stage" -group "ALU_DIV"                               $rvcores/ex_stage_i/alu_i/int_div/alu_div_i/*
