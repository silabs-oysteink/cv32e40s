--- conflicted
+++ resolved
@@ -43,25 +43,12 @@
 }
 
 if {$rvcores ne ""} {
-<<<<<<< HEAD
-  set rvprefetch [find instances -recursive -bydu cv32e40p_prefetch_L0_buffer -nodu]
-
-  add wave -group "Core"                                     $rvcores/*
-  add wave -group "IF Stage" -group "Hwlp Ctrl"              $rvcores/if_stage_i/hwloop_controller_i/*
-  if {$rvprefetch ne ""} {
-    add wave -group "IF Stage" -group "Prefetch" -group "L0"   $rvcores/if_stage_i/prefetch_128/prefetch_buffer_i/L0_buffer_i/*
-    add wave -group "IF Stage" -group "Prefetch"               $rvcores/if_stage_i/prefetch_128/prefetch_buffer_i/*
-  } {
-    add wave -group "IF Stage" -group "Prefetch" -group "FIFO" $rvcores/if_stage_i/prefetch_32/prefetch_buffer_i/fetch_fifo_i/*
-    add wave -group "IF Stage" -group "Prefetch"               $rvcores/if_stage_i/prefetch_32/prefetch_buffer_i/*
-=======
-  set hwlp [find instances -recursive -bydu riscv_hwloop_controller -nodu]
+  set hwlp [find instances -recursive -bydu cv32e40p_hwloop_controller -nodu]
 
   add wave -group "Core"                                     $rvcores/*
   if {$hwlp ne ""} {
     add wave -group "IF Stage" -group "Hwlp Ctrl"            $rvcores/if_stage_i/HWLOOP_CONTROLLER/hwloop_controller_i/*
     add wave -group "ID Stage" -group "Hwloop Regs"          $rvcores/id_stage_i/HWLOOP_REGS/hwloop_regs_i/*
->>>>>>> 748abbf0
   }
   add wave -group "IF Stage" -group "Prefetch" -group "CTRL" $rvcores/if_stage_i/prefetch_32/prefetch_buffer_i/prefetch_controller_i/*
   add wave -group "IF Stage" -group "Prefetch" -group "OBI"  $rvcores/if_stage_i/prefetch_32/prefetch_buffer_i/instruction_obi_i/*
