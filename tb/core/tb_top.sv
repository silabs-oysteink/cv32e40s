// Copyright 2017 Embecosm Limited <www.embecosm.com>
// Copyright 2018 Robert Balas <balasr@student.ethz.ch>
// Copyright and related rights are licensed under the Solderpad Hardware
// License, Version 0.51 (the "License"); you may not use this file except in
// compliance with the License.  You may obtain a copy of the License at
// http://solderpad.org/licenses/SHL-0.51. Unless required by applicable law
// or agreed to in writing, software, hardware and materials distributed under
// this License is distributed on an "AS IS" BASIS, WITHOUT WARRANTIES OR
// CONDITIONS OF ANY KIND, either express or implied. See the License for the
// specific language governing permissions and limitations under the License.

// Top level wrapper for a RI5CY testbench
// Contributor: Robert Balas <balasr@student.ethz.ch>
//              Jeremy Bennett <jeremy.bennett@embecosm.com>

module tb_top
<<<<<<< HEAD
    #(parameter RAM_ADDR_WIDTH = 22,
      parameter BOOT_ADDR  = 'h80);
=======
    #(parameter INSTR_RDATA_WIDTH = 128,
      parameter RAM_ADDR_WIDTH = 22,
      parameter BOOT_ADDR  = 'h180);
>>>>>>> 63000db9

    // comment to record execution trace
    //`define TRACE_EXECUTION

    const time CLK_PHASE_HI         = 5ns;
    const time CLK_PHASE_LO         = 5ns;
    const time CLK_PERIOD           = CLK_PHASE_HI + CLK_PHASE_LO;
    const time STIM_APPLICATION_DEL = CLK_PERIOD * 0.1;
    const time RESP_ACQUISITION_DEL = CLK_PERIOD * 0.9;
    const time RESET_DEL            = STIM_APPLICATION_DEL;
    const int  RESET_WAIT_CYCLES    = 4;

    localparam INSTR_RDATA_WIDTH     = 32;

    // clock and reset for tb
    logic                   clk   = 'b1;
    logic                   rst_n = 'b0;

    // cycle counter
    int unsigned            cycle_cnt_q;

    // testbench result
    logic                   tests_passed;
    logic                   tests_failed;
    logic                   exit_valid;
    logic [31:0]            exit_value;

    // signals for ri5cy
    logic                   fetch_enable;

    // make the core start fetching instruction immediately
    assign fetch_enable = '1;

    // allow vcd dump
    initial begin
        if ($test$plusargs("vcd")) begin
            $dumpfile("riscy_tb.vcd");
            $dumpvars(0, tb_top);
        end
    end

    // we either load the provided firmware or execute a small test program that
    // doesn't do more than an infinite loop with some I/O
    initial begin: load_prog
        automatic string firmware;
        automatic int prog_size = 6;

        if($value$plusargs("firmware=%s", firmware)) begin
            if($test$plusargs("verbose"))
                $display("[TESTBENCH] %t: loading firmware %0s ...",
                         $time, firmware);
            $readmemh(firmware, riscv_wrapper_i.ram_i.dp_ram_i.mem);

        end else begin
            $display("No firmware specified");
            $finish;
        end
    end

    // clock generation
    initial begin: clock_gen
        forever begin
            #CLK_PHASE_HI clk = 1'b0;
            #CLK_PHASE_LO clk = 1'b1;
        end
    end: clock_gen

    // reset generation
    initial begin: reset_gen
        rst_n          = 1'b0;

        // wait a few cycles
        repeat (RESET_WAIT_CYCLES) begin
            @(posedge clk); //TODO: was posedge, see below
        end

        // start running
        #RESET_DEL rst_n = 1'b1;
        if($test$plusargs("verbose"))
            $display("reset deasserted", $time);

    end: reset_gen

    // set timing format
    initial begin: timing_format
        $timeformat(-9, 0, "ns", 9);
    end: timing_format

    // abort after n cycles, if we want to
    always_ff @(posedge clk, negedge rst_n) begin
        automatic int maxcycles;
        if($value$plusargs("maxcycles=%d", maxcycles)) begin
            if (~rst_n) begin
                cycle_cnt_q <= 0;
            end else begin
                cycle_cnt_q     <= cycle_cnt_q + 1;
                if (cycle_cnt_q >= maxcycles) begin
                    $fatal(2, "Simulation aborted due to maximum cycle limit");
                end
            end
        end
    end

    // check if we succeded
    always_ff @(posedge clk, negedge rst_n) begin
        if (tests_passed) begin
            $display("ALL TESTS PASSED");
            $finish;
        end
        if (tests_failed) begin
            $display("TEST(S) FAILED!");
            $finish;
        end
        if (exit_valid) begin
            if (exit_value == 0)
                $display("EXIT SUCCESS");
            else
                $display("EXIT FAILURE: %d", exit_value);
            $finish;
        end
    end

    // wrapper for riscv, the memory system and stdout peripheral
    riscv_wrapper
        #(.INSTR_RDATA_WIDTH (INSTR_RDATA_WIDTH),
          .RAM_ADDR_WIDTH (RAM_ADDR_WIDTH),
          .BOOT_ADDR (BOOT_ADDR),
<<<<<<< HEAD
          .PULP_SECURE (0))
=======
          .PULP_SECURE (1),
          .A_EXTENSION (1))
>>>>>>> 63000db9

    riscv_wrapper_i
        (.clk_i          ( clk          ),
         .rst_ni         ( rst_n        ),
         .fetch_enable_i ( fetch_enable ),
         .tests_passed_o ( tests_passed ),
         .tests_failed_o ( tests_failed ),
         .exit_valid_o   ( exit_valid   ),
         .exit_value_o   ( exit_value   ));

`ifndef VERILATOR
    initial begin
        assert (INSTR_RDATA_WIDTH == 128 || INSTR_RDATA_WIDTH == 32)
            else $fatal("invalid INSTR_RDATA_WIDTH, choose 32 or 128");
    end
`endif

endmodule // tb_top<|MERGE_RESOLUTION|>--- conflicted
+++ resolved
@@ -14,15 +14,8 @@
 //              Jeremy Bennett <jeremy.bennett@embecosm.com>
 
 module tb_top
-<<<<<<< HEAD
     #(parameter RAM_ADDR_WIDTH = 22,
-      parameter BOOT_ADDR  = 'h80);
-=======
-    #(parameter INSTR_RDATA_WIDTH = 128,
-      parameter RAM_ADDR_WIDTH = 22,
       parameter BOOT_ADDR  = 'h180);
->>>>>>> 63000db9
-
     // comment to record execution trace
     //`define TRACE_EXECUTION
 
@@ -149,13 +142,8 @@
         #(.INSTR_RDATA_WIDTH (INSTR_RDATA_WIDTH),
           .RAM_ADDR_WIDTH (RAM_ADDR_WIDTH),
           .BOOT_ADDR (BOOT_ADDR),
-<<<<<<< HEAD
-          .PULP_SECURE (0))
-=======
-          .PULP_SECURE (1),
-          .A_EXTENSION (1))
->>>>>>> 63000db9
-
+          .PULP_SECURE (0),
+          .A_EXTENSION (0))
     riscv_wrapper_i
         (.clk_i          ( clk          ),
          .rst_ni         ( rst_n        ),
