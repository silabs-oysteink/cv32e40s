# Copyright 2019 Clifford Wolf
# Copyright 2019 Robert Balas
#
# Permission to use, copy, modify, and/or distribute this software for any
# purpose with or without fee is hereby granted, provided that the above
# copyright notice and this permission notice appear in all copies.
#
# THE SOFTWARE IS PROVIDED "AS IS" AND THE AUTHOR DISCLAIMS ALL WARRANTIES WITH
# REGARD TO THIS SOFTWARE INCLUDING ALL IMPLIED WARRANTIES OF MERCHANTABILITY
# AND FITNESS. IN NO EVENT SHALL THE AUTHOR BE LIABLE FOR ANY SPECIAL, DIRECT,
# INDIRECT, OR CONSEQUENTIAL DAMAGES OR ANY DAMAGES WHATSOEVER RESULTING FROM
# LOSS OF USE, DATA OR PROFITS, WHETHER IN AN ACTION OF CONTRACT, NEGLIGENCE OR
# OTHER TORTIOUS ACTION, ARISING OUT OF OR IN CONNECTION WITH THE USE OR
# PERFORMANCE OF THIS SOFTWARE.

# Author: Robert Balas (balasr@iis.ee.ethz.ch)
# Description: All in one. Uses parts of picorv32's makefile for handling the
# firmware and handling csmith programs

MAKE			= make
CTAGS			= ctags
CSMITH			= csmith

# vsim configuration
VVERSION                = "10.7b"

VLIB			= vlib-$(VVERSION)
VWORK			= work

VLOG			= vlog-$(VVERSION)
VLOG_FLAGS		= -pedanticerrors -suppress 2577 -suppress 2583 -define CV32E40P_TRACE_EXECUTION -define CV32E40P_ASSERT_ON
VLOG_LOG                = vloggy

VOPT			= vopt-$(VVERSION)
VOPT_FLAGS		= -debugdb -fsmdebug -pedanticerrors +acc #=mnprft

VSIM			= vsim-$(VVERSION)
VSIM_HOME               = /usr/pack/modelsim-$(VVERSION)-kgf/questasim
VSIM_FLAGS              =  # user defined
ALL_VSIM_FLAGS		= $(VSIM_FLAGS)
VSIM_DEBUG_FLAGS	= -debugdb
VSIM_GUI_FLAGS          = -gui -debugdb
VSIM_SCRIPT             = vsim.tcl

VCS                     = vcs-2017.03-kgf vcs
VCS_HOME                = /usr/pack/vcs-2017.03-kgf
VCS_FLAGS               =
SIMV_FLAGS              =

# verilator configuration
VERILATOR		= verilator
VERI_FLAGS              +=
VERI_COMPILE_FLAGS      += -Wno-BLKANDNBLK # hope this doesn't hurt us in the long run
VERI_TRACE              =
VERI_DIR                = cobj_dir
VERI_CFLAGS             = -O2

# RTL source files
RTLSRC_HOME             := ../..
RTLSRC_TB_PKG		:= include/cv32e40p_tracer_pkg.sv ../tb_riscv/include/perturbation_pkg.sv
RTLSRC_TB_TOP		:= tb_top.sv
<<<<<<< HEAD

RTLSRC_TB		:= $(filter-out cv32e40p_tb_pkg.sv tb_top_verilator.sv,\
=======
RTLSRC_TB		:= ../tb_riscv/cv32e40p_random_stall.sv ../tb_riscv/cv32e40p_random_interrupt_generator.sv $(filter-out cv32e40p_tb_pkg.sv tb_top_verilator.sv,\
>>>>>>> c1e0a4e8
				$(wildcard *.sv))
RTLSRC_VERI_TB          := $(filter-out tb_top.sv, $(wildcard *.sv))
RTLSRC_INCDIR           := $(RTLSRC_HOME)/rtl/include
RTLSRC_PKG		:= $(RTLSRC_HOME)/rtl/fpnew/src/fpnew_pkg.sv \
				$(addprefix $(RTLSRC_HOME)/rtl/include/,\
				cv32e40p_apu_core_pkg.sv cv32e40p_pkg.sv)
RTLSRC			:= $(RTLSRC_HOME)/bhv/cv32e40p_sim_clock_gate.sv $(filter-out $(RTLSRC_HOME)/rtl/cv32e40p_register_file_latch.sv,\
				$(wildcard $(RTLSRC_HOME)/rtl/*.sv))
RTLSRC_FPNEW_INCDIR := $(RTLSRC_HOME)/rtl/fpnew/src/common_cells/include
RTLSRC_FPNEWPKG     := $(RTLSRC_HOME)/rtl/fpnew/src/fpu_div_sqrt_mvp/hdl/defs_div_sqrt_mvp.sv
RTLSRC_FPNEW        := $(wildcard $(RTLSRC_HOME)/rtl/fpnew/src/*.sv) $(wildcard $(RTLSRC_HOME)/rtl/fpnew/src/fpu_div_sqrt_mvp/hdl/*.sv) \
                    $(wildcard $(RTLSRC_HOME)/rtl/fpnew/src/common_cells/src/*.sv) $(wildcard $(RTLSRC_HOME)/rtl/fpnew/src/common_cells/src/deprecated/*.sv)
# TODO: clean this up
RTLSRC_VLOG_TB_TOP	:= $(basename $(notdir $(RTLSRC_TB_TOP)))
RTLSRC_VOPT_TB_TOP	:= $(addsuffix _vopt, $(RTLSRC_VLOG_TB_TOP))

# riscv toolchain install path
RISCV                    ?= ~/.riscv
RISCV_EXE_PREFIX         = $(RISCV)/bin/riscv32-unknown-elf-

# firmware vars
FIRMWARE                 = firmware/
RISCV_TEST_INCLUDES      = -Iriscv_tests/ -Iriscv_tests/macros/scalar \
				-Iriscv_tests/rv64ui -Iriscv_tests/rv64um -Iriscv_tests/rv64ua
FIRMWARE_OBJS		 = $(addprefix firmware/, start.o \
				print.o sieve.o multest.o stats.o)
FIRMWARE_TEST_OBJS       = $(addsuffix .o, \
				$(basename $(wildcard riscv_tests/rv32ui/*.S)) \
				$(basename $(wildcard riscv_tests/rv32um/*.S)) \
				$(basename $(wildcard riscv_tests/rv32uc/*.S)))

COMPLIANCE_TEST_OBJS	 = $(addsuffix .o, \
				$(basename $(wildcard riscv_compliance_tests/*.S)))

# csmith vars
CSMITH_INCLUDE           = ~/.local/include/csmith-2.4.0
CSMITH_TIMEOUT_REF       = 2
CSMITH_TIMEOUT_VSIM      = 3000
CSMITH_TIMEOUT_VERI      = 100

# assume verilator if no target chosen
.DEFAULT_GOAL := firmware-veri-run

# GCC configuration
CUSTOM_GCC_FLAGS           =
INTERRUPT_GCC_FLAGS        =

all: firmware-veri-run

# vsim testbench compilation and optimization
vlib: .lib-rtl

.lib-rtl:
	$(VLIB) $(VWORK)
	touch .lib-rtl

# rebuild if we change some sourcefile
.build-rtl: .lib-rtl $(RTLSRC_PKG) $(RTLSRC) $(RTLSRC_TB_PKG) $(RTLSRC_TB)
	$(VLOG) -work $(VWORK) +incdir+$(RTLSRC_INCDIR) $(VLOG_FLAGS) \
	$(RTLSRC_PKG) $(RTLSRC) $(RTLSRC_TB_PKG) $(RTLSRC_TB)
	touch .build-rtl

vsim-all: .opt-rtl

.opt-rtl: .build-rtl
	$(VOPT) -work $(VWORK) $(VOPT_FLAGS) $(RTLSRC_VLOG_TB_TOP) -o \
	$(RTLSRC_VOPT_TB_TOP)
	touch .opt-rtl

# rebuild if we change some sourcefile
.build-rtl-fp: .lib-rtl $(RTLSRC_PKG) $(RTLSRC_FPNEWPKG) $(RTLSRC_FPNEW) $(RTLSRC) $(RTLSRC_TB_PKG) $(RTLSRC_TB)
	$(VLOG) -work $(VWORK) +incdir+$(RTLSRC_INCDIR) +incdir+$(RTLSRC_FPNEW_INCDIR) $(VLOG_FLAGS) \
	$(RTLSRC_PKG) $(RTLSRC_FPNEWPKG) $(RTLSRC_FPNEW) $(RTLSRC) $(RTLSRC_TB_PKG) $(RTLSRC_TB)
	touch .build-rtl-fp

vsim-all-fp: .opt-rtl-fp

.opt-rtl-fp: .build-rtl-fp
	$(VOPT) -work $(VWORK) $(VOPT_FLAGS) -g FPU=1 $(RTLSRC_VLOG_TB_TOP) -o \
	$(RTLSRC_VOPT_TB_TOP)
	touch .opt-rtl-fp

.PHONY: dpiheader
dpiheader: .build-tb
	$(VLOG) -work $(VWORK) -l $(VLOG_LOG) -dpiheader $(DPINAME) $(DPISRC)

# vcs testbench compilation

vcsify: $(RTLSRC_PKG) $(RTLSRC) $(RTLSRC_TB_PKG) $(RTLSRC_TB)
	$(VCS) +vc -sverilog -race=all -ignore unique_checks -full64 \
		-timescale=1ns/1ps \
		-CC "-I$(VCS_HOME)/include -O3 -march=native" $(VCS_FLAGS) \
		$(RTLSRC_PKG) $(RTLSRC) $(RTLSRC_TB_PKG) $(RTLSRC_TB) \
		+incdir+$(RTLSRC_INCDIR)

vcs-run: vcsify firmware/firmware.hex
	./simv $(SIMV_FLAGS)

vcs-run-gui: VCS_FLAGS+=-debug_all
vcs-run-gui: vcsify firmware/firmware.hex
	./simv $(SIMV_FLAGS) -gui

vcs-clean:
	rm -rf simv* *.daidir *.vpd *.db csrc ucli.key vc_hdrs.h

# verilator testbench compilation

# We first test if the user wants to to vcd dumping. This hacky part is required
# because we need to conditionally compile the testbench (-DVCD_TRACE) and pass
# the --trace flags to the verilator call
ifeq ($(findstring +vcd,$(VERI_FLAGS)),+vcd)
VERI_TRACE="--trace"
VERI_CFLAGS+="-DVCD_TRACE"
endif

verilate: testbench_verilator

testbench_verilator: $(RTLSRC_VERI_TB) $(RTLSRC_PKG) $(RTLSRC)
	$(VERILATOR) --cc --sv --exe \
		$(VERI_TRACE) \
		--Wno-lint --Wno-UNOPTFLAT \
		--Wno-MODDUP +incdir+$(RTLSRC_INCDIR) --top-module \
		tb_top_verilator $(RTLSRC_VERI_TB) $(RTLSRC_PKG) $(RTLSRC) \
		tb_top_verilator.cpp --Mdir $(VERI_DIR) \
		-CFLAGS "-std=gnu++11 $(VERI_CFLAGS)" \
		$(VERI_COMPILE_FLAGS)
	$(MAKE) -C $(VERI_DIR) -f Vtb_top_verilator.mk
	cp $(VERI_DIR)/Vtb_top_verilator testbench_verilator

verilate-clean:
	if [ -d $(VERI_DIR) ]; then rm -r $(VERI_DIR); fi
	rm -rf testbench_verilator

# run tb and exit
.PHONY: vsim-run
vsim-run: ALL_VSIM_FLAGS += -c
vsim-run: vsim-all
	$(VSIM) -work $(VWORK) $(ALL_VSIM_FLAGS) \
	$(RTLSRC_VOPT_TB_TOP) -do 'source $(VSIM_SCRIPT); exit -f'

# run tb and drop into interactive shell
.PHONY: vsim-run-sh
vsim-run-sh: ALL_VSIM_FLAGS += -c
vsim-run-sh: vsim-all
	$(VSIM) -work $(VWORK) $(ALL_VSIM_FLAGS) \
	$(RTLSRC_VOPT_TB_TOP) -do $(VSIM_SCRIPT)

# run tb with simulator gui
.PHONY: vsim-run-gui
vsim-run-gui: ALL_VSIM_FLAGS += $(VSIM_GUI_FLAGS)
vsim-run-gui: vsim-all
	$(VSIM) -work $(VWORK) $(ALL_VSIM_FLAGS) \
	$(RTLSRC_VOPT_TB_TOP) -do $(VSIM_SCRIPT)

.PHONY: tb-clean
tb-clean:
	if [ -d $(VWORK) ]; then rm -r $(VWORK); fi
	rm -f transcript vsim.wlf vsim.dbg trace_core*.log \
	.build-rtl .opt-rtl .lib-rtl *.vcd objdump

# run tb and exit
.PHONY: vsim-run-fp
vsim-run-fp: ALL_VSIM_FLAGS += -c
vsim-run-fp: vsim-all-fp
	$(VSIM) -work $(VWORK) $(ALL_VSIM_FLAGS) -GFPU=1 \
	$(RTLSRC_VOPT_TB_TOP) -do 'source $(VSIM_SCRIPT); exit -f'

# run tb and drop into interactive shell
.PHONY: vsim-run-sh-fp
vsim-run-sh-fp: ALL_VSIM_FLAGS += -c
vsim-run-sh-fp: vsim-all-fp
	$(VSIM) -work $(VWORK) $(ALL_VSIM_FLAGS) \
	$(RTLSRC_VOPT_TB_TOP) -do $(VSIM_SCRIPT)

# run tb with simulator gui
.PHONY: vsim-run-gui-fp
vsim-run-gui-fp: ALL_VSIM_FLAGS += $(VSIM_GUI_FLAGS)
vsim-run-gui-fp: vsim-all-fp
	$(VSIM) -work $(VWORK) $(ALL_VSIM_FLAGS) -GFPU=1 \
	$(RTLSRC_VOPT_TB_TOP) -do $(VSIM_SCRIPT)

.PHONY: tb-clean-fp
tb-clean-fp:
	if [ -d $(VWORK) ]; then rm -r $(VWORK); fi
	rm -f transcript vsim.wlf vsim.dbg trace_core*.log \
	.build-rtl-fp .opt-rtl-fp .lib-rtl-fp *.vcd objdump

# rules to generate hex (loadable by simulators) from elf
%.hex: %.elf
	$(RISCV_EXE_PREFIX)objcopy -O verilog $< $@

# Running custom programs:
# This is an example for running a hello world in the testbench
# We link with our custom crt0.s and syscalls.c against newlib so that we can
# use the c standard library
custom/hello_world.elf: custom/hello_world.c
	$(RISCV_EXE_PREFIX)gcc -march=rv32imc -o $@ -w -Os -g -nostdlib \
		$(CUSTOM_GCC_FLAGS) \
		-T custom/link.ld \
		-static \
		custom/crt0.S \
		$^ mem_stall/mem_stall.c custom/syscalls.c custom/vectors.S \
		-I $(RISCV)/riscv32-unknown-elf/include \
		-I mem_stall \
		-L $(RISCV)/riscv32-unknown-elf/lib \
		-lc -lm -lgcc
custom-clean:
	rm -rf custom/hello_world.elf custom/hello_world.hex

.PHONY: custom-vsim-run
custom-vsim-run: vsim-all custom/hello_world.hex
custom-vsim-run: ALL_VSIM_FLAGS += "+firmware=custom/hello_world.hex"
custom-vsim-run: vsim-run

.PHONY: custom-vsim-run-gui
custom-vsim-run-gui: vsim-all custom/hello_world.hex
custom-vsim-run-gui: ALL_VSIM_FLAGS += "+firmware=custom/hello_world.hex"
custom-vsim-run-gui: vsim-run-gui


.PHONY: custom-veri-run
custom-veri-run: verilate custom/hello_world.hex
	./testbench_verilator $(VERI_FLAGS) \
		"+firmware=custom/hello_world.hex"

# Running custom fp programs:
# This is an example for running a floating-point matrix multiplication in the testbench
# We link with our custom crt0.s and syscalls.c against newlib so that we can
# use the c standard library
custom_fp/main.elf: custom_fp/matmulNxN.c custom_fp/main.c
	$(RISCV_EXE_PREFIX)gcc -march=rv32imfc -mabi=ilp32f -o $@ -w -g -nostdlib \
		$(CUSTOM_GCC_FLAGS) \
		-T custom/link.ld  \
		-static \
		custom/crt0.S \
		$^ mem_stall/mem_stall.c custom/syscalls.c custom/vectors.S \
		-I $(RISCV)/riscv32-unknown-elf/include \
		-I mem_stall \
		-L $(RISCV)/riscv32-unknown-elf/lib \
		-lc -lm -lgcc
custom-fp-clean:
	rm -rf custom_fp/main.elf custom_fp/main.hex

.PHONY: custom-fp-vsim-run
custom-fp-vsim-run: vsim-all-fp custom_fp/main.hex
custom-fp-vsim-run: ALL_VSIM_FLAGS += "+firmware=custom_fp/main.hex"
custom-fp-vsim-run: vsim-run-fp


.PHONY: custom-fp-vsim-run-gui
custom-fp-vsim-run-gui: vsim-all-fp custom_fp/main.hex
custom-fp-vsim-run-gui: ALL_VSIM_FLAGS += "+firmware=custom_fp/main.hex"
custom-fp-vsim-run-gui: vsim-run-gui-fp

# Compile and run HW-loops test
# Until the compiler will correctly handle HW-loops, manually insert them (no jumps/branch in the body)
# Compile with "rv32imxpulpv2" with "-mnohwloop" or "-O0" to avoid the compiler inserting other hw-loops
# Do not use RVC, as the instructions should be aligned and not compressed
hwlp_test/hwlp_test.elf: hwlp_test/hwlp_test.c
	$(RISCV_EXE_PREFIX)gcc -march=rv32imxpulpv2 -mnohwloop -o $@ -w -O0 -g -nostdlib \
		$(CUSTOM_GCC_FLAGS) \
		-T custom/link.ld \
		-static \
		custom/crt0.S \
		$^ mem_stall/mem_stall.c custom/syscalls.c custom/vectors.S \
		-I $(RISCV)/riscv32-unknown-elf/include \
		-I mem_stall \
		-L $(RISCV)/riscv32-unknown-elf/lib \
		-lc -lm -lgcc
hwlp-clean:
	rm -rf hwlp_test/hwlp_test.elf hwlp_test/hwlp_test.hex

.PHONY: hwlp-vsim-run
hwlp-vsim-run: vsim-all hwlp_test/hwlp_test.hex
hwlp-vsim-run: ALL_VSIM_FLAGS += "+firmware=hwlp_test/hwlp_test.hex"
hwlp-vsim-run: vsim-run

.PHONY: hwlp-vsim-run-gui
hwlp-vsim-run-gui: vsim-all hwlp_test/hwlp_test.hex
hwlp-vsim-run-gui: ALL_VSIM_FLAGS += "+firmware=hwlp_test/hwlp_test.hex"
hwlp-vsim-run-gui: vsim-run-gui

# compile and run interrupt_test
interrupt_test/interrupt_test.elf: interrupt_test/interrupt_test.c
	$(RISCV_EXE_PREFIX)gcc -march=rv32imxpulpv2 -mnohwloop -o $@ -w -Os -g -nostdlib \
		$(INTERRUPT_GCC_FLAGS) \
		-T custom/link.ld  \
		-static \
		custom/crt0.S \
		$^ mem_stall/mem_stall.c custom/syscalls.c interrupt_test/vectors.S \
		-I $(RISCV)/riscv32-unknown-elf/include \
		-I mem_stall/ \
		-I hwlp_test/ \
		-L $(RISCV)/riscv32-unknown-elf/lib \
		-lc -lm -lgcc
interrupt-clean:
	rm -rf interrupt_test/interrupt_test.elf interrupt_test/interrupt_test.hex

.PHONY: interrupt-vsim-run
interrupt-vsim-run: vsim-all interrupt_test/interrupt_test.hex
interrupt-vsim-run: ALL_VSIM_FLAGS += "+firmware=interrupt_test/interrupt_test.hex"
interrupt-vsim-run: vsim-run

.PHONY: interrupt-vsim-run-gui

interrupt-vsim-run-gui: vsim-all interrupt_test/interrupt_test.hex
interrupt-vsim-run-gui: ALL_VSIM_FLAGS += "+firmware=interrupt_test/interrupt_test.hex"
interrupt-vsim-run-gui: vsim-run-gui


# compile and dump picorv firmware
firmware/firmware.elf: $(FIRMWARE_OBJS) $(FIRMWARE_TEST_OBJS) $(COMPLIANCE_TEST_OBJS) \
				firmware/link.ld
	$(RISCV_EXE_PREFIX)gcc -g -Os -march=rv32imc -ffreestanding -nostdlib -o $@ \
		$(RISCV_TEST_INCLUDES) \
		-Wl,-Bstatic,-T,firmware/link.ld,-Map,firmware/firmware.map,--strip-debug \
		$(FIRMWARE_OBJS) $(FIRMWARE_TEST_OBJS) $(COMPLIANCE_TEST_OBJS) -lgcc

firmware/start.o: firmware/start.S
	$(RISCV_EXE_PREFIX)gcc -c -march=rv32imc -g -o $@ $<

firmware/%.o: firmware/%.c
	$(RISCV_EXE_PREFIX)gcc -c -march=rv32ic -g -Os --std=c99 -Wall \
		$(RISCV_TEST_INCLUDES) \
		-ffreestanding -nostdlib -o $@ $<

riscv_tests/rv32ui/%.o: riscv_tests/rv32ui/%.S riscv_tests/riscv_test.h \
			riscv_tests/macros/scalar/test_macros.h
	$(RISCV_EXE_PREFIX)gcc -c -march=rv32im -g -o $@ \
		$(RISCV_TEST_INCLUDES) \
		-DTEST_FUNC_NAME=$(notdir $(basename $<)) \
		-DTEST_FUNC_TXT='"$(notdir $(basename $<))"' \
		-DTEST_FUNC_RET=$(notdir $(basename $<))_ret $<

riscv_tests/rv32um/%.o: riscv_tests/rv32um/%.S riscv_tests/riscv_test.h \
			riscv_tests/macros/scalar/test_macros.h
	$(RISCV_EXE_PREFIX)gcc -c -march=rv32im -g -o $@ \
		$(RISCV_TEST_INCLUDES) \
		-DTEST_FUNC_NAME=$(notdir $(basename $<)) \
		-DTEST_FUNC_TXT='"$(notdir $(basename $<))"' \
		-DTEST_FUNC_RET=$(notdir $(basename $<))_ret $<

riscv_tests/rv32uc/%.o: riscv_tests/rv32uc/%.S riscv_tests/riscv_test.h \
			riscv_tests/macros/scalar/test_macros.h
	$(RISCV_EXE_PREFIX)gcc -c -march=rv32imc -g -o $@ \
		$(RISCV_TEST_INCLUDES) \
		-DTEST_FUNC_NAME=$(notdir $(basename $<)) \
		-DTEST_FUNC_TXT='"$(notdir $(basename $<))"' \
		-DTEST_FUNC_RET=$(notdir $(basename $<))_ret $<

riscv_tests/rv32ua/%.o: riscv_tests/rv32ua/%.S riscv_tests/riscv_test.h \
			riscv_tests/macros/scalar/test_macros.h
	$(RISCV_EXE_PREFIX)gcc -c -march=rv32ima -g -o $@ \
		$(RISCV_TEST_INCLUDES) \
		-DTEST_FUNC_NAME=$(notdir $(basename $<)) \
		-DTEST_FUNC_TXT='"$(notdir $(basename $<))"' \
		-DTEST_FUNC_RET=$(notdir $(basename $<))_ret $<

# Build riscv_compliance_test. Make sure to escape dashes to underscores
riscv_compliance_tests/%.o: riscv_compliance_tests/%.S riscv_compliance_tests/riscv_test.h \
			riscv_compliance_tests/test_macros.h riscv_compliance_tests/compliance_io.h \
			riscv_compliance_tests/compliance_test.h
	$(RISCV_EXE_PREFIX)gcc -c -march=rv32im -g -o $@ \
		-DTEST_FUNC_NAME=$(notdir $(subst -,_,$(basename $<))) \
		-DTEST_FUNC_TXT='"$(notdir $(subst -,_,$(basename $<)))"' \
		-DTEST_FUNC_RET=$(notdir $(subst -,_,$(basename $<)))_ret $<

# run picorv firmware
# in verilator
.PHONY: firmware-veri-run
firmware-veri-run: verilate firmware/firmware.hex
	./testbench_verilator $(VERI_FLAGS) \
		"+firmware=firmware/firmware.hex"

# in vsim
.PHONY: firmware-vsim-run
firmware-vsim-run: vsim-all firmware/firmware.hex
firmware-vsim-run: ALL_VSIM_FLAGS += "+firmware=firmware/firmware.hex"
firmware-vsim-run: vsim-run

.PHONY: firmware-vsim-run-gui
firmware-vsim-run-gui: vsim-all firmware/firmware.hex
firmware-vsim-run-gui: ALL_VSIM_FLAGS += "+firmware=firmware/firmware.hex"
firmware-vsim-run-gui: vsim-run-gui

# in vcs
.PHONY: firmware-vcs-run
firmware-vcs-run: vcsify firmware/firmware.hex
	./simv $(SIMV_FLAGS) "+firmware=firmware/firmware.hex"

.PHONY: firmware-vcs-run-gui
firmware-vcs-run-gui: VCS_FLAGS+=-debug_all
firmware-vcs-run-gui: vcsify firmware/firmware.hex
	./simv $(SIMV_FLAGS) -gui "+firmware=firmware/firmware.hex"

.PHONY: firmware-clean
firmware-clean:
	rm -vrf $(addprefix firmware/firmware., elf bin hex map) \
		$(FIRMWARE_OBJS) $(FIRMWARE_TEST_OBJS) $(COMPLIANCE_TEST_OBJS)

# csmith targets
csmith/test.c:
	echo "integer size = 4" > csmith/platform.info
	echo "pointer size = 4" >> csmith/platform.info
	$(CSMITH) --no-packed-struct -o csmith/test.c
	gawk '/Seed:/ {print$$2,$$3;}' csmith/test.c

csmith/test_ref: csmith/test.c
	gcc -m32 -o csmith/test_ref -w -Os -I $(CSMITH_INCLUDE) csmith/test.c

csmith/test.elf: csmith/test.c csmith/syscalls.c csmith/start.S
	$(RISCV_EXE_PREFIX)gcc -march=rv32imc -o csmith/test.elf -w -Os \
		-I $(CSMITH_INCLUDE) \
		-T csmith/link.ld  \
		csmith/test.c csmith/syscalls.c csmith/start.S -Wl,--verbose
	chmod u+x csmith/test.elf

csmith-clean:
	rm -rf $(addprefix csmith/, test.c test.elf test.hex test_ref)

# simulators and fesvr for csmith
riscv-fesvr/build.ok:
	rm -rf riscv-fesvr
	git clone https://github.com/riscv/riscv-fesvr.git riscv-fesvr
	+cd riscv-fesvr && git checkout 1c02bd6 && \
		./configure && make && touch build.ok

riscv-isa-sim/build.ok: riscv-fesvr/build.ok
	rm -rf riscv-isa-sim
	git clone https://github.com/riscv/riscv-isa-sim.git riscv-isa-sim
	cd riscv-isa-sim && git checkout 10ae74e
	cd riscv-isa-sim && patch -p1 < ../csmith/riscv-isa-sim.diff
	cd riscv-isa-sim && \
		LDFLAGS="-L../riscv-fesvr" ./configure --with-isa=RV32IMC
	+cd riscv-isa-sim \
		&& ln -s ../riscv-fesvr/fesvr . && make && touch build.ok

.PHONY: csmith-spike
csmith-spike: riscv-fesvr/build.ok riscv-isa-sim/build.ok csmith/test_ref \
		 csmith/test.elf
	timeout $(CSMITH_TIMEOUT_REF) ./csmith/test_ref > csmith/output_ref.txt \
		&& cat csmith/output_ref.txt
	LD_LIBRARY_PATH="./riscv-isa-sim:./riscv-fesvr" \
		./riscv-isa-sim/spike csmith/test.elf > csmith/output_sim.txt
	diff -u csmith/output_ref.txt csmith/output_sim.txt

# run verilator on csmith/test.hex and only return the checksum, if any. We also have
# a timeout mechanism in place to prevent infinite loops
.PHONY: csmith-veri-rtl
csmith-veri-rtl: verilate csmith/test.hex
csmith-veri-rtl: VERI_FLAGS += "+firmware=csmith/test.hex"
csmith-veri-rtl:
	timeout $(CSMITH_TIMEOUT_VERI) ./testbench_verilator $(VERI_FLAGS) \
	| grep 'checksum' > csmith/output_sim.txt

# run vsim on csmith/test.hex and only return the checksum, if any. We also have
# a timeout mechanism in place to prevent infinite loops
.PHONY: csmith-vsim-rtl
csmith-vsim-rtl: vsim-all csmith/test.hex
csmith-vsim-rtl: ALL_VSIM_FLAGS += "-GBOOT_ADDR=128"
csmith-vsim-rtl: ALL_VSIM_FLAGS += "+firmware=csmith/test.hex"
csmith-vsim-rtl:
	timeout $(CSMITH_TIMEOUT_VSIM) $(VSIM) -work $(VWORK) \
	$(ALL_VSIM_FLAGS) \
	$(RTLSRC_VOPT_TB_TOP) -do 'source $(VSIM_SCRIPT); exit -f' \
	| grep 'checksum' | cut -c 3- > csmith/output_sim.txt

.PHONY: csmith-loop
csmith-loop: riscv-fesvr/build.ok riscv-isa-sim/build.ok
# Check if the reference program terminates and if spike produces the same
# result. Otherwise we just skip the test. Then we check if we produce the same
# output with the rtl model (ri5cy). Stop on first failed test
	+set -e; \
	x() { echo "$$*" >&2; "$$@"; }; \
	i=1; j=0; k=0;\
	while true; do \
		echo; echo; \
		echo "--- test#$$((i++)) passed:$${j} skipped:$${k} ---"; \
		x rm -f $(addprefix csmith/, test.hex test.elf \
			test.c test_ref output_ref.txt output_sim.txt); \
		x make csmith-spike csmith/test.hex || \
			{ \
				echo SKIP; \
				! ((k++)); \
				continue; \
			}; \
		x rm -f csmith/output_sim.txt; \
		x make csmith-veri-rtl; \
		x diff -u csmith/output_ref.txt csmith/output_sim.txt; \
			echo OK; ! ((j++)); \
	done


# general targets
.PHONY: clean
clean: tb-clean tb-clean-fp verilate-clean vcs-clean firmware-clean csmith-clean custom-clean custom-fp-clean interrupt-clean

.PHONY: distclean
distclean: clean
	rm -rf riscv-fesvr riscv-isa-sim work<|MERGE_RESOLUTION|>--- conflicted
+++ resolved
@@ -59,12 +59,8 @@
 RTLSRC_HOME             := ../..
 RTLSRC_TB_PKG		:= include/cv32e40p_tracer_pkg.sv ../tb_riscv/include/perturbation_pkg.sv
 RTLSRC_TB_TOP		:= tb_top.sv
-<<<<<<< HEAD
-
-RTLSRC_TB		:= $(filter-out cv32e40p_tb_pkg.sv tb_top_verilator.sv,\
-=======
+
 RTLSRC_TB		:= ../tb_riscv/cv32e40p_random_stall.sv ../tb_riscv/cv32e40p_random_interrupt_generator.sv $(filter-out cv32e40p_tb_pkg.sv tb_top_verilator.sv,\
->>>>>>> c1e0a4e8
 				$(wildcard *.sv))
 RTLSRC_VERI_TB          := $(filter-out tb_top.sv, $(wildcard *.sv))
 RTLSRC_INCDIR           := $(RTLSRC_HOME)/rtl/include
