--- conflicted
+++ resolved
@@ -41,19 +41,11 @@
     ./rtl/cv32e40p_load_store_unit.sv,
     ./rtl/cv32e40p_mult.sv,
     ./rtl/cv32e40p_prefetch_buffer.sv,
-<<<<<<< HEAD
-    ./rtl/cv32e40p_prefetch_L0_buffer.sv,
-    ./rtl/cv32e40p_core.sv,
-    ./rtl/cv32e40p_apu_disp.sv,
-    ./rtl/cv32e40p_fetch_fifo.sv,
-    ./rtl/cv32e40p_L0_buffer.sv,
-=======
     ./rtl/cv32e40p_obi_interface.sv
     ./rtl/cv32e40p_prefetch_controller.sv
     ./rtl/cv32e40p_core.sv,
     ./rtl/cv32e40p_apu_disp.sv,
     ./rtl/cv32e40p_fetch_fifo.sv,
->>>>>>> d4b2fca9
     ./rtl/cv32e40p_pmp.sv,
   ]
 cv32e40p_vip_rtl:
